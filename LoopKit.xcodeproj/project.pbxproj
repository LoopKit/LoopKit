// !$*UTF8*$!
{
	archiveVersion = 1;
	classes = {
	};
	objectVersion = 46;
	objects = {

/* Begin PBXBuildFile section */
		2FBCE30F1E4A4B8A008AF09C /* CarbEntryEditViewControllerTests.swift in Sources */ = {isa = PBXBuildFile; fileRef = 2FBCE30E1E4A4B8A008AF09C /* CarbEntryEditViewControllerTests.swift */; };
		2FBCE3121E4A5B54008AF09C /* CarbKit.storyboard in Resources */ = {isa = PBXBuildFile; fileRef = 43D8FE581C7291D80073BE78 /* CarbKit.storyboard */; };
		2FD1A6B01E4A76CC0042EF39 /* CarbEntryValidationNavigationDelegate.swift in Sources */ = {isa = PBXBuildFile; fileRef = 2FD1A6AF1E4A76CC0042EF39 /* CarbEntryValidationNavigationDelegate.swift */; };
		4300591E1CCDC65B00C861EA /* NSTimeInterval.swift in Sources */ = {isa = PBXBuildFile; fileRef = 43D8FDF21C7290350073BE78 /* NSTimeInterval.swift */; };
		4300591F1CCDC67900C861EA /* NSTimeInterval.swift in Sources */ = {isa = PBXBuildFile; fileRef = 43D8FDF21C7290350073BE78 /* NSTimeInterval.swift */; };
		430059201CCDC68200C861EA /* NSTimeInterval.swift in Sources */ = {isa = PBXBuildFile; fileRef = 43D8FDF21C7290350073BE78 /* NSTimeInterval.swift */; };
		430059221CCDCFBE00C861EA /* NSDateFormatter.swift in Sources */ = {isa = PBXBuildFile; fileRef = 43D8FDF11C7290350073BE78 /* NSDateFormatter.swift */; };
		430059231CCDCFD100C861EA /* NSDateFormatter.swift in Sources */ = {isa = PBXBuildFile; fileRef = 43D8FDF11C7290350073BE78 /* NSDateFormatter.swift */; };
		430059241CCDD08C00C861EA /* NSDateFormatter.swift in Sources */ = {isa = PBXBuildFile; fileRef = 43D8FDF11C7290350073BE78 /* NSDateFormatter.swift */; };
		430059251CCDD09700C861EA /* NSDateFormatter.swift in Sources */ = {isa = PBXBuildFile; fileRef = 43D8FDF11C7290350073BE78 /* NSDateFormatter.swift */; };
		430157FA1C7EC03B00B64B63 /* AppDelegate.swift in Sources */ = {isa = PBXBuildFile; fileRef = 430157F91C7EC03B00B64B63 /* AppDelegate.swift */; };
		430157FC1C7EC03B00B64B63 /* MasterViewController.swift in Sources */ = {isa = PBXBuildFile; fileRef = 430157FB1C7EC03B00B64B63 /* MasterViewController.swift */; };
		430158011C7EC03B00B64B63 /* Main.storyboard in Resources */ = {isa = PBXBuildFile; fileRef = 430157FF1C7EC03B00B64B63 /* Main.storyboard */; };
		430158031C7EC03B00B64B63 /* Assets.xcassets in Resources */ = {isa = PBXBuildFile; fileRef = 430158021C7EC03B00B64B63 /* Assets.xcassets */; };
		430158061C7EC03B00B64B63 /* LaunchScreen.storyboard in Resources */ = {isa = PBXBuildFile; fileRef = 430158041C7EC03B00B64B63 /* LaunchScreen.storyboard */; };
		430158111C7EC03B00B64B63 /* LoopKit_ExampleUITests.swift in Sources */ = {isa = PBXBuildFile; fileRef = 430158101C7EC03B00B64B63 /* LoopKit_ExampleUITests.swift */; };
		430158191C7ECB5E00B64B63 /* LoopKit.framework in Frameworks */ = {isa = PBXBuildFile; fileRef = 43D8FDCB1C728FDF0073BE78 /* LoopKit.framework */; };
		4301581A1C7ECB5E00B64B63 /* LoopKit.framework in Embed Frameworks */ = {isa = PBXBuildFile; fileRef = 43D8FDCB1C728FDF0073BE78 /* LoopKit.framework */; settings = {ATTRIBUTES = (CodeSignOnCopy, RemoveHeadersOnCopy, ); }; };
		4301581E1C7ECB6200B64B63 /* CarbKit.framework in Frameworks */ = {isa = PBXBuildFile; fileRef = 43D8FE2A1C72914D0073BE78 /* CarbKit.framework */; };
		4301581F1C7ECB6200B64B63 /* CarbKit.framework in Embed Frameworks */ = {isa = PBXBuildFile; fileRef = 43D8FE2A1C72914D0073BE78 /* CarbKit.framework */; settings = {ATTRIBUTES = (CodeSignOnCopy, RemoveHeadersOnCopy, ); }; };
		430158221C7ECB6500B64B63 /* GlucoseKit.framework in Frameworks */ = {isa = PBXBuildFile; fileRef = 43D8FE6F1C7293070073BE78 /* GlucoseKit.framework */; };
		430158231C7ECB6500B64B63 /* GlucoseKit.framework in Embed Frameworks */ = {isa = PBXBuildFile; fileRef = 43D8FE6F1C7293070073BE78 /* GlucoseKit.framework */; settings = {ATTRIBUTES = (CodeSignOnCopy, RemoveHeadersOnCopy, ); }; };
		430158261C7ECB6800B64B63 /* InsulinKit.framework in Frameworks */ = {isa = PBXBuildFile; fileRef = 43D8FEB11C7294520073BE78 /* InsulinKit.framework */; };
		430158271C7ECB6800B64B63 /* InsulinKit.framework in Embed Frameworks */ = {isa = PBXBuildFile; fileRef = 43D8FEB11C7294520073BE78 /* InsulinKit.framework */; settings = {ATTRIBUTES = (CodeSignOnCopy, RemoveHeadersOnCopy, ); }; };
		4301582B1C7ECCEF00B64B63 /* LoopKitExample.entitlements in Resources */ = {isa = PBXBuildFile; fileRef = 4301582A1C7ECCEF00B64B63 /* LoopKitExample.entitlements */; };
		4301582D1C7ECD7A00B64B63 /* HealthKit.framework in Frameworks */ = {isa = PBXBuildFile; fileRef = 4301582C1C7ECD7A00B64B63 /* HealthKit.framework */; };
		43025DAF1D5AB2E300106C28 /* NSTimeInterval.swift in Sources */ = {isa = PBXBuildFile; fileRef = 43D8FDF21C7290350073BE78 /* NSTimeInterval.swift */; };
		4302F4D91D4D32D500F0FCAF /* NSTimeInterval.swift in Sources */ = {isa = PBXBuildFile; fileRef = 43D8FDF21C7290350073BE78 /* NSTimeInterval.swift */; };
		4302F4DD1D4DCED000F0FCAF /* InsulinDeliveryTableViewController.swift in Sources */ = {isa = PBXBuildFile; fileRef = 4302F4DC1D4DCED000F0FCAF /* InsulinDeliveryTableViewController.swift */; };
		4302F4DF1D4E607B00F0FCAF /* InsulinDeliveryTableViewController.swift in Sources */ = {isa = PBXBuildFile; fileRef = 4302F4DE1D4E607B00F0FCAF /* InsulinDeliveryTableViewController.swift */; };
		4302F4E91D5066F400F0FCAF /* ReservoirValue.swift in Sources */ = {isa = PBXBuildFile; fileRef = 4302F4E81D5066F400F0FCAF /* ReservoirValue.swift */; };
		4302F4EB1D50670500F0FCAF /* NewPumpEvent.swift in Sources */ = {isa = PBXBuildFile; fileRef = 4302F4EA1D50670500F0FCAF /* NewPumpEvent.swift */; };
		4302F4ED1D5068CE00F0FCAF /* PersistedPumpEvent.swift in Sources */ = {isa = PBXBuildFile; fileRef = 4302F4EC1D5068CE00F0FCAF /* PersistedPumpEvent.swift */; };
		4303C48C1E29DD4200ADEDC8 /* momentum_effect_duplicate_glucose_input.json in Resources */ = {isa = PBXBuildFile; fileRef = 4303C48B1E29DD4200ADEDC8 /* momentum_effect_duplicate_glucose_input.json */; };
		4303C4921E2D665000ADEDC8 /* TimeZone.swift in Sources */ = {isa = PBXBuildFile; fileRef = 4303C4901E2D664200ADEDC8 /* TimeZone.swift */; };
		4303C4931E2D665200ADEDC8 /* TimeZone.swift in Sources */ = {isa = PBXBuildFile; fileRef = 4303C4901E2D664200ADEDC8 /* TimeZone.swift */; };
		4303C4941E2D665F00ADEDC8 /* TimeZone.swift in Sources */ = {isa = PBXBuildFile; fileRef = 4303C4901E2D664200ADEDC8 /* TimeZone.swift */; };
		4303C4951E2D665F00ADEDC8 /* TimeZone.swift in Sources */ = {isa = PBXBuildFile; fileRef = 4303C4901E2D664200ADEDC8 /* TimeZone.swift */; };
		4303C4961E2D666000ADEDC8 /* TimeZone.swift in Sources */ = {isa = PBXBuildFile; fileRef = 4303C4901E2D664200ADEDC8 /* TimeZone.swift */; };
		43177D021D3729E60006E908 /* IdentifiableClass.swift in Sources */ = {isa = PBXBuildFile; fileRef = 434FF1DF1CF269D8000DB779 /* IdentifiableClass.swift */; };
		43177D041D372A7F0006E908 /* CarbEntryTableViewController.swift in Sources */ = {isa = PBXBuildFile; fileRef = 43177D031D372A7F0006E908 /* CarbEntryTableViewController.swift */; };
		43177D081D37306D0006E908 /* GlucoseRangeOverrideTableViewCell.xib in Resources */ = {isa = PBXBuildFile; fileRef = 43177D071D37306D0006E908 /* GlucoseRangeOverrideTableViewCell.xib */; };
		43177D0A1D3732C70006E908 /* Assets.xcassets in Resources */ = {isa = PBXBuildFile; fileRef = 43177D091D3732C70006E908 /* Assets.xcassets */; };
		43177D0C1D3734040006E908 /* GlucoseRangeOverrideTableViewCell.swift in Sources */ = {isa = PBXBuildFile; fileRef = 43177D0B1D3734040006E908 /* GlucoseRangeOverrideTableViewCell.swift */; };
		43177D0E1D3737420006E908 /* NibLoadable.swift in Sources */ = {isa = PBXBuildFile; fileRef = 43177D0D1D3737420006E908 /* NibLoadable.swift */; };
		432711361EDE7C8700171F6A /* CarbAbsorptionInputController.swift in Sources */ = {isa = PBXBuildFile; fileRef = 432711351EDE7C8700171F6A /* CarbAbsorptionInputController.swift */; };
		432711381EDE826A00171F6A /* CustomInputTextField.swift in Sources */ = {isa = PBXBuildFile; fileRef = 432711371EDE826A00171F6A /* CustomInputTextField.swift */; };
		4327113A1EDE91EF00171F6A /* Assets.xcassets in Resources */ = {isa = PBXBuildFile; fileRef = 432711391EDE91EF00171F6A /* Assets.xcassets */; };
		432762741D60505F0083215A /* HKQuantitySample.swift in Sources */ = {isa = PBXBuildFile; fileRef = 432762731D60505F0083215A /* HKQuantitySample.swift */; };
		433D705E1EFB29700004EB9F /* FoodTypeShortcutCell.swift in Sources */ = {isa = PBXBuildFile; fileRef = 433D705D1EFB29700004EB9F /* FoodTypeShortcutCell.swift */; };
		4346D1FC1C79481E00ABAFE3 /* NSUserDefaults.swift in Sources */ = {isa = PBXBuildFile; fileRef = 4346D1FB1C79481E00ABAFE3 /* NSUserDefaults.swift */; };
		4348727B1CB6256500E55D75 /* reconcile_history_input.json in Resources */ = {isa = PBXBuildFile; fileRef = 434872781CB6256500E55D75 /* reconcile_history_input.json */; };
		4348727D1CB626E500E55D75 /* reconcile_history_output.json in Resources */ = {isa = PBXBuildFile; fileRef = 4348727C1CB626E500E55D75 /* reconcile_history_output.json */; };
		434FB6481D70096A007B9C70 /* reservoir_history_with_continuity_holes.json in Resources */ = {isa = PBXBuildFile; fileRef = 434FB6471D70096A007B9C70 /* reservoir_history_with_continuity_holes.json */; };
		434FB64A1D712158007B9C70 /* CommandResponseViewController.swift in Sources */ = {isa = PBXBuildFile; fileRef = 434FB6491D712158007B9C70 /* CommandResponseViewController.swift */; };
		434FB64C1D712449007B9C70 /* NSData.swift in Sources */ = {isa = PBXBuildFile; fileRef = 434FB64B1D712449007B9C70 /* NSData.swift */; };
		434FF1E21CF269F8000DB779 /* IdentifiableClass.swift in Sources */ = {isa = PBXBuildFile; fileRef = 434FF1DF1CF269D8000DB779 /* IdentifiableClass.swift */; };
		434FF1E51CF26A26000DB779 /* UITableViewCell.swift in Sources */ = {isa = PBXBuildFile; fileRef = 434FF1E31CF26A1E000DB779 /* UITableViewCell.swift */; };
		434FF1E71CF26A3D000DB779 /* IdentifiableClass.swift in Sources */ = {isa = PBXBuildFile; fileRef = 434FF1DF1CF269D8000DB779 /* IdentifiableClass.swift */; };
		434FF1E81CF26A49000DB779 /* UITableViewCell.swift in Sources */ = {isa = PBXBuildFile; fileRef = 434FF1E31CF26A1E000DB779 /* UITableViewCell.swift */; };
		434FF1F11CF29451000DB779 /* TextFieldTableViewCell.xib in Resources */ = {isa = PBXBuildFile; fileRef = 434FF1EF1CF29451000DB779 /* TextFieldTableViewCell.xib */; };
		434FF1F21CF29451000DB779 /* TextFieldTableViewCell.swift in Sources */ = {isa = PBXBuildFile; fileRef = 434FF1F01CF29451000DB779 /* TextFieldTableViewCell.swift */; };
		434FF1F41CF294A9000DB779 /* TextFieldTableViewController.swift in Sources */ = {isa = PBXBuildFile; fileRef = 434FF1F31CF294A9000DB779 /* TextFieldTableViewController.swift */; };
<<<<<<< HEAD
		4359E7501EED04330022EF0C /* ice_35_min_partial_output.json in Resources */ = {isa = PBXBuildFile; fileRef = 4359E74F1EED04330022EF0C /* ice_35_min_partial_output.json */; };
=======
		4359E74E1EEA1FBC0022EF0C /* FoodEmojiDataSource.swift in Sources */ = {isa = PBXBuildFile; fileRef = 4359E74D1EEA1FBC0022EF0C /* FoodEmojiDataSource.swift */; };
>>>>>>> 9403fcd6
		435F355E1C9CD16A00C204D2 /* NSUserDefaults.swift in Sources */ = {isa = PBXBuildFile; fileRef = 435F355D1C9CD16A00C204D2 /* NSUserDefaults.swift */; };
		435F35611C9CD25F00C204D2 /* DeviceDataManager.swift in Sources */ = {isa = PBXBuildFile; fileRef = 435F35601C9CD25F00C204D2 /* DeviceDataManager.swift */; };
		4378B6431ED55E81000AE785 /* suspend_dose.json in Resources */ = {isa = PBXBuildFile; fileRef = 4378B6421ED55E81000AE785 /* suspend_dose.json */; };
		4378B6471ED55F8C000AE785 /* suspend_dose_reconciled_normalized_iob.json in Resources */ = {isa = PBXBuildFile; fileRef = 4378B6441ED55F8C000AE785 /* suspend_dose_reconciled_normalized_iob.json */; };
		4378B6481ED55F8C000AE785 /* suspend_dose_reconciled_normalized.json in Resources */ = {isa = PBXBuildFile; fileRef = 4378B6451ED55F8C000AE785 /* suspend_dose_reconciled_normalized.json */; };
		4378B6491ED55F8C000AE785 /* suspend_dose_reconciled.json in Resources */ = {isa = PBXBuildFile; fileRef = 4378B6461ED55F8C000AE785 /* suspend_dose_reconciled.json */; };
		4378B64B1ED61965000AE785 /* GlucoseEffectVelocity.swift in Sources */ = {isa = PBXBuildFile; fileRef = 4378B64A1ED61965000AE785 /* GlucoseEffectVelocity.swift */; };
		4378B64D1ED61C22000AE785 /* AbsorbedCarbValue.swift in Sources */ = {isa = PBXBuildFile; fileRef = 4378B64C1ED61C22000AE785 /* AbsorbedCarbValue.swift */; };
		4378B64F1ED61C64000AE785 /* CarbValue.swift in Sources */ = {isa = PBXBuildFile; fileRef = 4378B64E1ED61C64000AE785 /* CarbValue.swift */; };
		4378B6511ED62D8D000AE785 /* CarbStatus.swift in Sources */ = {isa = PBXBuildFile; fileRef = 4378B6501ED62D8D000AE785 /* CarbStatus.swift */; };
		4378B6521ED65FD3000AE785 /* NSTimeInterval.swift in Sources */ = {isa = PBXBuildFile; fileRef = 43D8FDF21C7290350073BE78 /* NSTimeInterval.swift */; };
		43971A401C8CABFF0013154F /* GlucoseSampleValue.swift in Sources */ = {isa = PBXBuildFile; fileRef = 43971A3F1C8CABFF0013154F /* GlucoseSampleValue.swift */; };
		43971A421C8CAEF20013154F /* momentum_effect_display_only_glucose_input.json in Resources */ = {isa = PBXBuildFile; fileRef = 43971A411C8CAEF20013154F /* momentum_effect_display_only_glucose_input.json */; };
		439A1E8A1EC6B54600662F2B /* HKUnit.swift in Sources */ = {isa = PBXBuildFile; fileRef = 43D8FDEE1C7290350073BE78 /* HKUnit.swift */; };
		439A1E8B1EC6B56800662F2B /* HKUnit.swift in Sources */ = {isa = PBXBuildFile; fileRef = 43D8FDEE1C7290350073BE78 /* HKUnit.swift */; };
		439A1E8C1EC6B58A00662F2B /* HKUnit.swift in Sources */ = {isa = PBXBuildFile; fileRef = 43D8FDEE1C7290350073BE78 /* HKUnit.swift */; };
		439A1E8D1EC6B5A300662F2B /* HKUnit.swift in Sources */ = {isa = PBXBuildFile; fileRef = 43D8FDEE1C7290350073BE78 /* HKUnit.swift */; };
		439BCD8E1EEDD22900100EAA /* ice_35_min_none_output.json in Resources */ = {isa = PBXBuildFile; fileRef = 439BCD8D1EEDD22900100EAA /* ice_35_min_none_output.json */; };
		439BCD901EEDD2AD00100EAA /* ice_1_hour_output.json in Resources */ = {isa = PBXBuildFile; fileRef = 439BCD8F1EEDD2AD00100EAA /* ice_1_hour_output.json */; };
		439BCD921EEDD33F00100EAA /* ice_slow_absorption_output.json in Resources */ = {isa = PBXBuildFile; fileRef = 439BCD911EEDD33F00100EAA /* ice_slow_absorption_output.json */; };
		43AF1FB21C926CDD00EA2F3D /* HKQuantity.swift in Sources */ = {isa = PBXBuildFile; fileRef = 43AF1FB11C926CDD00EA2F3D /* HKQuantity.swift */; };
		43B99AFC1C744CE300D050F5 /* bolus_dose.json in Resources */ = {isa = PBXBuildFile; fileRef = 43B99AFB1C744CE300D050F5 /* bolus_dose.json */; };
		43B99AFE1C744E5F00D050F5 /* effect_from_bolus_output.json in Resources */ = {isa = PBXBuildFile; fileRef = 43B99AFD1C744E5F00D050F5 /* effect_from_bolus_output.json */; };
		43B99B001C7450EE00D050F5 /* effect_from_history_output.json in Resources */ = {isa = PBXBuildFile; fileRef = 43B99AFF1C7450EE00D050F5 /* effect_from_history_output.json */; };
		43B99B021C7451E500D050F5 /* normalized_doses.json in Resources */ = {isa = PBXBuildFile; fileRef = 43B99B011C7451E500D050F5 /* normalized_doses.json */; };
		43B99B041C74538D00D050F5 /* short_basal_dose.json in Resources */ = {isa = PBXBuildFile; fileRef = 43B99B031C74538D00D050F5 /* short_basal_dose.json */; };
		43B99B061C74552300D050F5 /* basal_dose.json in Resources */ = {isa = PBXBuildFile; fileRef = 43B99B051C74552300D050F5 /* basal_dose.json */; };
		43B99B081C74553900D050F5 /* effect_from_basal_output.json in Resources */ = {isa = PBXBuildFile; fileRef = 43B99B071C74553900D050F5 /* effect_from_basal_output.json */; };
		43C094461CAA1E98001F6403 /* DoseUnit.swift in Sources */ = {isa = PBXBuildFile; fileRef = 43C094451CAA1E98001F6403 /* DoseUnit.swift */; };
		43C27D931E3C4E7D00613CE1 /* momentum_effect_mixed_provenance_glucose_input.json in Resources */ = {isa = PBXBuildFile; fileRef = 43C27D921E3C4E7D00613CE1 /* momentum_effect_mixed_provenance_glucose_input.json */; };
		43CE7CE01CA9E8B0003CC1B0 /* iob_from_bolus_240min_output.json in Resources */ = {isa = PBXBuildFile; fileRef = 43CE7CDF1CA9E8B0003CC1B0 /* iob_from_bolus_240min_output.json */; };
		43CE7CE21CA9EA1A003CC1B0 /* iob_from_bolus_120min_output.json in Resources */ = {isa = PBXBuildFile; fileRef = 43CE7CE11CA9EA1A003CC1B0 /* iob_from_bolus_120min_output.json */; };
		43CE7CE41CA9EB1E003CC1B0 /* iob_from_bolus_180min_output.json in Resources */ = {isa = PBXBuildFile; fileRef = 43CE7CE31CA9EB1E003CC1B0 /* iob_from_bolus_180min_output.json */; };
		43CE7CE61CA9EBD2003CC1B0 /* iob_from_bolus_300min_output.json in Resources */ = {isa = PBXBuildFile; fileRef = 43CE7CE51CA9EBD2003CC1B0 /* iob_from_bolus_300min_output.json */; };
		43CE7CE81CA9EC1F003CC1B0 /* iob_from_bolus_312min_output.json in Resources */ = {isa = PBXBuildFile; fileRef = 43CE7CE71CA9EC1F003CC1B0 /* iob_from_bolus_312min_output.json */; };
		43CE7CEA1CA9EC50003CC1B0 /* iob_from_bolus_360min_output.json in Resources */ = {isa = PBXBuildFile; fileRef = 43CE7CE91CA9EC50003CC1B0 /* iob_from_bolus_360min_output.json */; };
		43CE7CEC1CA9EC88003CC1B0 /* iob_from_bolus_420min_output.json in Resources */ = {isa = PBXBuildFile; fileRef = 43CE7CEB1CA9EC88003CC1B0 /* iob_from_bolus_420min_output.json */; };
		43CE7CEE1CA9F2CF003CC1B0 /* normalize_edge_case_doses_input.json in Resources */ = {isa = PBXBuildFile; fileRef = 43CE7CED1CA9F2CF003CC1B0 /* normalize_edge_case_doses_input.json */; };
		43CE7CF01CA9F32C003CC1B0 /* normalize_edge_case_doses_output.json in Resources */ = {isa = PBXBuildFile; fileRef = 43CE7CEF1CA9F32C003CC1B0 /* normalize_edge_case_doses_output.json */; };
		43D8FDCF1C728FDF0073BE78 /* LoopKit.h in Headers */ = {isa = PBXBuildFile; fileRef = 43D8FDCE1C728FDF0073BE78 /* LoopKit.h */; settings = {ATTRIBUTES = (Public, ); }; };
		43D8FDD61C728FDF0073BE78 /* LoopKit.framework in Frameworks */ = {isa = PBXBuildFile; fileRef = 43D8FDCB1C728FDF0073BE78 /* LoopKit.framework */; };
		43D8FDDB1C728FDF0073BE78 /* LoopKitTests.swift in Sources */ = {isa = PBXBuildFile; fileRef = 43D8FDDA1C728FDF0073BE78 /* LoopKitTests.swift */; };
		43D8FDF41C7290350073BE78 /* BasalRateSchedule.swift in Sources */ = {isa = PBXBuildFile; fileRef = 43D8FDE51C7290340073BE78 /* BasalRateSchedule.swift */; };
		43D8FDF51C7290350073BE78 /* CarbRatioSchedule.swift in Sources */ = {isa = PBXBuildFile; fileRef = 43D8FDE61C7290350073BE78 /* CarbRatioSchedule.swift */; };
		43D8FDF61C7290350073BE78 /* DailyQuantitySchedule.swift in Sources */ = {isa = PBXBuildFile; fileRef = 43D8FDE71C7290350073BE78 /* DailyQuantitySchedule.swift */; };
		43D8FDF71C7290350073BE78 /* DailyValueSchedule.swift in Sources */ = {isa = PBXBuildFile; fileRef = 43D8FDE81C7290350073BE78 /* DailyValueSchedule.swift */; };
		43D8FDF81C7290350073BE78 /* Double.swift in Sources */ = {isa = PBXBuildFile; fileRef = 43D8FDE91C7290350073BE78 /* Double.swift */; };
		43D8FDF91C7290350073BE78 /* GlucoseEffect.swift in Sources */ = {isa = PBXBuildFile; fileRef = 43D8FDEA1C7290350073BE78 /* GlucoseEffect.swift */; };
		43D8FDFA1C7290350073BE78 /* GlucoseRangeSchedule.swift in Sources */ = {isa = PBXBuildFile; fileRef = 43D8FDEB1C7290350073BE78 /* GlucoseRangeSchedule.swift */; };
		43D8FDFB1C7290350073BE78 /* GlucoseSchedule.swift in Sources */ = {isa = PBXBuildFile; fileRef = 43D8FDEC1C7290350073BE78 /* GlucoseSchedule.swift */; };
		43D8FDFC1C7290350073BE78 /* HealthKitSampleStore.swift in Sources */ = {isa = PBXBuildFile; fileRef = 43D8FDED1C7290350073BE78 /* HealthKitSampleStore.swift */; };
		43D8FDFD1C7290350073BE78 /* HKUnit.swift in Sources */ = {isa = PBXBuildFile; fileRef = 43D8FDEE1C7290350073BE78 /* HKUnit.swift */; };
		43D8FDFE1C7290350073BE78 /* LoopMath.swift in Sources */ = {isa = PBXBuildFile; fileRef = 43D8FDEF1C7290350073BE78 /* LoopMath.swift */; };
		43D8FDFF1C7290350073BE78 /* NSDate.swift in Sources */ = {isa = PBXBuildFile; fileRef = 43D8FDF01C7290350073BE78 /* NSDate.swift */; };
		43D8FE011C7290350073BE78 /* NSTimeInterval.swift in Sources */ = {isa = PBXBuildFile; fileRef = 43D8FDF21C7290350073BE78 /* NSTimeInterval.swift */; };
		43D8FE021C7290350073BE78 /* SampleValue.swift in Sources */ = {isa = PBXBuildFile; fileRef = 43D8FDF31C7290350073BE78 /* SampleValue.swift */; };
		43D8FE0F1C7290530073BE78 /* DailyQuantityScheduleTableViewController.swift in Sources */ = {isa = PBXBuildFile; fileRef = 43D8FE041C7290530073BE78 /* DailyQuantityScheduleTableViewController.swift */; };
		43D8FE101C7290530073BE78 /* DailyValueScheduleTableViewController.swift in Sources */ = {isa = PBXBuildFile; fileRef = 43D8FE051C7290530073BE78 /* DailyValueScheduleTableViewController.swift */; };
		43D8FE111C7290530073BE78 /* GlucoseRangeScheduleTableViewController.swift in Sources */ = {isa = PBXBuildFile; fileRef = 43D8FE061C7290530073BE78 /* GlucoseRangeScheduleTableViewController.swift */; };
		43D8FE121C7290530073BE78 /* GlucoseRangeTableViewCell.swift in Sources */ = {isa = PBXBuildFile; fileRef = 43D8FE071C7290530073BE78 /* GlucoseRangeTableViewCell.swift */; };
		43D8FE131C7290530073BE78 /* GlucoseRangeTableViewCell.xib in Resources */ = {isa = PBXBuildFile; fileRef = 43D8FE081C7290530073BE78 /* GlucoseRangeTableViewCell.xib */; };
		43D8FE151C7290530073BE78 /* RepeatingScheduleValueTableViewCell.swift in Sources */ = {isa = PBXBuildFile; fileRef = 43D8FE0A1C7290530073BE78 /* RepeatingScheduleValueTableViewCell.swift */; };
		43D8FE161C7290530073BE78 /* RepeatingScheduleValueTableViewCell.xib in Resources */ = {isa = PBXBuildFile; fileRef = 43D8FE0B1C7290530073BE78 /* RepeatingScheduleValueTableViewCell.xib */; };
		43D8FE171C7290530073BE78 /* SingleValueScheduleTableViewController.swift in Sources */ = {isa = PBXBuildFile; fileRef = 43D8FE0C1C7290530073BE78 /* SingleValueScheduleTableViewController.swift */; };
		43D8FE191C7290530073BE78 /* UIViewController.swift in Sources */ = {isa = PBXBuildFile; fileRef = 43D8FE0E1C7290530073BE78 /* UIViewController.swift */; };
		43D8FE1D1C72906E0073BE78 /* BasalRateScheduleTests.swift in Sources */ = {isa = PBXBuildFile; fileRef = 43D8FE1A1C72906E0073BE78 /* BasalRateScheduleTests.swift */; };
		43D8FE1E1C72906E0073BE78 /* NSDateTests.swift in Sources */ = {isa = PBXBuildFile; fileRef = 43D8FE1B1C72906E0073BE78 /* NSDateTests.swift */; };
		43D8FE1F1C72906E0073BE78 /* QuantityScheduleTests.swift in Sources */ = {isa = PBXBuildFile; fileRef = 43D8FE1C1C72906E0073BE78 /* QuantityScheduleTests.swift */; };
		43D8FE2D1C72914D0073BE78 /* CarbKit.h in Headers */ = {isa = PBXBuildFile; fileRef = 43D8FE2C1C72914D0073BE78 /* CarbKit.h */; settings = {ATTRIBUTES = (Public, ); }; };
		43D8FE341C72914D0073BE78 /* CarbKit.framework in Frameworks */ = {isa = PBXBuildFile; fileRef = 43D8FE2A1C72914D0073BE78 /* CarbKit.framework */; };
		43D8FE421C7291900073BE78 /* CarbMathTests.swift in Sources */ = {isa = PBXBuildFile; fileRef = 43D8FE411C7291900073BE78 /* CarbMathTests.swift */; };
		43D8FE471C7291A60073BE78 /* carb_effect_from_history_input.json in Resources */ = {isa = PBXBuildFile; fileRef = 43D8FE441C7291A60073BE78 /* carb_effect_from_history_input.json */; };
		43D8FE481C7291A60073BE78 /* carb_effect_from_history_output.json in Resources */ = {isa = PBXBuildFile; fileRef = 43D8FE451C7291A60073BE78 /* carb_effect_from_history_output.json */; };
		43D8FE491C7291A60073BE78 /* carbs_on_board_output.json in Resources */ = {isa = PBXBuildFile; fileRef = 43D8FE461C7291A60073BE78 /* carbs_on_board_output.json */; };
		43D8FE4F1C7291BD0073BE78 /* CarbEntry.swift in Sources */ = {isa = PBXBuildFile; fileRef = 43D8FE4A1C7291BD0073BE78 /* CarbEntry.swift */; };
		43D8FE501C7291BD0073BE78 /* CarbMath.swift in Sources */ = {isa = PBXBuildFile; fileRef = 43D8FE4B1C7291BD0073BE78 /* CarbMath.swift */; };
		43D8FE511C7291BD0073BE78 /* CarbStore.swift in Sources */ = {isa = PBXBuildFile; fileRef = 43D8FE4C1C7291BD0073BE78 /* CarbStore.swift */; };
		43D8FE521C7291BD0073BE78 /* HKQuantitySample.swift in Sources */ = {isa = PBXBuildFile; fileRef = 43D8FE4D1C7291BD0073BE78 /* HKQuantitySample.swift */; };
		43D8FE531C7291BD0073BE78 /* StoredCarbEntry.swift in Sources */ = {isa = PBXBuildFile; fileRef = 43D8FE4E1C7291BD0073BE78 /* StoredCarbEntry.swift */; };
		43D8FE5E1C7291D80073BE78 /* CarbEntryEditViewController.swift in Sources */ = {isa = PBXBuildFile; fileRef = 43D8FE561C7291D80073BE78 /* CarbEntryEditViewController.swift */; };
		43D8FE5F1C7291D80073BE78 /* CarbEntryTableViewController.swift in Sources */ = {isa = PBXBuildFile; fileRef = 43D8FE571C7291D80073BE78 /* CarbEntryTableViewController.swift */; };
		43D8FE601C7291D80073BE78 /* CarbKit.storyboard in Resources */ = {isa = PBXBuildFile; fileRef = 43D8FE581C7291D80073BE78 /* CarbKit.storyboard */; };
		43D8FE611C7291D80073BE78 /* DatePickerTableViewCell.swift in Sources */ = {isa = PBXBuildFile; fileRef = 43D8FE591C7291D80073BE78 /* DatePickerTableViewCell.swift */; };
		43D8FE621C7291D80073BE78 /* DecimalTextFieldTableViewCell.swift in Sources */ = {isa = PBXBuildFile; fileRef = 43D8FE5A1C7291D80073BE78 /* DecimalTextFieldTableViewCell.swift */; };
		43D8FE631C7291D80073BE78 /* NewCarbEntry.swift in Sources */ = {isa = PBXBuildFile; fileRef = 43D8FE5B1C7291D80073BE78 /* NewCarbEntry.swift */; };
		43D8FE681C7292B00073BE78 /* read_carb_ratios.json in Resources */ = {isa = PBXBuildFile; fileRef = 43D8FE661C7292950073BE78 /* read_carb_ratios.json */; };
		43D8FE691C7292B00073BE78 /* read_carb_ratios.json in Resources */ = {isa = PBXBuildFile; fileRef = 43D8FE661C7292950073BE78 /* read_carb_ratios.json */; };
		43D8FE881C72934C0073BE78 /* GlucoseMath.swift in Sources */ = {isa = PBXBuildFile; fileRef = 43D8FE861C72934C0073BE78 /* GlucoseMath.swift */; };
		43D8FE891C72934C0073BE78 /* GlucoseStore.swift in Sources */ = {isa = PBXBuildFile; fileRef = 43D8FE871C72934C0073BE78 /* GlucoseStore.swift */; };
		43D8FE931C7293C70073BE78 /* GlucoseKit.framework in Frameworks */ = {isa = PBXBuildFile; fileRef = 43D8FE6F1C7293070073BE78 /* GlucoseKit.framework */; };
		43D8FE9A1C7293D00073BE78 /* GlucoseMathTests.swift in Sources */ = {isa = PBXBuildFile; fileRef = 43D8FE991C7293D00073BE78 /* GlucoseMathTests.swift */; };
		43D8FEA41C7293FA0073BE78 /* momentum_effect_bouncing_glucose_input.json in Resources */ = {isa = PBXBuildFile; fileRef = 43D8FE9C1C7293FA0073BE78 /* momentum_effect_bouncing_glucose_input.json */; };
		43D8FEA51C7293FA0073BE78 /* momentum_effect_bouncing_glucose_output.json in Resources */ = {isa = PBXBuildFile; fileRef = 43D8FE9D1C7293FA0073BE78 /* momentum_effect_bouncing_glucose_output.json */; };
		43D8FEA61C7293FA0073BE78 /* momentum_effect_falling_glucose_input.json in Resources */ = {isa = PBXBuildFile; fileRef = 43D8FE9E1C7293FA0073BE78 /* momentum_effect_falling_glucose_input.json */; };
		43D8FEA71C7293FA0073BE78 /* momentum_effect_falling_glucose_output.json in Resources */ = {isa = PBXBuildFile; fileRef = 43D8FE9F1C7293FA0073BE78 /* momentum_effect_falling_glucose_output.json */; };
		43D8FEA81C7293FA0073BE78 /* momentum_effect_rising_glucose_input.json in Resources */ = {isa = PBXBuildFile; fileRef = 43D8FEA01C7293FA0073BE78 /* momentum_effect_rising_glucose_input.json */; };
		43D8FEA91C7293FA0073BE78 /* momentum_effect_rising_glucose_output.json in Resources */ = {isa = PBXBuildFile; fileRef = 43D8FEA11C7293FA0073BE78 /* momentum_effect_rising_glucose_output.json */; };
		43D8FEAA1C7293FA0073BE78 /* momentum_effect_stable_glucose_input.json in Resources */ = {isa = PBXBuildFile; fileRef = 43D8FEA21C7293FA0073BE78 /* momentum_effect_stable_glucose_input.json */; };
		43D8FEAB1C7293FA0073BE78 /* momentum_effect_stable_glucose_output.json in Resources */ = {isa = PBXBuildFile; fileRef = 43D8FEA31C7293FA0073BE78 /* momentum_effect_stable_glucose_output.json */; };
		43D8FEBB1C7294520073BE78 /* InsulinKit.framework in Frameworks */ = {isa = PBXBuildFile; fileRef = 43D8FEB11C7294520073BE78 /* InsulinKit.framework */; };
		43D8FEC91C7294640073BE78 /* InsulinMathTests.swift in Sources */ = {isa = PBXBuildFile; fileRef = 43D8FEC81C7294640073BE78 /* InsulinMathTests.swift */; };
		43D8FED61C7294B80073BE78 /* iob_from_doses_output.json in Resources */ = {isa = PBXBuildFile; fileRef = 43D8FECE1C7294B80073BE78 /* iob_from_doses_output.json */; };
		43D8FED71C7294B80073BE78 /* iob_from_reservoir_output.json in Resources */ = {isa = PBXBuildFile; fileRef = 43D8FECF1C7294B80073BE78 /* iob_from_reservoir_output.json */; };
		43D8FED81C7294B80073BE78 /* normalized_reservoir_history_output.json in Resources */ = {isa = PBXBuildFile; fileRef = 43D8FED01C7294B80073BE78 /* normalized_reservoir_history_output.json */; };
		43D8FED91C7294B80073BE78 /* reservoir_history_with_rewind_and_prime_input.json in Resources */ = {isa = PBXBuildFile; fileRef = 43D8FED11C7294B80073BE78 /* reservoir_history_with_rewind_and_prime_input.json */; };
		43D8FEDA1C7294B80073BE78 /* reservoir_history_with_rewind_and_prime_output.json in Resources */ = {isa = PBXBuildFile; fileRef = 43D8FED21C7294B80073BE78 /* reservoir_history_with_rewind_and_prime_output.json */; };
		43D8FEE51C7294D50073BE78 /* DoseEntry.swift in Sources */ = {isa = PBXBuildFile; fileRef = 43D8FEDC1C7294D50073BE78 /* DoseEntry.swift */; };
		43D8FEE61C7294D50073BE78 /* DoseStore.swift in Sources */ = {isa = PBXBuildFile; fileRef = 43D8FEDD1C7294D50073BE78 /* DoseStore.swift */; };
		43D8FEE81C7294D50073BE78 /* InsulinMath.swift in Sources */ = {isa = PBXBuildFile; fileRef = 43D8FEDF1C7294D50073BE78 /* InsulinMath.swift */; };
		43D8FEE91C7294D50073BE78 /* Model.xcdatamodeld in Sources */ = {isa = PBXBuildFile; fileRef = 43D8FEE01C7294D50073BE78 /* Model.xcdatamodeld */; };
		43D8FEEA1C7294D50073BE78 /* PersistenceController.swift in Sources */ = {isa = PBXBuildFile; fileRef = 43D8FEE21C7294D50073BE78 /* PersistenceController.swift */; };
		43D8FEEB1C7294D50073BE78 /* Reservoir.swift in Sources */ = {isa = PBXBuildFile; fileRef = 43D8FEE31C7294D50073BE78 /* Reservoir.swift */; };
		43D8FEEC1C7294D50073BE78 /* Reservoir+CoreDataProperties.swift in Sources */ = {isa = PBXBuildFile; fileRef = 43D8FEE41C7294D50073BE78 /* Reservoir+CoreDataProperties.swift */; };
		43D8FEF11C7294E90073BE78 /* InsulinKit.storyboard in Resources */ = {isa = PBXBuildFile; fileRef = 43D8FEED1C7294E90073BE78 /* InsulinKit.storyboard */; };
		43D8FEF21C7294E90073BE78 /* ErrorBackgroundView.swift in Sources */ = {isa = PBXBuildFile; fileRef = 43D8FEEF1C7294E90073BE78 /* ErrorBackgroundView.swift */; };
		43D8FEF61C72954F0073BE78 /* basal.json in Resources */ = {isa = PBXBuildFile; fileRef = 43D8FEF41C7295490073BE78 /* basal.json */; };
		43D8FEF71C7295500073BE78 /* basal.json in Resources */ = {isa = PBXBuildFile; fileRef = 43D8FEF41C7295490073BE78 /* basal.json */; };
		43D8FEFA1C72A1EF0073BE78 /* LoopKit.framework in Frameworks */ = {isa = PBXBuildFile; fileRef = 43D8FDCB1C728FDF0073BE78 /* LoopKit.framework */; };
		43D8FEFB1C72A1F40073BE78 /* LoopKit.framework in Frameworks */ = {isa = PBXBuildFile; fileRef = 43D8FDCB1C728FDF0073BE78 /* LoopKit.framework */; };
		43D8FEFC1C72A1F90073BE78 /* LoopKit.framework in Frameworks */ = {isa = PBXBuildFile; fileRef = 43D8FDCB1C728FDF0073BE78 /* LoopKit.framework */; };
		43D8FF091C72C0360073BE78 /* GlucoseKit.h in Headers */ = {isa = PBXBuildFile; fileRef = 43D8FE711C7293070073BE78 /* GlucoseKit.h */; settings = {ATTRIBUTES = (Public, ); }; };
		43D8FF0A1C72C03D0073BE78 /* InsulinKit.h in Headers */ = {isa = PBXBuildFile; fileRef = 43D8FEB31C7294520073BE78 /* InsulinKit.h */; settings = {ATTRIBUTES = (Public, ); }; };
		43D9888B1C87E47800DA4467 /* GlucoseValue.swift in Sources */ = {isa = PBXBuildFile; fileRef = 43D9888A1C87E47800DA4467 /* GlucoseValue.swift */; };
		43D9888D1C87EBE400DA4467 /* LoopMathTests.swift in Sources */ = {isa = PBXBuildFile; fileRef = 43D9888C1C87EBE400DA4467 /* LoopMathTests.swift */; };
		43D9888E1C87F36900DA4467 /* LoopKitTests.swift in Sources */ = {isa = PBXBuildFile; fileRef = 43D8FDDA1C728FDF0073BE78 /* LoopKitTests.swift */; };
		43D9888F1C87F36A00DA4467 /* LoopKitTests.swift in Sources */ = {isa = PBXBuildFile; fileRef = 43D8FDDA1C728FDF0073BE78 /* LoopKitTests.swift */; };
		43D988901C87F36B00DA4467 /* LoopKitTests.swift in Sources */ = {isa = PBXBuildFile; fileRef = 43D8FDDA1C728FDF0073BE78 /* LoopKitTests.swift */; };
		43D988A11C87FFA300DA4467 /* glucose_from_effects_no_momentum_output.json in Resources */ = {isa = PBXBuildFile; fileRef = 43D988921C87FFA300DA4467 /* glucose_from_effects_no_momentum_output.json */; };
		43D988A21C87FFA300DA4467 /* glucose_from_effects_momentum_up_output.json in Resources */ = {isa = PBXBuildFile; fileRef = 43D988931C87FFA300DA4467 /* glucose_from_effects_momentum_up_output.json */; };
		43D988A31C87FFA300DA4467 /* glucose_from_effects_momentum_up_input.json in Resources */ = {isa = PBXBuildFile; fileRef = 43D988941C87FFA300DA4467 /* glucose_from_effects_momentum_up_input.json */; };
		43D988A41C87FFA300DA4467 /* glucose_from_effects_momentum_flat_output.json in Resources */ = {isa = PBXBuildFile; fileRef = 43D988951C87FFA300DA4467 /* glucose_from_effects_momentum_flat_output.json */; };
		43D988A51C87FFA300DA4467 /* glucose_from_effects_momentum_flat_input.json in Resources */ = {isa = PBXBuildFile; fileRef = 43D988961C87FFA300DA4467 /* glucose_from_effects_momentum_flat_input.json */; };
		43D988A61C87FFA300DA4467 /* glucose_from_effects_momentum_flat_glucose_input.json in Resources */ = {isa = PBXBuildFile; fileRef = 43D988971C87FFA300DA4467 /* glucose_from_effects_momentum_flat_glucose_input.json */; };
		43D988A71C87FFA300DA4467 /* glucose_from_effects_momentum_down_output.json in Resources */ = {isa = PBXBuildFile; fileRef = 43D988981C87FFA300DA4467 /* glucose_from_effects_momentum_down_output.json */; };
		43D988A81C87FFA300DA4467 /* glucose_from_effects_momentum_down_input.json in Resources */ = {isa = PBXBuildFile; fileRef = 43D988991C87FFA300DA4467 /* glucose_from_effects_momentum_down_input.json */; };
		43D988A91C87FFA300DA4467 /* glucose_from_effects_momentum_blend_output.json in Resources */ = {isa = PBXBuildFile; fileRef = 43D9889A1C87FFA300DA4467 /* glucose_from_effects_momentum_blend_output.json */; };
		43D988AA1C87FFA300DA4467 /* glucose_from_effects_momentum_blend_momentum_input.json in Resources */ = {isa = PBXBuildFile; fileRef = 43D9889B1C87FFA300DA4467 /* glucose_from_effects_momentum_blend_momentum_input.json */; };
		43D988AB1C87FFA300DA4467 /* glucose_from_effects_momentum_blend_insulin_effect_input.json in Resources */ = {isa = PBXBuildFile; fileRef = 43D9889C1C87FFA300DA4467 /* glucose_from_effects_momentum_blend_insulin_effect_input.json */; };
		43D988AC1C87FFA300DA4467 /* glucose_from_effects_momentum_blend_glucose_input.json in Resources */ = {isa = PBXBuildFile; fileRef = 43D9889D1C87FFA300DA4467 /* glucose_from_effects_momentum_blend_glucose_input.json */; };
		43D988AD1C87FFA300DA4467 /* glucose_from_effects_insulin_effect_input.json in Resources */ = {isa = PBXBuildFile; fileRef = 43D9889E1C87FFA300DA4467 /* glucose_from_effects_insulin_effect_input.json */; };
		43D988AE1C87FFA300DA4467 /* glucose_from_effects_glucose_input.json in Resources */ = {isa = PBXBuildFile; fileRef = 43D9889F1C87FFA300DA4467 /* glucose_from_effects_glucose_input.json */; };
		43D988AF1C87FFA300DA4467 /* glucose_from_effects_carb_effect_input.json in Resources */ = {isa = PBXBuildFile; fileRef = 43D988A01C87FFA300DA4467 /* glucose_from_effects_carb_effect_input.json */; };
		43DC87B61C8A9567005BC30D /* momentum_effect_incomplete_glucose_input.json in Resources */ = {isa = PBXBuildFile; fileRef = 43DC87B51C8A9567005BC30D /* momentum_effect_incomplete_glucose_input.json */; };
		43DC87B81C8AD058005BC30D /* glucose_from_effects_non_zero_glucose_input.json in Resources */ = {isa = PBXBuildFile; fileRef = 43DC87B71C8AD058005BC30D /* glucose_from_effects_non_zero_glucose_input.json */; };
		43DC87BB1C8AD0ED005BC30D /* glucose_from_effects_non_zero_insulin_input.json in Resources */ = {isa = PBXBuildFile; fileRef = 43DC87B91C8AD0ED005BC30D /* glucose_from_effects_non_zero_insulin_input.json */; };
		43DC87BC1C8AD0ED005BC30D /* glucose_from_effects_non_zero_carb_input.json in Resources */ = {isa = PBXBuildFile; fileRef = 43DC87BA1C8AD0ED005BC30D /* glucose_from_effects_non_zero_carb_input.json */; };
		43DC87BE1C8AD41D005BC30D /* glucose_from_effects_non_zero_output.json in Resources */ = {isa = PBXBuildFile; fileRef = 43DC87BD1C8AD41D005BC30D /* glucose_from_effects_non_zero_output.json */; };
		43DF8DB41D829024006EB38E /* Fetchable.swift in Sources */ = {isa = PBXBuildFile; fileRef = 43D8FEDE1C7294D50073BE78 /* Fetchable.swift */; };
		43DFE27D1CB1D6A600EFBE95 /* PumpEvent.swift in Sources */ = {isa = PBXBuildFile; fileRef = 43DFE27B1CB1D6A600EFBE95 /* PumpEvent.swift */; };
		43DFE27E1CB1D6A600EFBE95 /* PumpEvent+CoreDataProperties.swift in Sources */ = {isa = PBXBuildFile; fileRef = 43DFE27C1CB1D6A600EFBE95 /* PumpEvent+CoreDataProperties.swift */; };
		43DFE2801CB1E12D00EFBE95 /* PumpEventType.swift in Sources */ = {isa = PBXBuildFile; fileRef = 43DFE27F1CB1E12D00EFBE95 /* PumpEventType.swift */; };
		43DFE2821CB1FB8500EFBE95 /* InsulinValue.swift in Sources */ = {isa = PBXBuildFile; fileRef = 43DFE2811CB1FB8500EFBE95 /* InsulinValue.swift */; };
		43EBE4491EAC77290073A0B5 /* grouped_by_overlapping_absorption_times_input.json in Resources */ = {isa = PBXBuildFile; fileRef = 43EBE4471EAC77290073A0B5 /* grouped_by_overlapping_absorption_times_input.json */; };
		43EBE44A1EAC77290073A0B5 /* grouped_by_overlapping_absorption_times_output.json in Resources */ = {isa = PBXBuildFile; fileRef = 43EBE4481EAC77290073A0B5 /* grouped_by_overlapping_absorption_times_output.json */; };
		43EBE44D1EAC7F0C0073A0B5 /* grouped_by_overlapping_absorption_times_border_case_output.json in Resources */ = {isa = PBXBuildFile; fileRef = 43EBE44B1EAC7F0C0073A0B5 /* grouped_by_overlapping_absorption_times_border_case_output.json */; };
		43EBE44E1EAC7F0C0073A0B5 /* grouped_by_overlapping_absorption_times_border_case_input.json in Resources */ = {isa = PBXBuildFile; fileRef = 43EBE44C1EAC7F0C0073A0B5 /* grouped_by_overlapping_absorption_times_border_case_input.json */; };
		43F137291EDF9B310048468C /* CarbAbsorptionInputCell.swift in Sources */ = {isa = PBXBuildFile; fileRef = 43F137281EDF9B310048468C /* CarbAbsorptionInputCell.swift */; };
		43F1372B1EDF9B500048468C /* CarbAbsorptionInputHeaderView.swift in Sources */ = {isa = PBXBuildFile; fileRef = 43F1372A1EDF9B500048468C /* CarbAbsorptionInputHeaderView.swift */; };
		43F41C311D374A3000C11ED6 /* NibLoadable.swift in Sources */ = {isa = PBXBuildFile; fileRef = 43177D0D1D3737420006E908 /* NibLoadable.swift */; };
		43FADDFB1C89679200DDE013 /* HKQuantitySample.swift in Sources */ = {isa = PBXBuildFile; fileRef = 43FADDFA1C89679200DDE013 /* HKQuantitySample.swift */; };
		C1110E991EE98CF5009BB852 /* ice_35_min_input.json in Resources */ = {isa = PBXBuildFile; fileRef = C1110E981EE98CF5009BB852 /* ice_35_min_input.json */; };
		C13E6D2A1EEB1CB9006F5880 /* ice_slow_absorption.json in Resources */ = {isa = PBXBuildFile; fileRef = C13E6D291EEB1CB9006F5880 /* ice_slow_absorption.json */; };
		C17F4CB31EE9B6DF005079B1 /* carb_entry_input.json in Resources */ = {isa = PBXBuildFile; fileRef = C17F4CB21EE9B6DF005079B1 /* carb_entry_input.json */; };
		C1CBF61C1EEA2A1E001E4851 /* ice_1_hour_input.json in Resources */ = {isa = PBXBuildFile; fileRef = C1CBF61B1EEA2A1E001E4851 /* ice_1_hour_input.json */; };
/* End PBXBuildFile section */

/* Begin PBXContainerItemProxy section */
		4301580D1C7EC03B00B64B63 /* PBXContainerItemProxy */ = {
			isa = PBXContainerItemProxy;
			containerPortal = 43D8FDC21C728FDF0073BE78 /* Project object */;
			proxyType = 1;
			remoteGlobalIDString = 430157F61C7EC03B00B64B63;
			remoteInfo = "LoopKit Example";
		};
		4301581B1C7ECB5E00B64B63 /* PBXContainerItemProxy */ = {
			isa = PBXContainerItemProxy;
			containerPortal = 43D8FDC21C728FDF0073BE78 /* Project object */;
			proxyType = 1;
			remoteGlobalIDString = 43D8FDCA1C728FDF0073BE78;
			remoteInfo = LoopKit;
		};
		430158201C7ECB6200B64B63 /* PBXContainerItemProxy */ = {
			isa = PBXContainerItemProxy;
			containerPortal = 43D8FDC21C728FDF0073BE78 /* Project object */;
			proxyType = 1;
			remoteGlobalIDString = 43D8FE291C72914D0073BE78;
			remoteInfo = CarbKit;
		};
		430158241C7ECB6500B64B63 /* PBXContainerItemProxy */ = {
			isa = PBXContainerItemProxy;
			containerPortal = 43D8FDC21C728FDF0073BE78 /* Project object */;
			proxyType = 1;
			remoteGlobalIDString = 43D8FE6E1C7293070073BE78;
			remoteInfo = GlucoseKit;
		};
		430158281C7ECB6800B64B63 /* PBXContainerItemProxy */ = {
			isa = PBXContainerItemProxy;
			containerPortal = 43D8FDC21C728FDF0073BE78 /* Project object */;
			proxyType = 1;
			remoteGlobalIDString = 43D8FEB01C7294520073BE78;
			remoteInfo = InsulinKit;
		};
		43D8FDD71C728FDF0073BE78 /* PBXContainerItemProxy */ = {
			isa = PBXContainerItemProxy;
			containerPortal = 43D8FDC21C728FDF0073BE78 /* Project object */;
			proxyType = 1;
			remoteGlobalIDString = 43D8FDCA1C728FDF0073BE78;
			remoteInfo = LoopKit;
		};
		43D8FE351C72914D0073BE78 /* PBXContainerItemProxy */ = {
			isa = PBXContainerItemProxy;
			containerPortal = 43D8FDC21C728FDF0073BE78 /* Project object */;
			proxyType = 1;
			remoteGlobalIDString = 43D8FE291C72914D0073BE78;
			remoteInfo = CarbKit;
		};
		43D8FE941C7293C70073BE78 /* PBXContainerItemProxy */ = {
			isa = PBXContainerItemProxy;
			containerPortal = 43D8FDC21C728FDF0073BE78 /* Project object */;
			proxyType = 1;
			remoteGlobalIDString = 43D8FE6E1C7293070073BE78;
			remoteInfo = GlucoseKit;
		};
		43D8FEBC1C7294520073BE78 /* PBXContainerItemProxy */ = {
			isa = PBXContainerItemProxy;
			containerPortal = 43D8FDC21C728FDF0073BE78 /* Project object */;
			proxyType = 1;
			remoteGlobalIDString = 43D8FEB01C7294520073BE78;
			remoteInfo = InsulinKit;
		};
/* End PBXContainerItemProxy section */

/* Begin PBXCopyFilesBuildPhase section */
		4301581D1C7ECB5E00B64B63 /* Embed Frameworks */ = {
			isa = PBXCopyFilesBuildPhase;
			buildActionMask = 2147483647;
			dstPath = "";
			dstSubfolderSpec = 10;
			files = (
				4301581A1C7ECB5E00B64B63 /* LoopKit.framework in Embed Frameworks */,
				430158231C7ECB6500B64B63 /* GlucoseKit.framework in Embed Frameworks */,
				430158271C7ECB6800B64B63 /* InsulinKit.framework in Embed Frameworks */,
				4301581F1C7ECB6200B64B63 /* CarbKit.framework in Embed Frameworks */,
			);
			name = "Embed Frameworks";
			runOnlyForDeploymentPostprocessing = 0;
		};
/* End PBXCopyFilesBuildPhase section */

/* Begin PBXFileReference section */
		2FBCE30E1E4A4B8A008AF09C /* CarbEntryEditViewControllerTests.swift */ = {isa = PBXFileReference; fileEncoding = 4; lastKnownFileType = sourcecode.swift; path = CarbEntryEditViewControllerTests.swift; sourceTree = "<group>"; };
		2FD1A6AF1E4A76CC0042EF39 /* CarbEntryValidationNavigationDelegate.swift */ = {isa = PBXFileReference; fileEncoding = 4; lastKnownFileType = sourcecode.swift; path = CarbEntryValidationNavigationDelegate.swift; sourceTree = "<group>"; };
		430157F71C7EC03B00B64B63 /* LoopKit Example.app */ = {isa = PBXFileReference; explicitFileType = wrapper.application; includeInIndex = 0; path = "LoopKit Example.app"; sourceTree = BUILT_PRODUCTS_DIR; };
		430157F91C7EC03B00B64B63 /* AppDelegate.swift */ = {isa = PBXFileReference; lastKnownFileType = sourcecode.swift; path = AppDelegate.swift; sourceTree = "<group>"; };
		430157FB1C7EC03B00B64B63 /* MasterViewController.swift */ = {isa = PBXFileReference; lastKnownFileType = sourcecode.swift; lineEnding = 0; path = MasterViewController.swift; sourceTree = "<group>"; xcLanguageSpecificationIdentifier = xcode.lang.swift; };
		430158001C7EC03B00B64B63 /* Base */ = {isa = PBXFileReference; lastKnownFileType = file.storyboard; name = Base; path = Base.lproj/Main.storyboard; sourceTree = "<group>"; };
		430158021C7EC03B00B64B63 /* Assets.xcassets */ = {isa = PBXFileReference; lastKnownFileType = folder.assetcatalog; path = Assets.xcassets; sourceTree = "<group>"; };
		430158051C7EC03B00B64B63 /* Base */ = {isa = PBXFileReference; lastKnownFileType = file.storyboard; name = Base; path = Base.lproj/LaunchScreen.storyboard; sourceTree = "<group>"; };
		430158071C7EC03B00B64B63 /* Info.plist */ = {isa = PBXFileReference; lastKnownFileType = text.plist.xml; path = Info.plist; sourceTree = "<group>"; };
		4301580C1C7EC03B00B64B63 /* LoopKit ExampleUITests.xctest */ = {isa = PBXFileReference; explicitFileType = wrapper.cfbundle; includeInIndex = 0; path = "LoopKit ExampleUITests.xctest"; sourceTree = BUILT_PRODUCTS_DIR; };
		430158101C7EC03B00B64B63 /* LoopKit_ExampleUITests.swift */ = {isa = PBXFileReference; lastKnownFileType = sourcecode.swift; path = LoopKit_ExampleUITests.swift; sourceTree = "<group>"; };
		430158121C7EC03B00B64B63 /* Info.plist */ = {isa = PBXFileReference; lastKnownFileType = text.plist.xml; path = Info.plist; sourceTree = "<group>"; };
		4301582A1C7ECCEF00B64B63 /* LoopKitExample.entitlements */ = {isa = PBXFileReference; fileEncoding = 4; lastKnownFileType = text.xml; path = LoopKitExample.entitlements; sourceTree = "<group>"; };
		4301582C1C7ECD7A00B64B63 /* HealthKit.framework */ = {isa = PBXFileReference; lastKnownFileType = wrapper.framework; name = HealthKit.framework; path = System/Library/Frameworks/HealthKit.framework; sourceTree = SDKROOT; };
		4302F4DC1D4DCED000F0FCAF /* InsulinDeliveryTableViewController.swift */ = {isa = PBXFileReference; fileEncoding = 4; lastKnownFileType = sourcecode.swift; lineEnding = 0; path = InsulinDeliveryTableViewController.swift; sourceTree = "<group>"; xcLanguageSpecificationIdentifier = xcode.lang.swift; };
		4302F4DE1D4E607B00F0FCAF /* InsulinDeliveryTableViewController.swift */ = {isa = PBXFileReference; fileEncoding = 4; lastKnownFileType = sourcecode.swift; path = InsulinDeliveryTableViewController.swift; sourceTree = "<group>"; };
		4302F4E81D5066F400F0FCAF /* ReservoirValue.swift */ = {isa = PBXFileReference; fileEncoding = 4; lastKnownFileType = sourcecode.swift; path = ReservoirValue.swift; sourceTree = "<group>"; };
		4302F4EA1D50670500F0FCAF /* NewPumpEvent.swift */ = {isa = PBXFileReference; fileEncoding = 4; lastKnownFileType = sourcecode.swift; path = NewPumpEvent.swift; sourceTree = "<group>"; };
		4302F4EC1D5068CE00F0FCAF /* PersistedPumpEvent.swift */ = {isa = PBXFileReference; fileEncoding = 4; lastKnownFileType = sourcecode.swift; path = PersistedPumpEvent.swift; sourceTree = "<group>"; };
		4303C48B1E29DD4200ADEDC8 /* momentum_effect_duplicate_glucose_input.json */ = {isa = PBXFileReference; fileEncoding = 4; lastKnownFileType = text.json; path = momentum_effect_duplicate_glucose_input.json; sourceTree = "<group>"; };
		4303C4901E2D664200ADEDC8 /* TimeZone.swift */ = {isa = PBXFileReference; fileEncoding = 4; lastKnownFileType = sourcecode.swift; path = TimeZone.swift; sourceTree = "<group>"; };
		43177D031D372A7F0006E908 /* CarbEntryTableViewController.swift */ = {isa = PBXFileReference; fileEncoding = 4; lastKnownFileType = sourcecode.swift; path = CarbEntryTableViewController.swift; sourceTree = "<group>"; };
		43177D071D37306D0006E908 /* GlucoseRangeOverrideTableViewCell.xib */ = {isa = PBXFileReference; fileEncoding = 4; lastKnownFileType = file.xib; path = GlucoseRangeOverrideTableViewCell.xib; sourceTree = "<group>"; };
		43177D091D3732C70006E908 /* Assets.xcassets */ = {isa = PBXFileReference; lastKnownFileType = folder.assetcatalog; path = Assets.xcassets; sourceTree = "<group>"; };
		43177D0B1D3734040006E908 /* GlucoseRangeOverrideTableViewCell.swift */ = {isa = PBXFileReference; fileEncoding = 4; lastKnownFileType = sourcecode.swift; path = GlucoseRangeOverrideTableViewCell.swift; sourceTree = "<group>"; };
		43177D0D1D3737420006E908 /* NibLoadable.swift */ = {isa = PBXFileReference; fileEncoding = 4; lastKnownFileType = sourcecode.swift; path = NibLoadable.swift; sourceTree = "<group>"; };
		432711351EDE7C8700171F6A /* CarbAbsorptionInputController.swift */ = {isa = PBXFileReference; fileEncoding = 4; lastKnownFileType = sourcecode.swift; path = CarbAbsorptionInputController.swift; sourceTree = "<group>"; };
		432711371EDE826A00171F6A /* CustomInputTextField.swift */ = {isa = PBXFileReference; fileEncoding = 4; lastKnownFileType = sourcecode.swift; path = CustomInputTextField.swift; sourceTree = "<group>"; };
		432711391EDE91EF00171F6A /* Assets.xcassets */ = {isa = PBXFileReference; lastKnownFileType = folder.assetcatalog; path = Assets.xcassets; sourceTree = "<group>"; };
		432762731D60505F0083215A /* HKQuantitySample.swift */ = {isa = PBXFileReference; fileEncoding = 4; lastKnownFileType = sourcecode.swift; path = HKQuantitySample.swift; sourceTree = "<group>"; };
		433D705D1EFB29700004EB9F /* FoodTypeShortcutCell.swift */ = {isa = PBXFileReference; fileEncoding = 4; lastKnownFileType = sourcecode.swift; path = FoodTypeShortcutCell.swift; sourceTree = "<group>"; };
		4346D1FB1C79481E00ABAFE3 /* NSUserDefaults.swift */ = {isa = PBXFileReference; fileEncoding = 4; lastKnownFileType = sourcecode.swift; path = NSUserDefaults.swift; sourceTree = "<group>"; };
		434872781CB6256500E55D75 /* reconcile_history_input.json */ = {isa = PBXFileReference; fileEncoding = 4; lastKnownFileType = text.json; path = reconcile_history_input.json; sourceTree = "<group>"; };
		4348727C1CB626E500E55D75 /* reconcile_history_output.json */ = {isa = PBXFileReference; fileEncoding = 4; lastKnownFileType = text.json; path = reconcile_history_output.json; sourceTree = "<group>"; };
		434FB6471D70096A007B9C70 /* reservoir_history_with_continuity_holes.json */ = {isa = PBXFileReference; fileEncoding = 4; lastKnownFileType = text.json; path = reservoir_history_with_continuity_holes.json; sourceTree = "<group>"; };
		434FB6491D712158007B9C70 /* CommandResponseViewController.swift */ = {isa = PBXFileReference; fileEncoding = 4; lastKnownFileType = sourcecode.swift; path = CommandResponseViewController.swift; sourceTree = "<group>"; };
		434FB64B1D712449007B9C70 /* NSData.swift */ = {isa = PBXFileReference; fileEncoding = 4; lastKnownFileType = sourcecode.swift; path = NSData.swift; sourceTree = "<group>"; };
		434FF1DF1CF269D8000DB779 /* IdentifiableClass.swift */ = {isa = PBXFileReference; fileEncoding = 4; lastKnownFileType = sourcecode.swift; path = IdentifiableClass.swift; sourceTree = "<group>"; };
		434FF1E31CF26A1E000DB779 /* UITableViewCell.swift */ = {isa = PBXFileReference; fileEncoding = 4; lastKnownFileType = sourcecode.swift; path = UITableViewCell.swift; sourceTree = "<group>"; };
		434FF1EF1CF29451000DB779 /* TextFieldTableViewCell.xib */ = {isa = PBXFileReference; fileEncoding = 4; lastKnownFileType = file.xib; path = TextFieldTableViewCell.xib; sourceTree = "<group>"; };
		434FF1F01CF29451000DB779 /* TextFieldTableViewCell.swift */ = {isa = PBXFileReference; fileEncoding = 4; lastKnownFileType = sourcecode.swift; path = TextFieldTableViewCell.swift; sourceTree = "<group>"; };
		434FF1F31CF294A9000DB779 /* TextFieldTableViewController.swift */ = {isa = PBXFileReference; fileEncoding = 4; lastKnownFileType = sourcecode.swift; path = TextFieldTableViewController.swift; sourceTree = "<group>"; };
<<<<<<< HEAD
		4359E74F1EED04330022EF0C /* ice_35_min_partial_output.json */ = {isa = PBXFileReference; fileEncoding = 4; lastKnownFileType = text.json; path = ice_35_min_partial_output.json; sourceTree = "<group>"; };
=======
		4359E74D1EEA1FBC0022EF0C /* FoodEmojiDataSource.swift */ = {isa = PBXFileReference; fileEncoding = 4; lastKnownFileType = sourcecode.swift; path = FoodEmojiDataSource.swift; sourceTree = "<group>"; };
>>>>>>> 9403fcd6
		435F355D1C9CD16A00C204D2 /* NSUserDefaults.swift */ = {isa = PBXFileReference; fileEncoding = 4; lastKnownFileType = sourcecode.swift; path = NSUserDefaults.swift; sourceTree = "<group>"; };
		435F35601C9CD25F00C204D2 /* DeviceDataManager.swift */ = {isa = PBXFileReference; fileEncoding = 4; lastKnownFileType = sourcecode.swift; path = DeviceDataManager.swift; sourceTree = "<group>"; };
		4378B6421ED55E81000AE785 /* suspend_dose.json */ = {isa = PBXFileReference; fileEncoding = 4; lastKnownFileType = text.json; path = suspend_dose.json; sourceTree = "<group>"; };
		4378B6441ED55F8C000AE785 /* suspend_dose_reconciled_normalized_iob.json */ = {isa = PBXFileReference; fileEncoding = 4; lastKnownFileType = text.json; path = suspend_dose_reconciled_normalized_iob.json; sourceTree = "<group>"; };
		4378B6451ED55F8C000AE785 /* suspend_dose_reconciled_normalized.json */ = {isa = PBXFileReference; fileEncoding = 4; lastKnownFileType = text.json; path = suspend_dose_reconciled_normalized.json; sourceTree = "<group>"; };
		4378B6461ED55F8C000AE785 /* suspend_dose_reconciled.json */ = {isa = PBXFileReference; fileEncoding = 4; lastKnownFileType = text.json; path = suspend_dose_reconciled.json; sourceTree = "<group>"; };
		4378B64A1ED61965000AE785 /* GlucoseEffectVelocity.swift */ = {isa = PBXFileReference; fileEncoding = 4; lastKnownFileType = sourcecode.swift; path = GlucoseEffectVelocity.swift; sourceTree = "<group>"; };
		4378B64C1ED61C22000AE785 /* AbsorbedCarbValue.swift */ = {isa = PBXFileReference; fileEncoding = 4; lastKnownFileType = sourcecode.swift; path = AbsorbedCarbValue.swift; sourceTree = "<group>"; };
		4378B64E1ED61C64000AE785 /* CarbValue.swift */ = {isa = PBXFileReference; fileEncoding = 4; lastKnownFileType = sourcecode.swift; path = CarbValue.swift; sourceTree = "<group>"; };
		4378B6501ED62D8D000AE785 /* CarbStatus.swift */ = {isa = PBXFileReference; fileEncoding = 4; lastKnownFileType = sourcecode.swift; path = CarbStatus.swift; sourceTree = "<group>"; };
		43971A3F1C8CABFF0013154F /* GlucoseSampleValue.swift */ = {isa = PBXFileReference; fileEncoding = 4; lastKnownFileType = sourcecode.swift; path = GlucoseSampleValue.swift; sourceTree = "<group>"; };
		43971A411C8CAEF20013154F /* momentum_effect_display_only_glucose_input.json */ = {isa = PBXFileReference; fileEncoding = 4; lastKnownFileType = text.json; path = momentum_effect_display_only_glucose_input.json; sourceTree = "<group>"; };
		439BCD8D1EEDD22900100EAA /* ice_35_min_none_output.json */ = {isa = PBXFileReference; fileEncoding = 4; lastKnownFileType = text.json; path = ice_35_min_none_output.json; sourceTree = "<group>"; };
		439BCD8F1EEDD2AD00100EAA /* ice_1_hour_output.json */ = {isa = PBXFileReference; fileEncoding = 4; lastKnownFileType = text.json; path = ice_1_hour_output.json; sourceTree = "<group>"; };
		439BCD911EEDD33F00100EAA /* ice_slow_absorption_output.json */ = {isa = PBXFileReference; fileEncoding = 4; lastKnownFileType = text.json; path = ice_slow_absorption_output.json; sourceTree = "<group>"; };
		43AF1FB11C926CDD00EA2F3D /* HKQuantity.swift */ = {isa = PBXFileReference; fileEncoding = 4; lastKnownFileType = sourcecode.swift; path = HKQuantity.swift; sourceTree = "<group>"; };
		43B99AFB1C744CE300D050F5 /* bolus_dose.json */ = {isa = PBXFileReference; fileEncoding = 4; lastKnownFileType = text.json; path = bolus_dose.json; sourceTree = "<group>"; };
		43B99AFD1C744E5F00D050F5 /* effect_from_bolus_output.json */ = {isa = PBXFileReference; fileEncoding = 4; lastKnownFileType = text.json; path = effect_from_bolus_output.json; sourceTree = "<group>"; };
		43B99AFF1C7450EE00D050F5 /* effect_from_history_output.json */ = {isa = PBXFileReference; fileEncoding = 4; lastKnownFileType = text.json; path = effect_from_history_output.json; sourceTree = "<group>"; };
		43B99B011C7451E500D050F5 /* normalized_doses.json */ = {isa = PBXFileReference; fileEncoding = 4; lastKnownFileType = text.json; path = normalized_doses.json; sourceTree = "<group>"; };
		43B99B031C74538D00D050F5 /* short_basal_dose.json */ = {isa = PBXFileReference; fileEncoding = 4; lastKnownFileType = text.json; path = short_basal_dose.json; sourceTree = "<group>"; };
		43B99B051C74552300D050F5 /* basal_dose.json */ = {isa = PBXFileReference; fileEncoding = 4; lastKnownFileType = text.json; path = basal_dose.json; sourceTree = "<group>"; };
		43B99B071C74553900D050F5 /* effect_from_basal_output.json */ = {isa = PBXFileReference; fileEncoding = 4; lastKnownFileType = text.json; path = effect_from_basal_output.json; sourceTree = "<group>"; };
		43C094451CAA1E98001F6403 /* DoseUnit.swift */ = {isa = PBXFileReference; fileEncoding = 4; lastKnownFileType = sourcecode.swift; path = DoseUnit.swift; sourceTree = "<group>"; };
		43C27D921E3C4E7D00613CE1 /* momentum_effect_mixed_provenance_glucose_input.json */ = {isa = PBXFileReference; fileEncoding = 4; lastKnownFileType = text.json; path = momentum_effect_mixed_provenance_glucose_input.json; sourceTree = "<group>"; };
		43CE7CDF1CA9E8B0003CC1B0 /* iob_from_bolus_240min_output.json */ = {isa = PBXFileReference; fileEncoding = 4; lastKnownFileType = text.json; path = iob_from_bolus_240min_output.json; sourceTree = "<group>"; };
		43CE7CE11CA9EA1A003CC1B0 /* iob_from_bolus_120min_output.json */ = {isa = PBXFileReference; fileEncoding = 4; lastKnownFileType = text.json; path = iob_from_bolus_120min_output.json; sourceTree = "<group>"; };
		43CE7CE31CA9EB1E003CC1B0 /* iob_from_bolus_180min_output.json */ = {isa = PBXFileReference; fileEncoding = 4; lastKnownFileType = text.json; path = iob_from_bolus_180min_output.json; sourceTree = "<group>"; };
		43CE7CE51CA9EBD2003CC1B0 /* iob_from_bolus_300min_output.json */ = {isa = PBXFileReference; fileEncoding = 4; lastKnownFileType = text.json; path = iob_from_bolus_300min_output.json; sourceTree = "<group>"; };
		43CE7CE71CA9EC1F003CC1B0 /* iob_from_bolus_312min_output.json */ = {isa = PBXFileReference; fileEncoding = 4; lastKnownFileType = text.json; path = iob_from_bolus_312min_output.json; sourceTree = "<group>"; };
		43CE7CE91CA9EC50003CC1B0 /* iob_from_bolus_360min_output.json */ = {isa = PBXFileReference; fileEncoding = 4; lastKnownFileType = text.json; path = iob_from_bolus_360min_output.json; sourceTree = "<group>"; };
		43CE7CEB1CA9EC88003CC1B0 /* iob_from_bolus_420min_output.json */ = {isa = PBXFileReference; fileEncoding = 4; lastKnownFileType = text.json; path = iob_from_bolus_420min_output.json; sourceTree = "<group>"; };
		43CE7CED1CA9F2CF003CC1B0 /* normalize_edge_case_doses_input.json */ = {isa = PBXFileReference; fileEncoding = 4; lastKnownFileType = text.json; path = normalize_edge_case_doses_input.json; sourceTree = "<group>"; };
		43CE7CEF1CA9F32C003CC1B0 /* normalize_edge_case_doses_output.json */ = {isa = PBXFileReference; fileEncoding = 4; lastKnownFileType = text.json; path = normalize_edge_case_doses_output.json; sourceTree = "<group>"; };
		43D8FDCB1C728FDF0073BE78 /* LoopKit.framework */ = {isa = PBXFileReference; explicitFileType = wrapper.framework; includeInIndex = 0; path = LoopKit.framework; sourceTree = BUILT_PRODUCTS_DIR; };
		43D8FDCE1C728FDF0073BE78 /* LoopKit.h */ = {isa = PBXFileReference; lastKnownFileType = sourcecode.c.h; path = LoopKit.h; sourceTree = "<group>"; };
		43D8FDD01C728FDF0073BE78 /* Info.plist */ = {isa = PBXFileReference; lastKnownFileType = text.plist.xml; path = Info.plist; sourceTree = "<group>"; };
		43D8FDD51C728FDF0073BE78 /* LoopKitTests.xctest */ = {isa = PBXFileReference; explicitFileType = wrapper.cfbundle; includeInIndex = 0; path = LoopKitTests.xctest; sourceTree = BUILT_PRODUCTS_DIR; };
		43D8FDDA1C728FDF0073BE78 /* LoopKitTests.swift */ = {isa = PBXFileReference; lastKnownFileType = sourcecode.swift; path = LoopKitTests.swift; sourceTree = "<group>"; };
		43D8FDDC1C728FDF0073BE78 /* Info.plist */ = {isa = PBXFileReference; lastKnownFileType = text.plist.xml; path = Info.plist; sourceTree = "<group>"; };
		43D8FDE51C7290340073BE78 /* BasalRateSchedule.swift */ = {isa = PBXFileReference; fileEncoding = 4; lastKnownFileType = sourcecode.swift; path = BasalRateSchedule.swift; sourceTree = "<group>"; };
		43D8FDE61C7290350073BE78 /* CarbRatioSchedule.swift */ = {isa = PBXFileReference; fileEncoding = 4; lastKnownFileType = sourcecode.swift; path = CarbRatioSchedule.swift; sourceTree = "<group>"; };
		43D8FDE71C7290350073BE78 /* DailyQuantitySchedule.swift */ = {isa = PBXFileReference; fileEncoding = 4; lastKnownFileType = sourcecode.swift; path = DailyQuantitySchedule.swift; sourceTree = "<group>"; };
		43D8FDE81C7290350073BE78 /* DailyValueSchedule.swift */ = {isa = PBXFileReference; fileEncoding = 4; lastKnownFileType = sourcecode.swift; path = DailyValueSchedule.swift; sourceTree = "<group>"; };
		43D8FDE91C7290350073BE78 /* Double.swift */ = {isa = PBXFileReference; fileEncoding = 4; lastKnownFileType = sourcecode.swift; path = Double.swift; sourceTree = "<group>"; };
		43D8FDEA1C7290350073BE78 /* GlucoseEffect.swift */ = {isa = PBXFileReference; fileEncoding = 4; lastKnownFileType = sourcecode.swift; path = GlucoseEffect.swift; sourceTree = "<group>"; };
		43D8FDEB1C7290350073BE78 /* GlucoseRangeSchedule.swift */ = {isa = PBXFileReference; fileEncoding = 4; lastKnownFileType = sourcecode.swift; path = GlucoseRangeSchedule.swift; sourceTree = "<group>"; };
		43D8FDEC1C7290350073BE78 /* GlucoseSchedule.swift */ = {isa = PBXFileReference; fileEncoding = 4; lastKnownFileType = sourcecode.swift; path = GlucoseSchedule.swift; sourceTree = "<group>"; };
		43D8FDED1C7290350073BE78 /* HealthKitSampleStore.swift */ = {isa = PBXFileReference; fileEncoding = 4; lastKnownFileType = sourcecode.swift; path = HealthKitSampleStore.swift; sourceTree = "<group>"; };
		43D8FDEE1C7290350073BE78 /* HKUnit.swift */ = {isa = PBXFileReference; fileEncoding = 4; lastKnownFileType = sourcecode.swift; path = HKUnit.swift; sourceTree = "<group>"; };
		43D8FDEF1C7290350073BE78 /* LoopMath.swift */ = {isa = PBXFileReference; fileEncoding = 4; lastKnownFileType = sourcecode.swift; path = LoopMath.swift; sourceTree = "<group>"; };
		43D8FDF01C7290350073BE78 /* NSDate.swift */ = {isa = PBXFileReference; fileEncoding = 4; lastKnownFileType = sourcecode.swift; path = NSDate.swift; sourceTree = "<group>"; };
		43D8FDF11C7290350073BE78 /* NSDateFormatter.swift */ = {isa = PBXFileReference; fileEncoding = 4; lastKnownFileType = sourcecode.swift; path = NSDateFormatter.swift; sourceTree = "<group>"; };
		43D8FDF21C7290350073BE78 /* NSTimeInterval.swift */ = {isa = PBXFileReference; fileEncoding = 4; lastKnownFileType = sourcecode.swift; path = NSTimeInterval.swift; sourceTree = "<group>"; };
		43D8FDF31C7290350073BE78 /* SampleValue.swift */ = {isa = PBXFileReference; fileEncoding = 4; lastKnownFileType = sourcecode.swift; path = SampleValue.swift; sourceTree = "<group>"; };
		43D8FE041C7290530073BE78 /* DailyQuantityScheduleTableViewController.swift */ = {isa = PBXFileReference; fileEncoding = 4; lastKnownFileType = sourcecode.swift; path = DailyQuantityScheduleTableViewController.swift; sourceTree = "<group>"; };
		43D8FE051C7290530073BE78 /* DailyValueScheduleTableViewController.swift */ = {isa = PBXFileReference; fileEncoding = 4; lastKnownFileType = sourcecode.swift; lineEnding = 0; path = DailyValueScheduleTableViewController.swift; sourceTree = "<group>"; xcLanguageSpecificationIdentifier = xcode.lang.swift; };
		43D8FE061C7290530073BE78 /* GlucoseRangeScheduleTableViewController.swift */ = {isa = PBXFileReference; fileEncoding = 4; lastKnownFileType = sourcecode.swift; lineEnding = 0; path = GlucoseRangeScheduleTableViewController.swift; sourceTree = "<group>"; xcLanguageSpecificationIdentifier = xcode.lang.swift; };
		43D8FE071C7290530073BE78 /* GlucoseRangeTableViewCell.swift */ = {isa = PBXFileReference; fileEncoding = 4; lastKnownFileType = sourcecode.swift; path = GlucoseRangeTableViewCell.swift; sourceTree = "<group>"; };
		43D8FE081C7290530073BE78 /* GlucoseRangeTableViewCell.xib */ = {isa = PBXFileReference; fileEncoding = 4; lastKnownFileType = file.xib; path = GlucoseRangeTableViewCell.xib; sourceTree = "<group>"; };
		43D8FE0A1C7290530073BE78 /* RepeatingScheduleValueTableViewCell.swift */ = {isa = PBXFileReference; fileEncoding = 4; lastKnownFileType = sourcecode.swift; path = RepeatingScheduleValueTableViewCell.swift; sourceTree = "<group>"; };
		43D8FE0B1C7290530073BE78 /* RepeatingScheduleValueTableViewCell.xib */ = {isa = PBXFileReference; fileEncoding = 4; lastKnownFileType = file.xib; path = RepeatingScheduleValueTableViewCell.xib; sourceTree = "<group>"; };
		43D8FE0C1C7290530073BE78 /* SingleValueScheduleTableViewController.swift */ = {isa = PBXFileReference; fileEncoding = 4; lastKnownFileType = sourcecode.swift; lineEnding = 0; path = SingleValueScheduleTableViewController.swift; sourceTree = "<group>"; xcLanguageSpecificationIdentifier = xcode.lang.swift; };
		43D8FE0E1C7290530073BE78 /* UIViewController.swift */ = {isa = PBXFileReference; fileEncoding = 4; lastKnownFileType = sourcecode.swift; path = UIViewController.swift; sourceTree = "<group>"; };
		43D8FE1A1C72906E0073BE78 /* BasalRateScheduleTests.swift */ = {isa = PBXFileReference; fileEncoding = 4; lastKnownFileType = sourcecode.swift; path = BasalRateScheduleTests.swift; sourceTree = "<group>"; };
		43D8FE1B1C72906E0073BE78 /* NSDateTests.swift */ = {isa = PBXFileReference; fileEncoding = 4; lastKnownFileType = sourcecode.swift; path = NSDateTests.swift; sourceTree = "<group>"; };
		43D8FE1C1C72906E0073BE78 /* QuantityScheduleTests.swift */ = {isa = PBXFileReference; fileEncoding = 4; lastKnownFileType = sourcecode.swift; path = QuantityScheduleTests.swift; sourceTree = "<group>"; };
		43D8FE2A1C72914D0073BE78 /* CarbKit.framework */ = {isa = PBXFileReference; explicitFileType = wrapper.framework; includeInIndex = 0; path = CarbKit.framework; sourceTree = BUILT_PRODUCTS_DIR; };
		43D8FE2C1C72914D0073BE78 /* CarbKit.h */ = {isa = PBXFileReference; lastKnownFileType = sourcecode.c.h; path = CarbKit.h; sourceTree = "<group>"; };
		43D8FE2E1C72914D0073BE78 /* Info.plist */ = {isa = PBXFileReference; lastKnownFileType = text.plist.xml; path = Info.plist; sourceTree = "<group>"; };
		43D8FE331C72914D0073BE78 /* CarbKitTests.xctest */ = {isa = PBXFileReference; explicitFileType = wrapper.cfbundle; includeInIndex = 0; path = CarbKitTests.xctest; sourceTree = BUILT_PRODUCTS_DIR; };
		43D8FE3A1C72914D0073BE78 /* Info.plist */ = {isa = PBXFileReference; lastKnownFileType = text.plist.xml; path = Info.plist; sourceTree = "<group>"; };
		43D8FE411C7291900073BE78 /* CarbMathTests.swift */ = {isa = PBXFileReference; fileEncoding = 4; lastKnownFileType = sourcecode.swift; path = CarbMathTests.swift; sourceTree = "<group>"; };
		43D8FE441C7291A60073BE78 /* carb_effect_from_history_input.json */ = {isa = PBXFileReference; fileEncoding = 4; lastKnownFileType = text.json; path = carb_effect_from_history_input.json; sourceTree = "<group>"; };
		43D8FE451C7291A60073BE78 /* carb_effect_from_history_output.json */ = {isa = PBXFileReference; fileEncoding = 4; lastKnownFileType = text.json; path = carb_effect_from_history_output.json; sourceTree = "<group>"; };
		43D8FE461C7291A60073BE78 /* carbs_on_board_output.json */ = {isa = PBXFileReference; fileEncoding = 4; lastKnownFileType = text.json; path = carbs_on_board_output.json; sourceTree = "<group>"; };
		43D8FE4A1C7291BD0073BE78 /* CarbEntry.swift */ = {isa = PBXFileReference; fileEncoding = 4; lastKnownFileType = sourcecode.swift; path = CarbEntry.swift; sourceTree = "<group>"; };
		43D8FE4B1C7291BD0073BE78 /* CarbMath.swift */ = {isa = PBXFileReference; fileEncoding = 4; lastKnownFileType = sourcecode.swift; path = CarbMath.swift; sourceTree = "<group>"; };
		43D8FE4C1C7291BD0073BE78 /* CarbStore.swift */ = {isa = PBXFileReference; fileEncoding = 4; lastKnownFileType = sourcecode.swift; path = CarbStore.swift; sourceTree = "<group>"; };
		43D8FE4D1C7291BD0073BE78 /* HKQuantitySample.swift */ = {isa = PBXFileReference; fileEncoding = 4; lastKnownFileType = sourcecode.swift; path = HKQuantitySample.swift; sourceTree = "<group>"; };
		43D8FE4E1C7291BD0073BE78 /* StoredCarbEntry.swift */ = {isa = PBXFileReference; fileEncoding = 4; lastKnownFileType = sourcecode.swift; path = StoredCarbEntry.swift; sourceTree = "<group>"; };
		43D8FE561C7291D80073BE78 /* CarbEntryEditViewController.swift */ = {isa = PBXFileReference; fileEncoding = 4; lastKnownFileType = sourcecode.swift; lineEnding = 0; path = CarbEntryEditViewController.swift; sourceTree = "<group>"; xcLanguageSpecificationIdentifier = xcode.lang.swift; };
		43D8FE571C7291D80073BE78 /* CarbEntryTableViewController.swift */ = {isa = PBXFileReference; fileEncoding = 4; lastKnownFileType = sourcecode.swift; lineEnding = 0; path = CarbEntryTableViewController.swift; sourceTree = "<group>"; xcLanguageSpecificationIdentifier = xcode.lang.swift; };
		43D8FE581C7291D80073BE78 /* CarbKit.storyboard */ = {isa = PBXFileReference; fileEncoding = 4; lastKnownFileType = file.storyboard; path = CarbKit.storyboard; sourceTree = "<group>"; };
		43D8FE591C7291D80073BE78 /* DatePickerTableViewCell.swift */ = {isa = PBXFileReference; fileEncoding = 4; lastKnownFileType = sourcecode.swift; path = DatePickerTableViewCell.swift; sourceTree = "<group>"; };
		43D8FE5A1C7291D80073BE78 /* DecimalTextFieldTableViewCell.swift */ = {isa = PBXFileReference; fileEncoding = 4; lastKnownFileType = sourcecode.swift; path = DecimalTextFieldTableViewCell.swift; sourceTree = "<group>"; };
		43D8FE5B1C7291D80073BE78 /* NewCarbEntry.swift */ = {isa = PBXFileReference; fileEncoding = 4; lastKnownFileType = sourcecode.swift; path = NewCarbEntry.swift; sourceTree = "<group>"; };
		43D8FE661C7292950073BE78 /* read_carb_ratios.json */ = {isa = PBXFileReference; fileEncoding = 4; lastKnownFileType = text.json; path = read_carb_ratios.json; sourceTree = "<group>"; };
		43D8FE6F1C7293070073BE78 /* GlucoseKit.framework */ = {isa = PBXFileReference; explicitFileType = wrapper.framework; includeInIndex = 0; path = GlucoseKit.framework; sourceTree = BUILT_PRODUCTS_DIR; };
		43D8FE711C7293070073BE78 /* GlucoseKit.h */ = {isa = PBXFileReference; lastKnownFileType = sourcecode.c.h; path = GlucoseKit.h; sourceTree = "<group>"; };
		43D8FE731C7293070073BE78 /* Info.plist */ = {isa = PBXFileReference; lastKnownFileType = text.plist.xml; path = Info.plist; sourceTree = "<group>"; };
		43D8FE861C72934C0073BE78 /* GlucoseMath.swift */ = {isa = PBXFileReference; fileEncoding = 4; lastKnownFileType = sourcecode.swift; path = GlucoseMath.swift; sourceTree = "<group>"; };
		43D8FE871C72934C0073BE78 /* GlucoseStore.swift */ = {isa = PBXFileReference; fileEncoding = 4; lastKnownFileType = sourcecode.swift; path = GlucoseStore.swift; sourceTree = "<group>"; };
		43D8FE8E1C7293C70073BE78 /* GlucoseKitTests.xctest */ = {isa = PBXFileReference; explicitFileType = wrapper.cfbundle; includeInIndex = 0; path = GlucoseKitTests.xctest; sourceTree = BUILT_PRODUCTS_DIR; };
		43D8FE921C7293C70073BE78 /* Info.plist */ = {isa = PBXFileReference; lastKnownFileType = text.plist.xml; path = Info.plist; sourceTree = "<group>"; };
		43D8FE991C7293D00073BE78 /* GlucoseMathTests.swift */ = {isa = PBXFileReference; fileEncoding = 4; lastKnownFileType = sourcecode.swift; path = GlucoseMathTests.swift; sourceTree = "<group>"; };
		43D8FE9C1C7293FA0073BE78 /* momentum_effect_bouncing_glucose_input.json */ = {isa = PBXFileReference; fileEncoding = 4; lastKnownFileType = text.json; path = momentum_effect_bouncing_glucose_input.json; sourceTree = "<group>"; };
		43D8FE9D1C7293FA0073BE78 /* momentum_effect_bouncing_glucose_output.json */ = {isa = PBXFileReference; fileEncoding = 4; lastKnownFileType = text.json; path = momentum_effect_bouncing_glucose_output.json; sourceTree = "<group>"; };
		43D8FE9E1C7293FA0073BE78 /* momentum_effect_falling_glucose_input.json */ = {isa = PBXFileReference; fileEncoding = 4; lastKnownFileType = text.json; path = momentum_effect_falling_glucose_input.json; sourceTree = "<group>"; };
		43D8FE9F1C7293FA0073BE78 /* momentum_effect_falling_glucose_output.json */ = {isa = PBXFileReference; fileEncoding = 4; lastKnownFileType = text.json; path = momentum_effect_falling_glucose_output.json; sourceTree = "<group>"; };
		43D8FEA01C7293FA0073BE78 /* momentum_effect_rising_glucose_input.json */ = {isa = PBXFileReference; fileEncoding = 4; lastKnownFileType = text.json; path = momentum_effect_rising_glucose_input.json; sourceTree = "<group>"; };
		43D8FEA11C7293FA0073BE78 /* momentum_effect_rising_glucose_output.json */ = {isa = PBXFileReference; fileEncoding = 4; lastKnownFileType = text.json; path = momentum_effect_rising_glucose_output.json; sourceTree = "<group>"; };
		43D8FEA21C7293FA0073BE78 /* momentum_effect_stable_glucose_input.json */ = {isa = PBXFileReference; fileEncoding = 4; lastKnownFileType = text.json; path = momentum_effect_stable_glucose_input.json; sourceTree = "<group>"; };
		43D8FEA31C7293FA0073BE78 /* momentum_effect_stable_glucose_output.json */ = {isa = PBXFileReference; fileEncoding = 4; lastKnownFileType = text.json; path = momentum_effect_stable_glucose_output.json; sourceTree = "<group>"; };
		43D8FEB11C7294520073BE78 /* InsulinKit.framework */ = {isa = PBXFileReference; explicitFileType = wrapper.framework; includeInIndex = 0; path = InsulinKit.framework; sourceTree = BUILT_PRODUCTS_DIR; };
		43D8FEB31C7294520073BE78 /* InsulinKit.h */ = {isa = PBXFileReference; lastKnownFileType = sourcecode.c.h; path = InsulinKit.h; sourceTree = "<group>"; };
		43D8FEB51C7294520073BE78 /* Info.plist */ = {isa = PBXFileReference; lastKnownFileType = text.plist.xml; path = Info.plist; sourceTree = "<group>"; };
		43D8FEBA1C7294520073BE78 /* InsulinKitTests.xctest */ = {isa = PBXFileReference; explicitFileType = wrapper.cfbundle; includeInIndex = 0; path = InsulinKitTests.xctest; sourceTree = BUILT_PRODUCTS_DIR; };
		43D8FEC11C7294520073BE78 /* Info.plist */ = {isa = PBXFileReference; lastKnownFileType = text.plist.xml; path = Info.plist; sourceTree = "<group>"; };
		43D8FEC81C7294640073BE78 /* InsulinMathTests.swift */ = {isa = PBXFileReference; fileEncoding = 4; lastKnownFileType = sourcecode.swift; path = InsulinMathTests.swift; sourceTree = "<group>"; };
		43D8FECE1C7294B80073BE78 /* iob_from_doses_output.json */ = {isa = PBXFileReference; fileEncoding = 4; lastKnownFileType = text.json; path = iob_from_doses_output.json; sourceTree = "<group>"; };
		43D8FECF1C7294B80073BE78 /* iob_from_reservoir_output.json */ = {isa = PBXFileReference; fileEncoding = 4; lastKnownFileType = text.json; path = iob_from_reservoir_output.json; sourceTree = "<group>"; };
		43D8FED01C7294B80073BE78 /* normalized_reservoir_history_output.json */ = {isa = PBXFileReference; fileEncoding = 4; lastKnownFileType = text.json; path = normalized_reservoir_history_output.json; sourceTree = "<group>"; };
		43D8FED11C7294B80073BE78 /* reservoir_history_with_rewind_and_prime_input.json */ = {isa = PBXFileReference; fileEncoding = 4; lastKnownFileType = text.json; path = reservoir_history_with_rewind_and_prime_input.json; sourceTree = "<group>"; };
		43D8FED21C7294B80073BE78 /* reservoir_history_with_rewind_and_prime_output.json */ = {isa = PBXFileReference; fileEncoding = 4; lastKnownFileType = text.json; path = reservoir_history_with_rewind_and_prime_output.json; sourceTree = "<group>"; };
		43D8FEDC1C7294D50073BE78 /* DoseEntry.swift */ = {isa = PBXFileReference; fileEncoding = 4; lastKnownFileType = sourcecode.swift; path = DoseEntry.swift; sourceTree = "<group>"; };
		43D8FEDD1C7294D50073BE78 /* DoseStore.swift */ = {isa = PBXFileReference; fileEncoding = 4; lastKnownFileType = sourcecode.swift; path = DoseStore.swift; sourceTree = "<group>"; };
		43D8FEDE1C7294D50073BE78 /* Fetchable.swift */ = {isa = PBXFileReference; fileEncoding = 4; lastKnownFileType = sourcecode.swift; path = Fetchable.swift; sourceTree = "<group>"; };
		43D8FEDF1C7294D50073BE78 /* InsulinMath.swift */ = {isa = PBXFileReference; fileEncoding = 4; lastKnownFileType = sourcecode.swift; path = InsulinMath.swift; sourceTree = "<group>"; };
		43D8FEE11C7294D50073BE78 /* Model.xcdatamodel */ = {isa = PBXFileReference; lastKnownFileType = wrapper.xcdatamodel; path = Model.xcdatamodel; sourceTree = "<group>"; };
		43D8FEE21C7294D50073BE78 /* PersistenceController.swift */ = {isa = PBXFileReference; fileEncoding = 4; lastKnownFileType = sourcecode.swift; path = PersistenceController.swift; sourceTree = "<group>"; };
		43D8FEE31C7294D50073BE78 /* Reservoir.swift */ = {isa = PBXFileReference; fileEncoding = 4; lastKnownFileType = sourcecode.swift; path = Reservoir.swift; sourceTree = "<group>"; };
		43D8FEE41C7294D50073BE78 /* Reservoir+CoreDataProperties.swift */ = {isa = PBXFileReference; fileEncoding = 4; lastKnownFileType = sourcecode.swift; path = "Reservoir+CoreDataProperties.swift"; sourceTree = "<group>"; };
		43D8FEEE1C7294E90073BE78 /* Base */ = {isa = PBXFileReference; lastKnownFileType = file.storyboard; name = Base; path = Base.lproj/InsulinKit.storyboard; sourceTree = "<group>"; };
		43D8FEEF1C7294E90073BE78 /* ErrorBackgroundView.swift */ = {isa = PBXFileReference; fileEncoding = 4; lastKnownFileType = sourcecode.swift; path = ErrorBackgroundView.swift; sourceTree = "<group>"; };
		43D8FEF41C7295490073BE78 /* basal.json */ = {isa = PBXFileReference; fileEncoding = 4; lastKnownFileType = text.json; path = basal.json; sourceTree = "<group>"; };
		43D9888A1C87E47800DA4467 /* GlucoseValue.swift */ = {isa = PBXFileReference; fileEncoding = 4; lastKnownFileType = sourcecode.swift; path = GlucoseValue.swift; sourceTree = "<group>"; };
		43D9888C1C87EBE400DA4467 /* LoopMathTests.swift */ = {isa = PBXFileReference; fileEncoding = 4; lastKnownFileType = sourcecode.swift; path = LoopMathTests.swift; sourceTree = "<group>"; };
		43D988921C87FFA300DA4467 /* glucose_from_effects_no_momentum_output.json */ = {isa = PBXFileReference; fileEncoding = 4; lastKnownFileType = text.json; path = glucose_from_effects_no_momentum_output.json; sourceTree = "<group>"; };
		43D988931C87FFA300DA4467 /* glucose_from_effects_momentum_up_output.json */ = {isa = PBXFileReference; fileEncoding = 4; lastKnownFileType = text.json; path = glucose_from_effects_momentum_up_output.json; sourceTree = "<group>"; };
		43D988941C87FFA300DA4467 /* glucose_from_effects_momentum_up_input.json */ = {isa = PBXFileReference; fileEncoding = 4; lastKnownFileType = text.json; path = glucose_from_effects_momentum_up_input.json; sourceTree = "<group>"; };
		43D988951C87FFA300DA4467 /* glucose_from_effects_momentum_flat_output.json */ = {isa = PBXFileReference; fileEncoding = 4; lastKnownFileType = text.json; path = glucose_from_effects_momentum_flat_output.json; sourceTree = "<group>"; };
		43D988961C87FFA300DA4467 /* glucose_from_effects_momentum_flat_input.json */ = {isa = PBXFileReference; fileEncoding = 4; lastKnownFileType = text.json; path = glucose_from_effects_momentum_flat_input.json; sourceTree = "<group>"; };
		43D988971C87FFA300DA4467 /* glucose_from_effects_momentum_flat_glucose_input.json */ = {isa = PBXFileReference; fileEncoding = 4; lastKnownFileType = text.json; path = glucose_from_effects_momentum_flat_glucose_input.json; sourceTree = "<group>"; };
		43D988981C87FFA300DA4467 /* glucose_from_effects_momentum_down_output.json */ = {isa = PBXFileReference; fileEncoding = 4; lastKnownFileType = text.json; path = glucose_from_effects_momentum_down_output.json; sourceTree = "<group>"; };
		43D988991C87FFA300DA4467 /* glucose_from_effects_momentum_down_input.json */ = {isa = PBXFileReference; fileEncoding = 4; lastKnownFileType = text.json; path = glucose_from_effects_momentum_down_input.json; sourceTree = "<group>"; };
		43D9889A1C87FFA300DA4467 /* glucose_from_effects_momentum_blend_output.json */ = {isa = PBXFileReference; fileEncoding = 4; lastKnownFileType = text.json; path = glucose_from_effects_momentum_blend_output.json; sourceTree = "<group>"; };
		43D9889B1C87FFA300DA4467 /* glucose_from_effects_momentum_blend_momentum_input.json */ = {isa = PBXFileReference; fileEncoding = 4; lastKnownFileType = text.json; path = glucose_from_effects_momentum_blend_momentum_input.json; sourceTree = "<group>"; };
		43D9889C1C87FFA300DA4467 /* glucose_from_effects_momentum_blend_insulin_effect_input.json */ = {isa = PBXFileReference; fileEncoding = 4; lastKnownFileType = text.json; path = glucose_from_effects_momentum_blend_insulin_effect_input.json; sourceTree = "<group>"; };
		43D9889D1C87FFA300DA4467 /* glucose_from_effects_momentum_blend_glucose_input.json */ = {isa = PBXFileReference; fileEncoding = 4; lastKnownFileType = text.json; path = glucose_from_effects_momentum_blend_glucose_input.json; sourceTree = "<group>"; };
		43D9889E1C87FFA300DA4467 /* glucose_from_effects_insulin_effect_input.json */ = {isa = PBXFileReference; fileEncoding = 4; lastKnownFileType = text.json; path = glucose_from_effects_insulin_effect_input.json; sourceTree = "<group>"; };
		43D9889F1C87FFA300DA4467 /* glucose_from_effects_glucose_input.json */ = {isa = PBXFileReference; fileEncoding = 4; lastKnownFileType = text.json; path = glucose_from_effects_glucose_input.json; sourceTree = "<group>"; };
		43D988A01C87FFA300DA4467 /* glucose_from_effects_carb_effect_input.json */ = {isa = PBXFileReference; fileEncoding = 4; lastKnownFileType = text.json; path = glucose_from_effects_carb_effect_input.json; sourceTree = "<group>"; };
		43DC87B51C8A9567005BC30D /* momentum_effect_incomplete_glucose_input.json */ = {isa = PBXFileReference; fileEncoding = 4; lastKnownFileType = text.json; path = momentum_effect_incomplete_glucose_input.json; sourceTree = "<group>"; };
		43DC87B71C8AD058005BC30D /* glucose_from_effects_non_zero_glucose_input.json */ = {isa = PBXFileReference; fileEncoding = 4; lastKnownFileType = text.json; path = glucose_from_effects_non_zero_glucose_input.json; sourceTree = "<group>"; };
		43DC87B91C8AD0ED005BC30D /* glucose_from_effects_non_zero_insulin_input.json */ = {isa = PBXFileReference; fileEncoding = 4; lastKnownFileType = text.json; path = glucose_from_effects_non_zero_insulin_input.json; sourceTree = "<group>"; };
		43DC87BA1C8AD0ED005BC30D /* glucose_from_effects_non_zero_carb_input.json */ = {isa = PBXFileReference; fileEncoding = 4; lastKnownFileType = text.json; path = glucose_from_effects_non_zero_carb_input.json; sourceTree = "<group>"; };
		43DC87BD1C8AD41D005BC30D /* glucose_from_effects_non_zero_output.json */ = {isa = PBXFileReference; fileEncoding = 4; lastKnownFileType = text.json; path = glucose_from_effects_non_zero_output.json; sourceTree = "<group>"; };
		43DFE27B1CB1D6A600EFBE95 /* PumpEvent.swift */ = {isa = PBXFileReference; fileEncoding = 4; lastKnownFileType = sourcecode.swift; path = PumpEvent.swift; sourceTree = "<group>"; };
		43DFE27C1CB1D6A600EFBE95 /* PumpEvent+CoreDataProperties.swift */ = {isa = PBXFileReference; fileEncoding = 4; lastKnownFileType = sourcecode.swift; path = "PumpEvent+CoreDataProperties.swift"; sourceTree = "<group>"; };
		43DFE27F1CB1E12D00EFBE95 /* PumpEventType.swift */ = {isa = PBXFileReference; fileEncoding = 4; lastKnownFileType = sourcecode.swift; path = PumpEventType.swift; sourceTree = "<group>"; };
		43DFE2811CB1FB8500EFBE95 /* InsulinValue.swift */ = {isa = PBXFileReference; fileEncoding = 4; lastKnownFileType = sourcecode.swift; path = InsulinValue.swift; sourceTree = "<group>"; };
		43EBE4471EAC77290073A0B5 /* grouped_by_overlapping_absorption_times_input.json */ = {isa = PBXFileReference; fileEncoding = 4; lastKnownFileType = text.json; path = grouped_by_overlapping_absorption_times_input.json; sourceTree = "<group>"; };
		43EBE4481EAC77290073A0B5 /* grouped_by_overlapping_absorption_times_output.json */ = {isa = PBXFileReference; fileEncoding = 4; lastKnownFileType = text.json; path = grouped_by_overlapping_absorption_times_output.json; sourceTree = "<group>"; };
		43EBE44B1EAC7F0C0073A0B5 /* grouped_by_overlapping_absorption_times_border_case_output.json */ = {isa = PBXFileReference; fileEncoding = 4; lastKnownFileType = text.json; path = grouped_by_overlapping_absorption_times_border_case_output.json; sourceTree = "<group>"; };
		43EBE44C1EAC7F0C0073A0B5 /* grouped_by_overlapping_absorption_times_border_case_input.json */ = {isa = PBXFileReference; fileEncoding = 4; lastKnownFileType = text.json; path = grouped_by_overlapping_absorption_times_border_case_input.json; sourceTree = "<group>"; };
		43F137281EDF9B310048468C /* CarbAbsorptionInputCell.swift */ = {isa = PBXFileReference; fileEncoding = 4; lastKnownFileType = sourcecode.swift; path = CarbAbsorptionInputCell.swift; sourceTree = "<group>"; };
		43F1372A1EDF9B500048468C /* CarbAbsorptionInputHeaderView.swift */ = {isa = PBXFileReference; fileEncoding = 4; lastKnownFileType = sourcecode.swift; path = CarbAbsorptionInputHeaderView.swift; sourceTree = "<group>"; };
		43FADDFA1C89679200DDE013 /* HKQuantitySample.swift */ = {isa = PBXFileReference; fileEncoding = 4; lastKnownFileType = sourcecode.swift; path = HKQuantitySample.swift; sourceTree = "<group>"; };
		C1110E981EE98CF5009BB852 /* ice_35_min_input.json */ = {isa = PBXFileReference; fileEncoding = 4; lastKnownFileType = text.json; path = ice_35_min_input.json; sourceTree = "<group>"; };
		C13E6D291EEB1CB9006F5880 /* ice_slow_absorption.json */ = {isa = PBXFileReference; fileEncoding = 4; lastKnownFileType = text.json; path = ice_slow_absorption.json; sourceTree = "<group>"; };
		C17F4CB21EE9B6DF005079B1 /* carb_entry_input.json */ = {isa = PBXFileReference; fileEncoding = 4; lastKnownFileType = text.json; path = carb_entry_input.json; sourceTree = "<group>"; };
		C1CBF61B1EEA2A1E001E4851 /* ice_1_hour_input.json */ = {isa = PBXFileReference; fileEncoding = 4; lastKnownFileType = text.json; path = ice_1_hour_input.json; sourceTree = "<group>"; };
/* End PBXFileReference section */

/* Begin PBXFrameworksBuildPhase section */
		430157F41C7EC03B00B64B63 /* Frameworks */ = {
			isa = PBXFrameworksBuildPhase;
			buildActionMask = 2147483647;
			files = (
				4301582D1C7ECD7A00B64B63 /* HealthKit.framework in Frameworks */,
				430158191C7ECB5E00B64B63 /* LoopKit.framework in Frameworks */,
				430158221C7ECB6500B64B63 /* GlucoseKit.framework in Frameworks */,
				430158261C7ECB6800B64B63 /* InsulinKit.framework in Frameworks */,
				4301581E1C7ECB6200B64B63 /* CarbKit.framework in Frameworks */,
			);
			runOnlyForDeploymentPostprocessing = 0;
		};
		430158091C7EC03B00B64B63 /* Frameworks */ = {
			isa = PBXFrameworksBuildPhase;
			buildActionMask = 2147483647;
			files = (
			);
			runOnlyForDeploymentPostprocessing = 0;
		};
		43D8FDC71C728FDF0073BE78 /* Frameworks */ = {
			isa = PBXFrameworksBuildPhase;
			buildActionMask = 2147483647;
			files = (
			);
			runOnlyForDeploymentPostprocessing = 0;
		};
		43D8FDD21C728FDF0073BE78 /* Frameworks */ = {
			isa = PBXFrameworksBuildPhase;
			buildActionMask = 2147483647;
			files = (
				43D8FDD61C728FDF0073BE78 /* LoopKit.framework in Frameworks */,
			);
			runOnlyForDeploymentPostprocessing = 0;
		};
		43D8FE261C72914D0073BE78 /* Frameworks */ = {
			isa = PBXFrameworksBuildPhase;
			buildActionMask = 2147483647;
			files = (
				43D8FEFA1C72A1EF0073BE78 /* LoopKit.framework in Frameworks */,
			);
			runOnlyForDeploymentPostprocessing = 0;
		};
		43D8FE301C72914D0073BE78 /* Frameworks */ = {
			isa = PBXFrameworksBuildPhase;
			buildActionMask = 2147483647;
			files = (
				43D8FE341C72914D0073BE78 /* CarbKit.framework in Frameworks */,
			);
			runOnlyForDeploymentPostprocessing = 0;
		};
		43D8FE6B1C7293070073BE78 /* Frameworks */ = {
			isa = PBXFrameworksBuildPhase;
			buildActionMask = 2147483647;
			files = (
				43D8FEFB1C72A1F40073BE78 /* LoopKit.framework in Frameworks */,
			);
			runOnlyForDeploymentPostprocessing = 0;
		};
		43D8FE8B1C7293C70073BE78 /* Frameworks */ = {
			isa = PBXFrameworksBuildPhase;
			buildActionMask = 2147483647;
			files = (
				43D8FE931C7293C70073BE78 /* GlucoseKit.framework in Frameworks */,
			);
			runOnlyForDeploymentPostprocessing = 0;
		};
		43D8FEAD1C7294520073BE78 /* Frameworks */ = {
			isa = PBXFrameworksBuildPhase;
			buildActionMask = 2147483647;
			files = (
				43D8FEFC1C72A1F90073BE78 /* LoopKit.framework in Frameworks */,
			);
			runOnlyForDeploymentPostprocessing = 0;
		};
		43D8FEB71C7294520073BE78 /* Frameworks */ = {
			isa = PBXFrameworksBuildPhase;
			buildActionMask = 2147483647;
			files = (
				43D8FEBB1C7294520073BE78 /* InsulinKit.framework in Frameworks */,
			);
			runOnlyForDeploymentPostprocessing = 0;
		};
/* End PBXFrameworksBuildPhase section */

/* Begin PBXGroup section */
		2FBCE30D1E4A4B38008AF09C /* UI */ = {
			isa = PBXGroup;
			children = (
				2FBCE30E1E4A4B8A008AF09C /* CarbEntryEditViewControllerTests.swift */,
			);
			path = UI;
			sourceTree = "<group>";
		};
		430059211CCDC7A200C861EA /* Extensions */ = {
			isa = PBXGroup;
			children = (
				43D8FDEE1C7290350073BE78 /* HKUnit.swift */,
				434FF1DF1CF269D8000DB779 /* IdentifiableClass.swift */,
				43177D0D1D3737420006E908 /* NibLoadable.swift */,
				43D8FDF11C7290350073BE78 /* NSDateFormatter.swift */,
				43D8FDF21C7290350073BE78 /* NSTimeInterval.swift */,
				4303C4901E2D664200ADEDC8 /* TimeZone.swift */,
				434FF1E31CF26A1E000DB779 /* UITableViewCell.swift */,
			);
			path = Extensions;
			sourceTree = "<group>";
		};
		430157F81C7EC03B00B64B63 /* LoopKit Example */ = {
			isa = PBXGroup;
			children = (
				435F355F1C9CD23D00C204D2 /* Managers */,
				435F355C1C9CD14E00C204D2 /* Extensions */,
				4301582A1C7ECCEF00B64B63 /* LoopKitExample.entitlements */,
				430158071C7EC03B00B64B63 /* Info.plist */,
				430157F91C7EC03B00B64B63 /* AppDelegate.swift */,
				430157FB1C7EC03B00B64B63 /* MasterViewController.swift */,
				430158021C7EC03B00B64B63 /* Assets.xcassets */,
				430158041C7EC03B00B64B63 /* LaunchScreen.storyboard */,
				430157FF1C7EC03B00B64B63 /* Main.storyboard */,
			);
			path = "LoopKit Example";
			sourceTree = "<group>";
		};
		4301580F1C7EC03B00B64B63 /* LoopKit ExampleUITests */ = {
			isa = PBXGroup;
			children = (
				430158101C7EC03B00B64B63 /* LoopKit_ExampleUITests.swift */,
				430158121C7EC03B00B64B63 /* Info.plist */,
			);
			path = "LoopKit ExampleUITests";
			sourceTree = "<group>";
		};
		435F355C1C9CD14E00C204D2 /* Extensions */ = {
			isa = PBXGroup;
			children = (
				43177D031D372A7F0006E908 /* CarbEntryTableViewController.swift */,
				4302F4DE1D4E607B00F0FCAF /* InsulinDeliveryTableViewController.swift */,
				435F355D1C9CD16A00C204D2 /* NSUserDefaults.swift */,
			);
			path = Extensions;
			sourceTree = "<group>";
		};
		435F355F1C9CD23D00C204D2 /* Managers */ = {
			isa = PBXGroup;
			children = (
				435F35601C9CD25F00C204D2 /* DeviceDataManager.swift */,
			);
			path = Managers;
			sourceTree = "<group>";
		};
		43D8FDC11C728FDF0073BE78 = {
			isa = PBXGroup;
			children = (
				4301582C1C7ECD7A00B64B63 /* HealthKit.framework */,
				43D8FE2B1C72914D0073BE78 /* CarbKit */,
				43D8FE371C72914D0073BE78 /* CarbKitTests */,
				430059211CCDC7A200C861EA /* Extensions */,
				43D8FE651C7292690073BE78 /* Fixtures */,
				43D8FE701C7293070073BE78 /* GlucoseKit */,
				43D8FE8F1C7293C70073BE78 /* GlucoseKitTests */,
				43D8FEB21C7294520073BE78 /* InsulinKit */,
				43D8FEBE1C7294520073BE78 /* InsulinKitTests */,
				43D8FDCD1C728FDF0073BE78 /* LoopKit */,
				430157F81C7EC03B00B64B63 /* LoopKit Example */,
				4301580F1C7EC03B00B64B63 /* LoopKit ExampleUITests */,
				43D8FDD91C728FDF0073BE78 /* LoopKitTests */,
				43D8FDCC1C728FDF0073BE78 /* Products */,
			);
			sourceTree = "<group>";
		};
		43D8FDCC1C728FDF0073BE78 /* Products */ = {
			isa = PBXGroup;
			children = (
				43D8FDCB1C728FDF0073BE78 /* LoopKit.framework */,
				43D8FDD51C728FDF0073BE78 /* LoopKitTests.xctest */,
				43D8FE2A1C72914D0073BE78 /* CarbKit.framework */,
				43D8FE331C72914D0073BE78 /* CarbKitTests.xctest */,
				43D8FE6F1C7293070073BE78 /* GlucoseKit.framework */,
				43D8FE8E1C7293C70073BE78 /* GlucoseKitTests.xctest */,
				43D8FEB11C7294520073BE78 /* InsulinKit.framework */,
				43D8FEBA1C7294520073BE78 /* InsulinKitTests.xctest */,
				430157F71C7EC03B00B64B63 /* LoopKit Example.app */,
				4301580C1C7EC03B00B64B63 /* LoopKit ExampleUITests.xctest */,
			);
			name = Products;
			sourceTree = "<group>";
		};
		43D8FDCD1C728FDF0073BE78 /* LoopKit */ = {
			isa = PBXGroup;
			children = (
				43D8FDCE1C728FDF0073BE78 /* LoopKit.h */,
				43D8FDD01C728FDF0073BE78 /* Info.plist */,
				43D8FDE51C7290340073BE78 /* BasalRateSchedule.swift */,
				43D8FDE61C7290350073BE78 /* CarbRatioSchedule.swift */,
				43D8FDE71C7290350073BE78 /* DailyQuantitySchedule.swift */,
				43D8FDE81C7290350073BE78 /* DailyValueSchedule.swift */,
				43D8FDE91C7290350073BE78 /* Double.swift */,
				43D8FDEA1C7290350073BE78 /* GlucoseEffect.swift */,
				4378B64A1ED61965000AE785 /* GlucoseEffectVelocity.swift */,
				43D8FDEB1C7290350073BE78 /* GlucoseRangeSchedule.swift */,
				43D8FDEC1C7290350073BE78 /* GlucoseSchedule.swift */,
				43D9888A1C87E47800DA4467 /* GlucoseValue.swift */,
				43D8FDED1C7290350073BE78 /* HealthKitSampleStore.swift */,
				43AF1FB11C926CDD00EA2F3D /* HKQuantity.swift */,
				432762731D60505F0083215A /* HKQuantitySample.swift */,
				43D8FDEF1C7290350073BE78 /* LoopMath.swift */,
				43D8FDF01C7290350073BE78 /* NSDate.swift */,
				43D8FDF31C7290350073BE78 /* SampleValue.swift */,
				43D8FE031C72903B0073BE78 /* UI */,
			);
			path = LoopKit;
			sourceTree = "<group>";
		};
		43D8FDD91C728FDF0073BE78 /* LoopKitTests */ = {
			isa = PBXGroup;
			children = (
				43D988911C87FEFF00DA4467 /* Fixtures */,
				43D8FDDC1C728FDF0073BE78 /* Info.plist */,
				43D8FE1A1C72906E0073BE78 /* BasalRateScheduleTests.swift */,
				43D8FDDA1C728FDF0073BE78 /* LoopKitTests.swift */,
				43D9888C1C87EBE400DA4467 /* LoopMathTests.swift */,
				43D8FE1B1C72906E0073BE78 /* NSDateTests.swift */,
				43D8FE1C1C72906E0073BE78 /* QuantityScheduleTests.swift */,
			);
			path = LoopKitTests;
			sourceTree = "<group>";
		};
		43D8FE031C72903B0073BE78 /* UI */ = {
			isa = PBXGroup;
			children = (
				43177D091D3732C70006E908 /* Assets.xcassets */,
				434FB6491D712158007B9C70 /* CommandResponseViewController.swift */,
				43D8FE041C7290530073BE78 /* DailyQuantityScheduleTableViewController.swift */,
				43D8FE051C7290530073BE78 /* DailyValueScheduleTableViewController.swift */,
				43177D0B1D3734040006E908 /* GlucoseRangeOverrideTableViewCell.swift */,
				43177D071D37306D0006E908 /* GlucoseRangeOverrideTableViewCell.xib */,
				43D8FE061C7290530073BE78 /* GlucoseRangeScheduleTableViewController.swift */,
				43D8FE071C7290530073BE78 /* GlucoseRangeTableViewCell.swift */,
				43D8FE081C7290530073BE78 /* GlucoseRangeTableViewCell.xib */,
				43D8FE0A1C7290530073BE78 /* RepeatingScheduleValueTableViewCell.swift */,
				43D8FE0B1C7290530073BE78 /* RepeatingScheduleValueTableViewCell.xib */,
				43D8FE0C1C7290530073BE78 /* SingleValueScheduleTableViewController.swift */,
				434FF1F01CF29451000DB779 /* TextFieldTableViewCell.swift */,
				434FF1EF1CF29451000DB779 /* TextFieldTableViewCell.xib */,
				434FF1F31CF294A9000DB779 /* TextFieldTableViewController.swift */,
				43D8FE0E1C7290530073BE78 /* UIViewController.swift */,
			);
			path = UI;
			sourceTree = "<group>";
		};
		43D8FE2B1C72914D0073BE78 /* CarbKit */ = {
			isa = PBXGroup;
			children = (
				43D8FE2C1C72914D0073BE78 /* CarbKit.h */,
				43D8FE2E1C72914D0073BE78 /* Info.plist */,
				4378B64C1ED61C22000AE785 /* AbsorbedCarbValue.swift */,
				43D8FE4A1C7291BD0073BE78 /* CarbEntry.swift */,
				43D8FE4B1C7291BD0073BE78 /* CarbMath.swift */,
				4378B6501ED62D8D000AE785 /* CarbStatus.swift */,
				43D8FE4C1C7291BD0073BE78 /* CarbStore.swift */,
				4378B64E1ED61C64000AE785 /* CarbValue.swift */,
				43D8FE4D1C7291BD0073BE78 /* HKQuantitySample.swift */,
				4346D1FB1C79481E00ABAFE3 /* NSUserDefaults.swift */,
				43D8FE4E1C7291BD0073BE78 /* StoredCarbEntry.swift */,
				43D8FE541C7291C70073BE78 /* UI */,
			);
			path = CarbKit;
			sourceTree = "<group>";
		};
		43D8FE371C72914D0073BE78 /* CarbKitTests */ = {
			isa = PBXGroup;
			children = (
				43D8FE3A1C72914D0073BE78 /* Info.plist */,
				43D8FE411C7291900073BE78 /* CarbMathTests.swift */,
				43D8FE431C7291930073BE78 /* Fixtures */,
				2FBCE30D1E4A4B38008AF09C /* UI */,
			);
			path = CarbKitTests;
			sourceTree = "<group>";
		};
		43D8FE431C7291930073BE78 /* Fixtures */ = {
			isa = PBXGroup;
			children = (
				43D8FE441C7291A60073BE78 /* carb_effect_from_history_input.json */,
				43D8FE451C7291A60073BE78 /* carb_effect_from_history_output.json */,
				C17F4CB21EE9B6DF005079B1 /* carb_entry_input.json */,
				43D8FE461C7291A60073BE78 /* carbs_on_board_output.json */,
				43EBE44C1EAC7F0C0073A0B5 /* grouped_by_overlapping_absorption_times_border_case_input.json */,
				43EBE44B1EAC7F0C0073A0B5 /* grouped_by_overlapping_absorption_times_border_case_output.json */,
				43EBE4471EAC77290073A0B5 /* grouped_by_overlapping_absorption_times_input.json */,
				43EBE4481EAC77290073A0B5 /* grouped_by_overlapping_absorption_times_output.json */,
				C1CBF61B1EEA2A1E001E4851 /* ice_1_hour_input.json */,
				439BCD8F1EEDD2AD00100EAA /* ice_1_hour_output.json */,
				C1110E981EE98CF5009BB852 /* ice_35_min_input.json */,
				439BCD8D1EEDD22900100EAA /* ice_35_min_none_output.json */,
				4359E74F1EED04330022EF0C /* ice_35_min_partial_output.json */,
				439BCD911EEDD33F00100EAA /* ice_slow_absorption_output.json */,
				C13E6D291EEB1CB9006F5880 /* ice_slow_absorption.json */,
			);
			path = Fixtures;
			sourceTree = "<group>";
		};
		43D8FE541C7291C70073BE78 /* UI */ = {
			isa = PBXGroup;
			children = (
				43D8FE581C7291D80073BE78 /* CarbKit.storyboard */,
				43F137281EDF9B310048468C /* CarbAbsorptionInputCell.swift */,
				432711351EDE7C8700171F6A /* CarbAbsorptionInputController.swift */,
				43F1372A1EDF9B500048468C /* CarbAbsorptionInputHeaderView.swift */,
				43D8FE561C7291D80073BE78 /* CarbEntryEditViewController.swift */,
				43D8FE571C7291D80073BE78 /* CarbEntryTableViewController.swift */,
				2FD1A6AF1E4A76CC0042EF39 /* CarbEntryValidationNavigationDelegate.swift */,
				432711371EDE826A00171F6A /* CustomInputTextField.swift */,
				43D8FE591C7291D80073BE78 /* DatePickerTableViewCell.swift */,
				43D8FE5A1C7291D80073BE78 /* DecimalTextFieldTableViewCell.swift */,
				4359E74D1EEA1FBC0022EF0C /* FoodEmojiDataSource.swift */,
				433D705D1EFB29700004EB9F /* FoodTypeShortcutCell.swift */,
				43D8FE5B1C7291D80073BE78 /* NewCarbEntry.swift */,
				432711391EDE91EF00171F6A /* Assets.xcassets */,
			);
			path = UI;
			sourceTree = "<group>";
		};
		43D8FE651C7292690073BE78 /* Fixtures */ = {
			isa = PBXGroup;
			children = (
				43D8FEF41C7295490073BE78 /* basal.json */,
				43D8FE661C7292950073BE78 /* read_carb_ratios.json */,
			);
			path = Fixtures;
			sourceTree = "<group>";
		};
		43D8FE701C7293070073BE78 /* GlucoseKit */ = {
			isa = PBXGroup;
			children = (
				43D8FE711C7293070073BE78 /* GlucoseKit.h */,
				43D8FE731C7293070073BE78 /* Info.plist */,
				43D8FE861C72934C0073BE78 /* GlucoseMath.swift */,
				43971A3F1C8CABFF0013154F /* GlucoseSampleValue.swift */,
				43D8FE871C72934C0073BE78 /* GlucoseStore.swift */,
				43FADDFA1C89679200DDE013 /* HKQuantitySample.swift */,
			);
			path = GlucoseKit;
			sourceTree = "<group>";
		};
		43D8FE8F1C7293C70073BE78 /* GlucoseKitTests */ = {
			isa = PBXGroup;
			children = (
				43D8FE921C7293C70073BE78 /* Info.plist */,
				43D8FE991C7293D00073BE78 /* GlucoseMathTests.swift */,
				43D8FE9B1C7293EB0073BE78 /* Fixtures */,
			);
			path = GlucoseKitTests;
			sourceTree = "<group>";
		};
		43D8FE9B1C7293EB0073BE78 /* Fixtures */ = {
			isa = PBXGroup;
			children = (
				43D8FE9C1C7293FA0073BE78 /* momentum_effect_bouncing_glucose_input.json */,
				43D8FE9D1C7293FA0073BE78 /* momentum_effect_bouncing_glucose_output.json */,
				43971A411C8CAEF20013154F /* momentum_effect_display_only_glucose_input.json */,
				4303C48B1E29DD4200ADEDC8 /* momentum_effect_duplicate_glucose_input.json */,
				43D8FE9E1C7293FA0073BE78 /* momentum_effect_falling_glucose_input.json */,
				43D8FE9F1C7293FA0073BE78 /* momentum_effect_falling_glucose_output.json */,
				43DC87B51C8A9567005BC30D /* momentum_effect_incomplete_glucose_input.json */,
				43C27D921E3C4E7D00613CE1 /* momentum_effect_mixed_provenance_glucose_input.json */,
				43D8FEA01C7293FA0073BE78 /* momentum_effect_rising_glucose_input.json */,
				43D8FEA11C7293FA0073BE78 /* momentum_effect_rising_glucose_output.json */,
				43D8FEA21C7293FA0073BE78 /* momentum_effect_stable_glucose_input.json */,
				43D8FEA31C7293FA0073BE78 /* momentum_effect_stable_glucose_output.json */,
			);
			path = Fixtures;
			sourceTree = "<group>";
		};
		43D8FEB21C7294520073BE78 /* InsulinKit */ = {
			isa = PBXGroup;
			children = (
				43D8FEDC1C7294D50073BE78 /* DoseEntry.swift */,
				43D8FEDD1C7294D50073BE78 /* DoseStore.swift */,
				43C094451CAA1E98001F6403 /* DoseUnit.swift */,
				43D8FEDE1C7294D50073BE78 /* Fetchable.swift */,
				43D8FEB51C7294520073BE78 /* Info.plist */,
				43D8FEB31C7294520073BE78 /* InsulinKit.h */,
				43D8FEDF1C7294D50073BE78 /* InsulinMath.swift */,
				43DFE2811CB1FB8500EFBE95 /* InsulinValue.swift */,
				43D8FEE01C7294D50073BE78 /* Model.xcdatamodeld */,
				4302F4EA1D50670500F0FCAF /* NewPumpEvent.swift */,
				434FB64B1D712449007B9C70 /* NSData.swift */,
				4302F4EC1D5068CE00F0FCAF /* PersistedPumpEvent.swift */,
				43D8FEE21C7294D50073BE78 /* PersistenceController.swift */,
				43DFE27B1CB1D6A600EFBE95 /* PumpEvent.swift */,
				43DFE27C1CB1D6A600EFBE95 /* PumpEvent+CoreDataProperties.swift */,
				43DFE27F1CB1E12D00EFBE95 /* PumpEventType.swift */,
				43D8FEE31C7294D50073BE78 /* Reservoir.swift */,
				43D8FEE41C7294D50073BE78 /* Reservoir+CoreDataProperties.swift */,
				4302F4E81D5066F400F0FCAF /* ReservoirValue.swift */,
				43D8FEDB1C7294C30073BE78 /* UI */,
			);
			path = InsulinKit;
			sourceTree = "<group>";
		};
		43D8FEBE1C7294520073BE78 /* InsulinKitTests */ = {
			isa = PBXGroup;
			children = (
				43D8FEC11C7294520073BE78 /* Info.plist */,
				43D8FEC81C7294640073BE78 /* InsulinMathTests.swift */,
				43D8FECA1C7294670073BE78 /* Fixtures */,
			);
			path = InsulinKitTests;
			sourceTree = "<group>";
		};
		43D8FECA1C7294670073BE78 /* Fixtures */ = {
			isa = PBXGroup;
			children = (
				43B99B051C74552300D050F5 /* basal_dose.json */,
				43B99AFB1C744CE300D050F5 /* bolus_dose.json */,
				43B99B071C74553900D050F5 /* effect_from_basal_output.json */,
				43B99AFD1C744E5F00D050F5 /* effect_from_bolus_output.json */,
				43B99AFF1C7450EE00D050F5 /* effect_from_history_output.json */,
				43CE7CE11CA9EA1A003CC1B0 /* iob_from_bolus_120min_output.json */,
				43CE7CE31CA9EB1E003CC1B0 /* iob_from_bolus_180min_output.json */,
				43CE7CDF1CA9E8B0003CC1B0 /* iob_from_bolus_240min_output.json */,
				43CE7CE51CA9EBD2003CC1B0 /* iob_from_bolus_300min_output.json */,
				43CE7CE71CA9EC1F003CC1B0 /* iob_from_bolus_312min_output.json */,
				43CE7CE91CA9EC50003CC1B0 /* iob_from_bolus_360min_output.json */,
				43CE7CEB1CA9EC88003CC1B0 /* iob_from_bolus_420min_output.json */,
				43D8FECE1C7294B80073BE78 /* iob_from_doses_output.json */,
				43D8FECF1C7294B80073BE78 /* iob_from_reservoir_output.json */,
				43CE7CED1CA9F2CF003CC1B0 /* normalize_edge_case_doses_input.json */,
				43CE7CEF1CA9F32C003CC1B0 /* normalize_edge_case_doses_output.json */,
				43B99B011C7451E500D050F5 /* normalized_doses.json */,
				43D8FED01C7294B80073BE78 /* normalized_reservoir_history_output.json */,
				434872781CB6256500E55D75 /* reconcile_history_input.json */,
				4348727C1CB626E500E55D75 /* reconcile_history_output.json */,
				434FB6471D70096A007B9C70 /* reservoir_history_with_continuity_holes.json */,
				43D8FED11C7294B80073BE78 /* reservoir_history_with_rewind_and_prime_input.json */,
				43D8FED21C7294B80073BE78 /* reservoir_history_with_rewind_and_prime_output.json */,
				43B99B031C74538D00D050F5 /* short_basal_dose.json */,
				4378B6441ED55F8C000AE785 /* suspend_dose_reconciled_normalized_iob.json */,
				4378B6451ED55F8C000AE785 /* suspend_dose_reconciled_normalized.json */,
				4378B6461ED55F8C000AE785 /* suspend_dose_reconciled.json */,
				4378B6421ED55E81000AE785 /* suspend_dose.json */,
			);
			path = Fixtures;
			sourceTree = "<group>";
		};
		43D8FEDB1C7294C30073BE78 /* UI */ = {
			isa = PBXGroup;
			children = (
				43D8FEEF1C7294E90073BE78 /* ErrorBackgroundView.swift */,
				4302F4DC1D4DCED000F0FCAF /* InsulinDeliveryTableViewController.swift */,
				43D8FEED1C7294E90073BE78 /* InsulinKit.storyboard */,
			);
			path = UI;
			sourceTree = "<group>";
		};
		43D988911C87FEFF00DA4467 /* Fixtures */ = {
			isa = PBXGroup;
			children = (
				43DC87BD1C8AD41D005BC30D /* glucose_from_effects_non_zero_output.json */,
				43DC87B91C8AD0ED005BC30D /* glucose_from_effects_non_zero_insulin_input.json */,
				43DC87BA1C8AD0ED005BC30D /* glucose_from_effects_non_zero_carb_input.json */,
				43DC87B71C8AD058005BC30D /* glucose_from_effects_non_zero_glucose_input.json */,
				43D988921C87FFA300DA4467 /* glucose_from_effects_no_momentum_output.json */,
				43D988931C87FFA300DA4467 /* glucose_from_effects_momentum_up_output.json */,
				43D988941C87FFA300DA4467 /* glucose_from_effects_momentum_up_input.json */,
				43D988951C87FFA300DA4467 /* glucose_from_effects_momentum_flat_output.json */,
				43D988961C87FFA300DA4467 /* glucose_from_effects_momentum_flat_input.json */,
				43D988971C87FFA300DA4467 /* glucose_from_effects_momentum_flat_glucose_input.json */,
				43D988981C87FFA300DA4467 /* glucose_from_effects_momentum_down_output.json */,
				43D988991C87FFA300DA4467 /* glucose_from_effects_momentum_down_input.json */,
				43D9889A1C87FFA300DA4467 /* glucose_from_effects_momentum_blend_output.json */,
				43D9889B1C87FFA300DA4467 /* glucose_from_effects_momentum_blend_momentum_input.json */,
				43D9889C1C87FFA300DA4467 /* glucose_from_effects_momentum_blend_insulin_effect_input.json */,
				43D9889D1C87FFA300DA4467 /* glucose_from_effects_momentum_blend_glucose_input.json */,
				43D9889E1C87FFA300DA4467 /* glucose_from_effects_insulin_effect_input.json */,
				43D9889F1C87FFA300DA4467 /* glucose_from_effects_glucose_input.json */,
				43D988A01C87FFA300DA4467 /* glucose_from_effects_carb_effect_input.json */,
			);
			path = Fixtures;
			sourceTree = "<group>";
		};
/* End PBXGroup section */

/* Begin PBXHeadersBuildPhase section */
		43D8FDC81C728FDF0073BE78 /* Headers */ = {
			isa = PBXHeadersBuildPhase;
			buildActionMask = 2147483647;
			files = (
				43D8FDCF1C728FDF0073BE78 /* LoopKit.h in Headers */,
			);
			runOnlyForDeploymentPostprocessing = 0;
		};
		43D8FE271C72914D0073BE78 /* Headers */ = {
			isa = PBXHeadersBuildPhase;
			buildActionMask = 2147483647;
			files = (
				43D8FE2D1C72914D0073BE78 /* CarbKit.h in Headers */,
			);
			runOnlyForDeploymentPostprocessing = 0;
		};
		43D8FE6C1C7293070073BE78 /* Headers */ = {
			isa = PBXHeadersBuildPhase;
			buildActionMask = 2147483647;
			files = (
				43D8FF091C72C0360073BE78 /* GlucoseKit.h in Headers */,
			);
			runOnlyForDeploymentPostprocessing = 0;
		};
		43D8FEAE1C7294520073BE78 /* Headers */ = {
			isa = PBXHeadersBuildPhase;
			buildActionMask = 2147483647;
			files = (
				43D8FF0A1C72C03D0073BE78 /* InsulinKit.h in Headers */,
			);
			runOnlyForDeploymentPostprocessing = 0;
		};
/* End PBXHeadersBuildPhase section */

/* Begin PBXNativeTarget section */
		430157F61C7EC03B00B64B63 /* LoopKit Example */ = {
			isa = PBXNativeTarget;
			buildConfigurationList = 430158171C7EC03B00B64B63 /* Build configuration list for PBXNativeTarget "LoopKit Example" */;
			buildPhases = (
				430157F31C7EC03B00B64B63 /* Sources */,
				430157F41C7EC03B00B64B63 /* Frameworks */,
				430157F51C7EC03B00B64B63 /* Resources */,
				4301581D1C7ECB5E00B64B63 /* Embed Frameworks */,
			);
			buildRules = (
			);
			dependencies = (
				4301581C1C7ECB5E00B64B63 /* PBXTargetDependency */,
				430158211C7ECB6200B64B63 /* PBXTargetDependency */,
				430158251C7ECB6500B64B63 /* PBXTargetDependency */,
				430158291C7ECB6800B64B63 /* PBXTargetDependency */,
			);
			name = "LoopKit Example";
			productName = "LoopKit Example";
			productReference = 430157F71C7EC03B00B64B63 /* LoopKit Example.app */;
			productType = "com.apple.product-type.application";
		};
		4301580B1C7EC03B00B64B63 /* LoopKit ExampleUITests */ = {
			isa = PBXNativeTarget;
			buildConfigurationList = 430158181C7EC03B00B64B63 /* Build configuration list for PBXNativeTarget "LoopKit ExampleUITests" */;
			buildPhases = (
				430158081C7EC03B00B64B63 /* Sources */,
				430158091C7EC03B00B64B63 /* Frameworks */,
				4301580A1C7EC03B00B64B63 /* Resources */,
			);
			buildRules = (
			);
			dependencies = (
				4301580E1C7EC03B00B64B63 /* PBXTargetDependency */,
			);
			name = "LoopKit ExampleUITests";
			productName = "LoopKit ExampleUITests";
			productReference = 4301580C1C7EC03B00B64B63 /* LoopKit ExampleUITests.xctest */;
			productType = "com.apple.product-type.bundle.ui-testing";
		};
		43D8FDCA1C728FDF0073BE78 /* LoopKit */ = {
			isa = PBXNativeTarget;
			buildConfigurationList = 43D8FDDF1C728FDF0073BE78 /* Build configuration list for PBXNativeTarget "LoopKit" */;
			buildPhases = (
				43D8FDC61C728FDF0073BE78 /* Sources */,
				43D8FDC71C728FDF0073BE78 /* Frameworks */,
				43D8FDC81C728FDF0073BE78 /* Headers */,
				43D8FDC91C728FDF0073BE78 /* Resources */,
			);
			buildRules = (
			);
			dependencies = (
			);
			name = LoopKit;
			productName = LoopKit;
			productReference = 43D8FDCB1C728FDF0073BE78 /* LoopKit.framework */;
			productType = "com.apple.product-type.framework";
		};
		43D8FDD41C728FDF0073BE78 /* LoopKitTests */ = {
			isa = PBXNativeTarget;
			buildConfigurationList = 43D8FDE21C728FDF0073BE78 /* Build configuration list for PBXNativeTarget "LoopKitTests" */;
			buildPhases = (
				43D8FDD11C728FDF0073BE78 /* Sources */,
				43D8FDD21C728FDF0073BE78 /* Frameworks */,
				43D8FDD31C728FDF0073BE78 /* Resources */,
			);
			buildRules = (
			);
			dependencies = (
				43D8FDD81C728FDF0073BE78 /* PBXTargetDependency */,
			);
			name = LoopKitTests;
			productName = LoopKitTests;
			productReference = 43D8FDD51C728FDF0073BE78 /* LoopKitTests.xctest */;
			productType = "com.apple.product-type.bundle.unit-test";
		};
		43D8FE291C72914D0073BE78 /* CarbKit */ = {
			isa = PBXNativeTarget;
			buildConfigurationList = 43D8FE3B1C72914D0073BE78 /* Build configuration list for PBXNativeTarget "CarbKit" */;
			buildPhases = (
				43D8FE251C72914D0073BE78 /* Sources */,
				43D8FE261C72914D0073BE78 /* Frameworks */,
				43D8FE271C72914D0073BE78 /* Headers */,
				43D8FE281C72914D0073BE78 /* Resources */,
			);
			buildRules = (
			);
			dependencies = (
			);
			name = CarbKit;
			productName = CarbKit;
			productReference = 43D8FE2A1C72914D0073BE78 /* CarbKit.framework */;
			productType = "com.apple.product-type.framework";
		};
		43D8FE321C72914D0073BE78 /* CarbKitTests */ = {
			isa = PBXNativeTarget;
			buildConfigurationList = 43D8FE3E1C72914D0073BE78 /* Build configuration list for PBXNativeTarget "CarbKitTests" */;
			buildPhases = (
				43D8FE2F1C72914D0073BE78 /* Sources */,
				43D8FE301C72914D0073BE78 /* Frameworks */,
				43D8FE311C72914D0073BE78 /* Resources */,
			);
			buildRules = (
			);
			dependencies = (
				43D8FE361C72914D0073BE78 /* PBXTargetDependency */,
			);
			name = CarbKitTests;
			productName = CarbKitTests;
			productReference = 43D8FE331C72914D0073BE78 /* CarbKitTests.xctest */;
			productType = "com.apple.product-type.bundle.unit-test";
		};
		43D8FE6E1C7293070073BE78 /* GlucoseKit */ = {
			isa = PBXNativeTarget;
			buildConfigurationList = 43D8FE801C7293070073BE78 /* Build configuration list for PBXNativeTarget "GlucoseKit" */;
			buildPhases = (
				43D8FE6A1C7293070073BE78 /* Sources */,
				43D8FE6B1C7293070073BE78 /* Frameworks */,
				43D8FE6C1C7293070073BE78 /* Headers */,
				43D8FE6D1C7293070073BE78 /* Resources */,
			);
			buildRules = (
			);
			dependencies = (
			);
			name = GlucoseKit;
			productName = GlucoseKit;
			productReference = 43D8FE6F1C7293070073BE78 /* GlucoseKit.framework */;
			productType = "com.apple.product-type.framework";
		};
		43D8FE8D1C7293C70073BE78 /* GlucoseKitTests */ = {
			isa = PBXNativeTarget;
			buildConfigurationList = 43D8FE961C7293C70073BE78 /* Build configuration list for PBXNativeTarget "GlucoseKitTests" */;
			buildPhases = (
				43D8FE8A1C7293C70073BE78 /* Sources */,
				43D8FE8B1C7293C70073BE78 /* Frameworks */,
				43D8FE8C1C7293C70073BE78 /* Resources */,
			);
			buildRules = (
			);
			dependencies = (
				43D8FE951C7293C70073BE78 /* PBXTargetDependency */,
			);
			name = GlucoseKitTests;
			productName = GlucoseKitTests;
			productReference = 43D8FE8E1C7293C70073BE78 /* GlucoseKitTests.xctest */;
			productType = "com.apple.product-type.bundle.unit-test";
		};
		43D8FEB01C7294520073BE78 /* InsulinKit */ = {
			isa = PBXNativeTarget;
			buildConfigurationList = 43D8FEC21C7294520073BE78 /* Build configuration list for PBXNativeTarget "InsulinKit" */;
			buildPhases = (
				43D8FEAC1C7294520073BE78 /* Sources */,
				43D8FEAD1C7294520073BE78 /* Frameworks */,
				43D8FEAE1C7294520073BE78 /* Headers */,
				43D8FEAF1C7294520073BE78 /* Resources */,
			);
			buildRules = (
			);
			dependencies = (
			);
			name = InsulinKit;
			productName = InsulinKit;
			productReference = 43D8FEB11C7294520073BE78 /* InsulinKit.framework */;
			productType = "com.apple.product-type.framework";
		};
		43D8FEB91C7294520073BE78 /* InsulinKitTests */ = {
			isa = PBXNativeTarget;
			buildConfigurationList = 43D8FEC51C7294520073BE78 /* Build configuration list for PBXNativeTarget "InsulinKitTests" */;
			buildPhases = (
				43D8FEB61C7294520073BE78 /* Sources */,
				43D8FEB71C7294520073BE78 /* Frameworks */,
				43D8FEB81C7294520073BE78 /* Resources */,
			);
			buildRules = (
			);
			dependencies = (
				43D8FEBD1C7294520073BE78 /* PBXTargetDependency */,
			);
			name = InsulinKitTests;
			productName = InsulinKitTests;
			productReference = 43D8FEBA1C7294520073BE78 /* InsulinKitTests.xctest */;
			productType = "com.apple.product-type.bundle.unit-test";
		};
/* End PBXNativeTarget section */

/* Begin PBXProject section */
		43D8FDC21C728FDF0073BE78 /* Project object */ = {
			isa = PBXProject;
			attributes = {
				LastSwiftUpdateCheck = 0720;
				LastUpgradeCheck = 0810;
				ORGANIZATIONNAME = "LoopKit Authors";
				TargetAttributes = {
					430157F61C7EC03B00B64B63 = {
						CreatedOnToolsVersion = 7.2.1;
						LastSwiftMigration = 0800;
						SystemCapabilities = {
							com.apple.HealthKit = {
								enabled = 1;
							};
						};
					};
					4301580B1C7EC03B00B64B63 = {
						CreatedOnToolsVersion = 7.2.1;
						LastSwiftMigration = 0800;
						TestTargetID = 430157F61C7EC03B00B64B63;
					};
					43D8FDCA1C728FDF0073BE78 = {
						CreatedOnToolsVersion = 7.2.1;
						LastSwiftMigration = 0800;
					};
					43D8FDD41C728FDF0073BE78 = {
						CreatedOnToolsVersion = 7.2.1;
						LastSwiftMigration = 0800;
					};
					43D8FE291C72914D0073BE78 = {
						CreatedOnToolsVersion = 7.2.1;
						LastSwiftMigration = 0800;
					};
					43D8FE321C72914D0073BE78 = {
						CreatedOnToolsVersion = 7.2.1;
						LastSwiftMigration = 0800;
					};
					43D8FE6E1C7293070073BE78 = {
						CreatedOnToolsVersion = 7.2.1;
						LastSwiftMigration = 0800;
					};
					43D8FE8D1C7293C70073BE78 = {
						CreatedOnToolsVersion = 7.2.1;
						LastSwiftMigration = 0800;
					};
					43D8FEB01C7294520073BE78 = {
						CreatedOnToolsVersion = 7.2.1;
						LastSwiftMigration = 0820;
					};
					43D8FEB91C7294520073BE78 = {
						CreatedOnToolsVersion = 7.2.1;
						LastSwiftMigration = 0800;
					};
				};
			};
			buildConfigurationList = 43D8FDC51C728FDF0073BE78 /* Build configuration list for PBXProject "LoopKit" */;
			compatibilityVersion = "Xcode 3.2";
			developmentRegion = English;
			hasScannedForEncodings = 0;
			knownRegions = (
				en,
				Base,
			);
			mainGroup = 43D8FDC11C728FDF0073BE78;
			productRefGroup = 43D8FDCC1C728FDF0073BE78 /* Products */;
			projectDirPath = "";
			projectRoot = "";
			targets = (
				430157F61C7EC03B00B64B63 /* LoopKit Example */,
				4301580B1C7EC03B00B64B63 /* LoopKit ExampleUITests */,
				43D8FDCA1C728FDF0073BE78 /* LoopKit */,
				43D8FDD41C728FDF0073BE78 /* LoopKitTests */,
				43D8FE291C72914D0073BE78 /* CarbKit */,
				43D8FE321C72914D0073BE78 /* CarbKitTests */,
				43D8FE6E1C7293070073BE78 /* GlucoseKit */,
				43D8FE8D1C7293C70073BE78 /* GlucoseKitTests */,
				43D8FEB01C7294520073BE78 /* InsulinKit */,
				43D8FEB91C7294520073BE78 /* InsulinKitTests */,
			);
		};
/* End PBXProject section */

/* Begin PBXResourcesBuildPhase section */
		430157F51C7EC03B00B64B63 /* Resources */ = {
			isa = PBXResourcesBuildPhase;
			buildActionMask = 2147483647;
			files = (
				430158061C7EC03B00B64B63 /* LaunchScreen.storyboard in Resources */,
				430158031C7EC03B00B64B63 /* Assets.xcassets in Resources */,
				430158011C7EC03B00B64B63 /* Main.storyboard in Resources */,
				4301582B1C7ECCEF00B64B63 /* LoopKitExample.entitlements in Resources */,
			);
			runOnlyForDeploymentPostprocessing = 0;
		};
		4301580A1C7EC03B00B64B63 /* Resources */ = {
			isa = PBXResourcesBuildPhase;
			buildActionMask = 2147483647;
			files = (
			);
			runOnlyForDeploymentPostprocessing = 0;
		};
		43D8FDC91C728FDF0073BE78 /* Resources */ = {
			isa = PBXResourcesBuildPhase;
			buildActionMask = 2147483647;
			files = (
				43177D081D37306D0006E908 /* GlucoseRangeOverrideTableViewCell.xib in Resources */,
				43D8FE161C7290530073BE78 /* RepeatingScheduleValueTableViewCell.xib in Resources */,
				434FF1F11CF29451000DB779 /* TextFieldTableViewCell.xib in Resources */,
				43D8FE131C7290530073BE78 /* GlucoseRangeTableViewCell.xib in Resources */,
				43177D0A1D3732C70006E908 /* Assets.xcassets in Resources */,
			);
			runOnlyForDeploymentPostprocessing = 0;
		};
		43D8FDD31C728FDF0073BE78 /* Resources */ = {
			isa = PBXResourcesBuildPhase;
			buildActionMask = 2147483647;
			files = (
				43D988A61C87FFA300DA4467 /* glucose_from_effects_momentum_flat_glucose_input.json in Resources */,
				43DC87BE1C8AD41D005BC30D /* glucose_from_effects_non_zero_output.json in Resources */,
				43DC87B81C8AD058005BC30D /* glucose_from_effects_non_zero_glucose_input.json in Resources */,
				43D988AD1C87FFA300DA4467 /* glucose_from_effects_insulin_effect_input.json in Resources */,
				43D988AC1C87FFA300DA4467 /* glucose_from_effects_momentum_blend_glucose_input.json in Resources */,
				43DC87BC1C8AD0ED005BC30D /* glucose_from_effects_non_zero_carb_input.json in Resources */,
				43D988AE1C87FFA300DA4467 /* glucose_from_effects_glucose_input.json in Resources */,
				43DC87BB1C8AD0ED005BC30D /* glucose_from_effects_non_zero_insulin_input.json in Resources */,
				43D988A91C87FFA300DA4467 /* glucose_from_effects_momentum_blend_output.json in Resources */,
				43D988A11C87FFA300DA4467 /* glucose_from_effects_no_momentum_output.json in Resources */,
				43D988A81C87FFA300DA4467 /* glucose_from_effects_momentum_down_input.json in Resources */,
				43D988AA1C87FFA300DA4467 /* glucose_from_effects_momentum_blend_momentum_input.json in Resources */,
				43D988A41C87FFA300DA4467 /* glucose_from_effects_momentum_flat_output.json in Resources */,
				43D988AF1C87FFA300DA4467 /* glucose_from_effects_carb_effect_input.json in Resources */,
				43D988A51C87FFA300DA4467 /* glucose_from_effects_momentum_flat_input.json in Resources */,
				43D988A21C87FFA300DA4467 /* glucose_from_effects_momentum_up_output.json in Resources */,
				43D988A71C87FFA300DA4467 /* glucose_from_effects_momentum_down_output.json in Resources */,
				43D8FE691C7292B00073BE78 /* read_carb_ratios.json in Resources */,
				43D988AB1C87FFA300DA4467 /* glucose_from_effects_momentum_blend_insulin_effect_input.json in Resources */,
				43D8FEF71C7295500073BE78 /* basal.json in Resources */,
				43D988A31C87FFA300DA4467 /* glucose_from_effects_momentum_up_input.json in Resources */,
			);
			runOnlyForDeploymentPostprocessing = 0;
		};
		43D8FE281C72914D0073BE78 /* Resources */ = {
			isa = PBXResourcesBuildPhase;
			buildActionMask = 2147483647;
			files = (
				4327113A1EDE91EF00171F6A /* Assets.xcassets in Resources */,
				43D8FE601C7291D80073BE78 /* CarbKit.storyboard in Resources */,
			);
			runOnlyForDeploymentPostprocessing = 0;
		};
		43D8FE311C72914D0073BE78 /* Resources */ = {
			isa = PBXResourcesBuildPhase;
			buildActionMask = 2147483647;
			files = (
				43EBE4491EAC77290073A0B5 /* grouped_by_overlapping_absorption_times_input.json in Resources */,
				C13E6D2A1EEB1CB9006F5880 /* ice_slow_absorption.json in Resources */,
				43EBE44E1EAC7F0C0073A0B5 /* grouped_by_overlapping_absorption_times_border_case_input.json in Resources */,
				43D8FE481C7291A60073BE78 /* carb_effect_from_history_output.json in Resources */,
				43D8FE681C7292B00073BE78 /* read_carb_ratios.json in Resources */,
				43EBE44A1EAC77290073A0B5 /* grouped_by_overlapping_absorption_times_output.json in Resources */,
				43D8FE491C7291A60073BE78 /* carbs_on_board_output.json in Resources */,
				439BCD8E1EEDD22900100EAA /* ice_35_min_none_output.json in Resources */,
				C1110E991EE98CF5009BB852 /* ice_35_min_input.json in Resources */,
				43D8FE471C7291A60073BE78 /* carb_effect_from_history_input.json in Resources */,
				C17F4CB31EE9B6DF005079B1 /* carb_entry_input.json in Resources */,
				439BCD921EEDD33F00100EAA /* ice_slow_absorption_output.json in Resources */,
				43EBE44D1EAC7F0C0073A0B5 /* grouped_by_overlapping_absorption_times_border_case_output.json in Resources */,
				439BCD901EEDD2AD00100EAA /* ice_1_hour_output.json in Resources */,
				4359E7501EED04330022EF0C /* ice_35_min_partial_output.json in Resources */,
				2FBCE3121E4A5B54008AF09C /* CarbKit.storyboard in Resources */,
				C1CBF61C1EEA2A1E001E4851 /* ice_1_hour_input.json in Resources */,
			);
			runOnlyForDeploymentPostprocessing = 0;
		};
		43D8FE6D1C7293070073BE78 /* Resources */ = {
			isa = PBXResourcesBuildPhase;
			buildActionMask = 2147483647;
			files = (
			);
			runOnlyForDeploymentPostprocessing = 0;
		};
		43D8FE8C1C7293C70073BE78 /* Resources */ = {
			isa = PBXResourcesBuildPhase;
			buildActionMask = 2147483647;
			files = (
				43D8FEA91C7293FA0073BE78 /* momentum_effect_rising_glucose_output.json in Resources */,
				43D8FEAA1C7293FA0073BE78 /* momentum_effect_stable_glucose_input.json in Resources */,
				43D8FEA41C7293FA0073BE78 /* momentum_effect_bouncing_glucose_input.json in Resources */,
				43C27D931E3C4E7D00613CE1 /* momentum_effect_mixed_provenance_glucose_input.json in Resources */,
				43971A421C8CAEF20013154F /* momentum_effect_display_only_glucose_input.json in Resources */,
				43D8FEAB1C7293FA0073BE78 /* momentum_effect_stable_glucose_output.json in Resources */,
				43D8FEA51C7293FA0073BE78 /* momentum_effect_bouncing_glucose_output.json in Resources */,
				43DC87B61C8A9567005BC30D /* momentum_effect_incomplete_glucose_input.json in Resources */,
				43D8FEA71C7293FA0073BE78 /* momentum_effect_falling_glucose_output.json in Resources */,
				4303C48C1E29DD4200ADEDC8 /* momentum_effect_duplicate_glucose_input.json in Resources */,
				43D8FEA61C7293FA0073BE78 /* momentum_effect_falling_glucose_input.json in Resources */,
				43D8FEA81C7293FA0073BE78 /* momentum_effect_rising_glucose_input.json in Resources */,
			);
			runOnlyForDeploymentPostprocessing = 0;
		};
		43D8FEAF1C7294520073BE78 /* Resources */ = {
			isa = PBXResourcesBuildPhase;
			buildActionMask = 2147483647;
			files = (
				43D8FEF11C7294E90073BE78 /* InsulinKit.storyboard in Resources */,
			);
			runOnlyForDeploymentPostprocessing = 0;
		};
		43D8FEB81C7294520073BE78 /* Resources */ = {
			isa = PBXResourcesBuildPhase;
			buildActionMask = 2147483647;
			files = (
				43CE7CE61CA9EBD2003CC1B0 /* iob_from_bolus_300min_output.json in Resources */,
				43CE7CEC1CA9EC88003CC1B0 /* iob_from_bolus_420min_output.json in Resources */,
				4378B6491ED55F8C000AE785 /* suspend_dose_reconciled.json in Resources */,
				4378B6481ED55F8C000AE785 /* suspend_dose_reconciled_normalized.json in Resources */,
				43B99B021C7451E500D050F5 /* normalized_doses.json in Resources */,
				43CE7CE21CA9EA1A003CC1B0 /* iob_from_bolus_120min_output.json in Resources */,
				43CE7CE41CA9EB1E003CC1B0 /* iob_from_bolus_180min_output.json in Resources */,
				43B99B041C74538D00D050F5 /* short_basal_dose.json in Resources */,
				43D8FED91C7294B80073BE78 /* reservoir_history_with_rewind_and_prime_input.json in Resources */,
				43B99B061C74552300D050F5 /* basal_dose.json in Resources */,
				4348727B1CB6256500E55D75 /* reconcile_history_input.json in Resources */,
				43CE7CE81CA9EC1F003CC1B0 /* iob_from_bolus_312min_output.json in Resources */,
				4348727D1CB626E500E55D75 /* reconcile_history_output.json in Resources */,
				43D8FED61C7294B80073BE78 /* iob_from_doses_output.json in Resources */,
				43D8FEF61C72954F0073BE78 /* basal.json in Resources */,
				43B99B081C74553900D050F5 /* effect_from_basal_output.json in Resources */,
				43CE7CE01CA9E8B0003CC1B0 /* iob_from_bolus_240min_output.json in Resources */,
				4378B6431ED55E81000AE785 /* suspend_dose.json in Resources */,
				43B99AFC1C744CE300D050F5 /* bolus_dose.json in Resources */,
				434FB6481D70096A007B9C70 /* reservoir_history_with_continuity_holes.json in Resources */,
				43CE7CEE1CA9F2CF003CC1B0 /* normalize_edge_case_doses_input.json in Resources */,
				4378B6471ED55F8C000AE785 /* suspend_dose_reconciled_normalized_iob.json in Resources */,
				43D8FED81C7294B80073BE78 /* normalized_reservoir_history_output.json in Resources */,
				43D8FEDA1C7294B80073BE78 /* reservoir_history_with_rewind_and_prime_output.json in Resources */,
				43CE7CEA1CA9EC50003CC1B0 /* iob_from_bolus_360min_output.json in Resources */,
				43CE7CF01CA9F32C003CC1B0 /* normalize_edge_case_doses_output.json in Resources */,
				43D8FED71C7294B80073BE78 /* iob_from_reservoir_output.json in Resources */,
				43B99B001C7450EE00D050F5 /* effect_from_history_output.json in Resources */,
				43B99AFE1C744E5F00D050F5 /* effect_from_bolus_output.json in Resources */,
			);
			runOnlyForDeploymentPostprocessing = 0;
		};
/* End PBXResourcesBuildPhase section */

/* Begin PBXSourcesBuildPhase section */
		430157F31C7EC03B00B64B63 /* Sources */ = {
			isa = PBXSourcesBuildPhase;
			buildActionMask = 2147483647;
			files = (
				4302F4DF1D4E607B00F0FCAF /* InsulinDeliveryTableViewController.swift in Sources */,
				43177D041D372A7F0006E908 /* CarbEntryTableViewController.swift in Sources */,
				430157FC1C7EC03B00B64B63 /* MasterViewController.swift in Sources */,
				430157FA1C7EC03B00B64B63 /* AppDelegate.swift in Sources */,
				43177D021D3729E60006E908 /* IdentifiableClass.swift in Sources */,
				4302F4D91D4D32D500F0FCAF /* NSTimeInterval.swift in Sources */,
				435F355E1C9CD16A00C204D2 /* NSUserDefaults.swift in Sources */,
				435F35611C9CD25F00C204D2 /* DeviceDataManager.swift in Sources */,
			);
			runOnlyForDeploymentPostprocessing = 0;
		};
		430158081C7EC03B00B64B63 /* Sources */ = {
			isa = PBXSourcesBuildPhase;
			buildActionMask = 2147483647;
			files = (
				430158111C7EC03B00B64B63 /* LoopKit_ExampleUITests.swift in Sources */,
			);
			runOnlyForDeploymentPostprocessing = 0;
		};
		43D8FDC61C728FDF0073BE78 /* Sources */ = {
			isa = PBXSourcesBuildPhase;
			buildActionMask = 2147483647;
			files = (
				43D8FDFD1C7290350073BE78 /* HKUnit.swift in Sources */,
				434FB64A1D712158007B9C70 /* CommandResponseViewController.swift in Sources */,
				43D8FE151C7290530073BE78 /* RepeatingScheduleValueTableViewCell.swift in Sources */,
				43D8FDFC1C7290350073BE78 /* HealthKitSampleStore.swift in Sources */,
				43D8FDF71C7290350073BE78 /* DailyValueSchedule.swift in Sources */,
				43177D0C1D3734040006E908 /* GlucoseRangeOverrideTableViewCell.swift in Sources */,
				43D8FE121C7290530073BE78 /* GlucoseRangeTableViewCell.swift in Sources */,
				43D8FE011C7290350073BE78 /* NSTimeInterval.swift in Sources */,
				43D8FDF61C7290350073BE78 /* DailyQuantitySchedule.swift in Sources */,
				43D8FDF51C7290350073BE78 /* CarbRatioSchedule.swift in Sources */,
				432762741D60505F0083215A /* HKQuantitySample.swift in Sources */,
				43D8FE111C7290530073BE78 /* GlucoseRangeScheduleTableViewController.swift in Sources */,
				43D8FDF81C7290350073BE78 /* Double.swift in Sources */,
				434FF1E81CF26A49000DB779 /* UITableViewCell.swift in Sources */,
				43D8FE021C7290350073BE78 /* SampleValue.swift in Sources */,
				434FF1E71CF26A3D000DB779 /* IdentifiableClass.swift in Sources */,
				43D8FE101C7290530073BE78 /* DailyValueScheduleTableViewController.swift in Sources */,
				43D8FE191C7290530073BE78 /* UIViewController.swift in Sources */,
				43D9888B1C87E47800DA4467 /* GlucoseValue.swift in Sources */,
				43D8FDF41C7290350073BE78 /* BasalRateSchedule.swift in Sources */,
				4303C4921E2D665000ADEDC8 /* TimeZone.swift in Sources */,
				43D8FDFA1C7290350073BE78 /* GlucoseRangeSchedule.swift in Sources */,
				43177D0E1D3737420006E908 /* NibLoadable.swift in Sources */,
				43D8FDF91C7290350073BE78 /* GlucoseEffect.swift in Sources */,
				434FF1F21CF29451000DB779 /* TextFieldTableViewCell.swift in Sources */,
				43D8FDFE1C7290350073BE78 /* LoopMath.swift in Sources */,
				43D8FDFF1C7290350073BE78 /* NSDate.swift in Sources */,
				434FF1F41CF294A9000DB779 /* TextFieldTableViewController.swift in Sources */,
				43D8FDFB1C7290350073BE78 /* GlucoseSchedule.swift in Sources */,
				43D8FE171C7290530073BE78 /* SingleValueScheduleTableViewController.swift in Sources */,
				4378B64B1ED61965000AE785 /* GlucoseEffectVelocity.swift in Sources */,
				43D8FE0F1C7290530073BE78 /* DailyQuantityScheduleTableViewController.swift in Sources */,
				43AF1FB21C926CDD00EA2F3D /* HKQuantity.swift in Sources */,
			);
			runOnlyForDeploymentPostprocessing = 0;
		};
		43D8FDD11C728FDF0073BE78 /* Sources */ = {
			isa = PBXSourcesBuildPhase;
			buildActionMask = 2147483647;
			files = (
				43D8FE1E1C72906E0073BE78 /* NSDateTests.swift in Sources */,
				43D9888D1C87EBE400DA4467 /* LoopMathTests.swift in Sources */,
				43D8FE1F1C72906E0073BE78 /* QuantityScheduleTests.swift in Sources */,
				43D8FE1D1C72906E0073BE78 /* BasalRateScheduleTests.swift in Sources */,
				4303C4941E2D665F00ADEDC8 /* TimeZone.swift in Sources */,
				43025DAF1D5AB2E300106C28 /* NSTimeInterval.swift in Sources */,
				43D8FDDB1C728FDF0073BE78 /* LoopKitTests.swift in Sources */,
				430059241CCDD08C00C861EA /* NSDateFormatter.swift in Sources */,
			);
			runOnlyForDeploymentPostprocessing = 0;
		};
		43D8FE251C72914D0073BE78 /* Sources */ = {
			isa = PBXSourcesBuildPhase;
			buildActionMask = 2147483647;
			files = (
				43D8FE511C7291BD0073BE78 /* CarbStore.swift in Sources */,
				4378B64D1ED61C22000AE785 /* AbsorbedCarbValue.swift in Sources */,
				43F41C311D374A3000C11ED6 /* NibLoadable.swift in Sources */,
				439A1E8A1EC6B54600662F2B /* HKUnit.swift in Sources */,
				434FF1E51CF26A26000DB779 /* UITableViewCell.swift in Sources */,
				43F1372B1EDF9B500048468C /* CarbAbsorptionInputHeaderView.swift in Sources */,
				43D8FE521C7291BD0073BE78 /* HKQuantitySample.swift in Sources */,
				434FF1E21CF269F8000DB779 /* IdentifiableClass.swift in Sources */,
				432711381EDE826A00171F6A /* CustomInputTextField.swift in Sources */,
				43D8FE4F1C7291BD0073BE78 /* CarbEntry.swift in Sources */,
				4378B64F1ED61C64000AE785 /* CarbValue.swift in Sources */,
				4378B6511ED62D8D000AE785 /* CarbStatus.swift in Sources */,
				43D8FE5E1C7291D80073BE78 /* CarbEntryEditViewController.swift in Sources */,
				4300591E1CCDC65B00C861EA /* NSTimeInterval.swift in Sources */,
				43D8FE531C7291BD0073BE78 /* StoredCarbEntry.swift in Sources */,
				43D8FE621C7291D80073BE78 /* DecimalTextFieldTableViewCell.swift in Sources */,
				43D8FE501C7291BD0073BE78 /* CarbMath.swift in Sources */,
				43F137291EDF9B310048468C /* CarbAbsorptionInputCell.swift in Sources */,
				43D8FE5F1C7291D80073BE78 /* CarbEntryTableViewController.swift in Sources */,
				43D8FE631C7291D80073BE78 /* NewCarbEntry.swift in Sources */,
				4346D1FC1C79481E00ABAFE3 /* NSUserDefaults.swift in Sources */,
				433D705E1EFB29700004EB9F /* FoodTypeShortcutCell.swift in Sources */,
				43D8FE611C7291D80073BE78 /* DatePickerTableViewCell.swift in Sources */,
				432711361EDE7C8700171F6A /* CarbAbsorptionInputController.swift in Sources */,
				2FD1A6B01E4A76CC0042EF39 /* CarbEntryValidationNavigationDelegate.swift in Sources */,
				4359E74E1EEA1FBC0022EF0C /* FoodEmojiDataSource.swift in Sources */,
			);
			runOnlyForDeploymentPostprocessing = 0;
		};
		43D8FE2F1C72914D0073BE78 /* Sources */ = {
			isa = PBXSourcesBuildPhase;
			buildActionMask = 2147483647;
			files = (
				4378B6521ED65FD3000AE785 /* NSTimeInterval.swift in Sources */,
				4303C4951E2D665F00ADEDC8 /* TimeZone.swift in Sources */,
				43D9888E1C87F36900DA4467 /* LoopKitTests.swift in Sources */,
				43D8FE421C7291900073BE78 /* CarbMathTests.swift in Sources */,
				430059231CCDCFD100C861EA /* NSDateFormatter.swift in Sources */,
				2FBCE30F1E4A4B8A008AF09C /* CarbEntryEditViewControllerTests.swift in Sources */,
			);
			runOnlyForDeploymentPostprocessing = 0;
		};
		43D8FE6A1C7293070073BE78 /* Sources */ = {
			isa = PBXSourcesBuildPhase;
			buildActionMask = 2147483647;
			files = (
				43971A401C8CABFF0013154F /* GlucoseSampleValue.swift in Sources */,
				43FADDFB1C89679200DDE013 /* HKQuantitySample.swift in Sources */,
				439A1E8C1EC6B58A00662F2B /* HKUnit.swift in Sources */,
				43D8FE891C72934C0073BE78 /* GlucoseStore.swift in Sources */,
				4300591F1CCDC67900C861EA /* NSTimeInterval.swift in Sources */,
				43D8FE881C72934C0073BE78 /* GlucoseMath.swift in Sources */,
			);
			runOnlyForDeploymentPostprocessing = 0;
		};
		43D8FE8A1C7293C70073BE78 /* Sources */ = {
			isa = PBXSourcesBuildPhase;
			buildActionMask = 2147483647;
			files = (
				439A1E8D1EC6B5A300662F2B /* HKUnit.swift in Sources */,
				4303C4961E2D666000ADEDC8 /* TimeZone.swift in Sources */,
				43D9888F1C87F36A00DA4467 /* LoopKitTests.swift in Sources */,
				43D8FE9A1C7293D00073BE78 /* GlucoseMathTests.swift in Sources */,
				430059251CCDD09700C861EA /* NSDateFormatter.swift in Sources */,
			);
			runOnlyForDeploymentPostprocessing = 0;
		};
		43D8FEAC1C7294520073BE78 /* Sources */ = {
			isa = PBXSourcesBuildPhase;
			buildActionMask = 2147483647;
			files = (
				4302F4DD1D4DCED000F0FCAF /* InsulinDeliveryTableViewController.swift in Sources */,
				43DFE2801CB1E12D00EFBE95 /* PumpEventType.swift in Sources */,
				43D8FEF21C7294E90073BE78 /* ErrorBackgroundView.swift in Sources */,
				43D8FEEB1C7294D50073BE78 /* Reservoir.swift in Sources */,
				43D8FEE81C7294D50073BE78 /* InsulinMath.swift in Sources */,
				43DFE27D1CB1D6A600EFBE95 /* PumpEvent.swift in Sources */,
				43DFE2821CB1FB8500EFBE95 /* InsulinValue.swift in Sources */,
				4302F4EB1D50670500F0FCAF /* NewPumpEvent.swift in Sources */,
				43DF8DB41D829024006EB38E /* Fetchable.swift in Sources */,
				430059201CCDC68200C861EA /* NSTimeInterval.swift in Sources */,
				43D8FEE91C7294D50073BE78 /* Model.xcdatamodeld in Sources */,
				439A1E8B1EC6B56800662F2B /* HKUnit.swift in Sources */,
				43C094461CAA1E98001F6403 /* DoseUnit.swift in Sources */,
				43D8FEEA1C7294D50073BE78 /* PersistenceController.swift in Sources */,
				4302F4E91D5066F400F0FCAF /* ReservoirValue.swift in Sources */,
				434FB64C1D712449007B9C70 /* NSData.swift in Sources */,
				43D8FEEC1C7294D50073BE78 /* Reservoir+CoreDataProperties.swift in Sources */,
				43D8FEE61C7294D50073BE78 /* DoseStore.swift in Sources */,
				43DFE27E1CB1D6A600EFBE95 /* PumpEvent+CoreDataProperties.swift in Sources */,
				4302F4ED1D5068CE00F0FCAF /* PersistedPumpEvent.swift in Sources */,
				43D8FEE51C7294D50073BE78 /* DoseEntry.swift in Sources */,
			);
			runOnlyForDeploymentPostprocessing = 0;
		};
		43D8FEB61C7294520073BE78 /* Sources */ = {
			isa = PBXSourcesBuildPhase;
			buildActionMask = 2147483647;
			files = (
				4303C4931E2D665200ADEDC8 /* TimeZone.swift in Sources */,
				43D988901C87F36B00DA4467 /* LoopKitTests.swift in Sources */,
				43D8FEC91C7294640073BE78 /* InsulinMathTests.swift in Sources */,
				430059221CCDCFBE00C861EA /* NSDateFormatter.swift in Sources */,
			);
			runOnlyForDeploymentPostprocessing = 0;
		};
/* End PBXSourcesBuildPhase section */

/* Begin PBXTargetDependency section */
		4301580E1C7EC03B00B64B63 /* PBXTargetDependency */ = {
			isa = PBXTargetDependency;
			target = 430157F61C7EC03B00B64B63 /* LoopKit Example */;
			targetProxy = 4301580D1C7EC03B00B64B63 /* PBXContainerItemProxy */;
		};
		4301581C1C7ECB5E00B64B63 /* PBXTargetDependency */ = {
			isa = PBXTargetDependency;
			target = 43D8FDCA1C728FDF0073BE78 /* LoopKit */;
			targetProxy = 4301581B1C7ECB5E00B64B63 /* PBXContainerItemProxy */;
		};
		430158211C7ECB6200B64B63 /* PBXTargetDependency */ = {
			isa = PBXTargetDependency;
			target = 43D8FE291C72914D0073BE78 /* CarbKit */;
			targetProxy = 430158201C7ECB6200B64B63 /* PBXContainerItemProxy */;
		};
		430158251C7ECB6500B64B63 /* PBXTargetDependency */ = {
			isa = PBXTargetDependency;
			target = 43D8FE6E1C7293070073BE78 /* GlucoseKit */;
			targetProxy = 430158241C7ECB6500B64B63 /* PBXContainerItemProxy */;
		};
		430158291C7ECB6800B64B63 /* PBXTargetDependency */ = {
			isa = PBXTargetDependency;
			target = 43D8FEB01C7294520073BE78 /* InsulinKit */;
			targetProxy = 430158281C7ECB6800B64B63 /* PBXContainerItemProxy */;
		};
		43D8FDD81C728FDF0073BE78 /* PBXTargetDependency */ = {
			isa = PBXTargetDependency;
			target = 43D8FDCA1C728FDF0073BE78 /* LoopKit */;
			targetProxy = 43D8FDD71C728FDF0073BE78 /* PBXContainerItemProxy */;
		};
		43D8FE361C72914D0073BE78 /* PBXTargetDependency */ = {
			isa = PBXTargetDependency;
			target = 43D8FE291C72914D0073BE78 /* CarbKit */;
			targetProxy = 43D8FE351C72914D0073BE78 /* PBXContainerItemProxy */;
		};
		43D8FE951C7293C70073BE78 /* PBXTargetDependency */ = {
			isa = PBXTargetDependency;
			target = 43D8FE6E1C7293070073BE78 /* GlucoseKit */;
			targetProxy = 43D8FE941C7293C70073BE78 /* PBXContainerItemProxy */;
		};
		43D8FEBD1C7294520073BE78 /* PBXTargetDependency */ = {
			isa = PBXTargetDependency;
			target = 43D8FEB01C7294520073BE78 /* InsulinKit */;
			targetProxy = 43D8FEBC1C7294520073BE78 /* PBXContainerItemProxy */;
		};
/* End PBXTargetDependency section */

/* Begin PBXVariantGroup section */
		430157FF1C7EC03B00B64B63 /* Main.storyboard */ = {
			isa = PBXVariantGroup;
			children = (
				430158001C7EC03B00B64B63 /* Base */,
			);
			name = Main.storyboard;
			sourceTree = "<group>";
		};
		430158041C7EC03B00B64B63 /* LaunchScreen.storyboard */ = {
			isa = PBXVariantGroup;
			children = (
				430158051C7EC03B00B64B63 /* Base */,
			);
			name = LaunchScreen.storyboard;
			sourceTree = "<group>";
		};
		43D8FEED1C7294E90073BE78 /* InsulinKit.storyboard */ = {
			isa = PBXVariantGroup;
			children = (
				43D8FEEE1C7294E90073BE78 /* Base */,
			);
			name = InsulinKit.storyboard;
			sourceTree = "<group>";
		};
/* End PBXVariantGroup section */

/* Begin XCBuildConfiguration section */
		430158131C7EC03B00B64B63 /* Debug */ = {
			isa = XCBuildConfiguration;
			buildSettings = {
				ALWAYS_EMBED_SWIFT_STANDARD_LIBRARIES = YES;
				ASSETCATALOG_COMPILER_APPICON_NAME = AppIcon;
				CODE_SIGN_ENTITLEMENTS = "LoopKit Example/LoopKitExample.entitlements";
				CODE_SIGN_IDENTITY = "iPhone Developer";
				"CODE_SIGN_IDENTITY[sdk=iphoneos*]" = "iPhone Developer";
				DEVELOPMENT_TEAM = "";
				INFOPLIST_FILE = "LoopKit Example/Info.plist";
				LD_RUNPATH_SEARCH_PATHS = "$(inherited) @executable_path/Frameworks";
				PRODUCT_BUNDLE_IDENTIFIER = com.loopkit.LoopKitExample;
				PRODUCT_NAME = "$(TARGET_NAME)";
				PROVISIONING_PROFILE = "";
				SWIFT_VERSION = 3.0;
			};
			name = Debug;
		};
		430158141C7EC03B00B64B63 /* Release */ = {
			isa = XCBuildConfiguration;
			buildSettings = {
				ALWAYS_EMBED_SWIFT_STANDARD_LIBRARIES = YES;
				ASSETCATALOG_COMPILER_APPICON_NAME = AppIcon;
				CODE_SIGN_ENTITLEMENTS = "LoopKit Example/LoopKitExample.entitlements";
				CODE_SIGN_IDENTITY = "iPhone Developer";
				"CODE_SIGN_IDENTITY[sdk=iphoneos*]" = "iPhone Developer";
				DEVELOPMENT_TEAM = "";
				INFOPLIST_FILE = "LoopKit Example/Info.plist";
				LD_RUNPATH_SEARCH_PATHS = "$(inherited) @executable_path/Frameworks";
				PRODUCT_BUNDLE_IDENTIFIER = com.loopkit.LoopKitExample;
				PRODUCT_NAME = "$(TARGET_NAME)";
				PROVISIONING_PROFILE = "";
				SWIFT_VERSION = 3.0;
			};
			name = Release;
		};
		430158151C7EC03B00B64B63 /* Debug */ = {
			isa = XCBuildConfiguration;
			buildSettings = {
				INFOPLIST_FILE = "LoopKit ExampleUITests/Info.plist";
				LD_RUNPATH_SEARCH_PATHS = "$(inherited) @executable_path/Frameworks @loader_path/Frameworks";
				PRODUCT_BUNDLE_IDENTIFIER = "com.loopkit.LoopKit-ExampleUITests";
				PRODUCT_NAME = "$(TARGET_NAME)";
				SWIFT_VERSION = 3.0;
				TEST_TARGET_NAME = "LoopKit Example";
				USES_XCTRUNNER = YES;
			};
			name = Debug;
		};
		430158161C7EC03B00B64B63 /* Release */ = {
			isa = XCBuildConfiguration;
			buildSettings = {
				INFOPLIST_FILE = "LoopKit ExampleUITests/Info.plist";
				LD_RUNPATH_SEARCH_PATHS = "$(inherited) @executable_path/Frameworks @loader_path/Frameworks";
				PRODUCT_BUNDLE_IDENTIFIER = "com.loopkit.LoopKit-ExampleUITests";
				PRODUCT_NAME = "$(TARGET_NAME)";
				SWIFT_VERSION = 3.0;
				TEST_TARGET_NAME = "LoopKit Example";
				USES_XCTRUNNER = YES;
			};
			name = Release;
		};
		43D8FDDD1C728FDF0073BE78 /* Debug */ = {
			isa = XCBuildConfiguration;
			buildSettings = {
				ALWAYS_SEARCH_USER_PATHS = NO;
				CLANG_CXX_LANGUAGE_STANDARD = "gnu++0x";
				CLANG_CXX_LIBRARY = "libc++";
				CLANG_ENABLE_MODULES = YES;
				CLANG_ENABLE_OBJC_ARC = YES;
				CLANG_WARN_BOOL_CONVERSION = YES;
				CLANG_WARN_CONSTANT_CONVERSION = YES;
				CLANG_WARN_DIRECT_OBJC_ISA_USAGE = YES_ERROR;
				CLANG_WARN_EMPTY_BODY = YES;
				CLANG_WARN_ENUM_CONVERSION = YES;
				CLANG_WARN_INFINITE_RECURSION = YES;
				CLANG_WARN_INT_CONVERSION = YES;
				CLANG_WARN_OBJC_ROOT_CLASS = YES_ERROR;
				CLANG_WARN_SUSPICIOUS_MOVE = YES;
				CLANG_WARN_UNREACHABLE_CODE = YES;
				CLANG_WARN__DUPLICATE_METHOD_MATCH = YES;
				"CODE_SIGN_IDENTITY[sdk=iphoneos*]" = "iPhone Developer";
				COPY_PHASE_STRIP = NO;
				CURRENT_PROJECT_VERSION = 21;
				DEBUG_INFORMATION_FORMAT = dwarf;
				ENABLE_STRICT_OBJC_MSGSEND = YES;
				ENABLE_TESTABILITY = YES;
				GCC_C_LANGUAGE_STANDARD = gnu99;
				GCC_DYNAMIC_NO_PIC = NO;
				GCC_NO_COMMON_BLOCKS = YES;
				GCC_OPTIMIZATION_LEVEL = 0;
				GCC_PREPROCESSOR_DEFINITIONS = (
					"DEBUG=1",
					"$(inherited)",
				);
				GCC_WARN_64_TO_32_BIT_CONVERSION = YES;
				GCC_WARN_ABOUT_RETURN_TYPE = YES_ERROR;
				GCC_WARN_UNDECLARED_SELECTOR = YES;
				GCC_WARN_UNINITIALIZED_AUTOS = YES_AGGRESSIVE;
				GCC_WARN_UNUSED_FUNCTION = YES;
				GCC_WARN_UNUSED_VARIABLE = YES;
				IPHONEOS_DEPLOYMENT_TARGET = 10.0;
				MTL_ENABLE_DEBUG_INFO = YES;
				ONLY_ACTIVE_ARCH = YES;
				SDKROOT = iphoneos;
				SWIFT_OPTIMIZATION_LEVEL = "-Onone";
				TARGETED_DEVICE_FAMILY = "1,2";
				VERSIONING_SYSTEM = "apple-generic";
				VERSION_INFO_PREFIX = "";
			};
			name = Debug;
		};
		43D8FDDE1C728FDF0073BE78 /* Release */ = {
			isa = XCBuildConfiguration;
			buildSettings = {
				ALWAYS_SEARCH_USER_PATHS = NO;
				CLANG_CXX_LANGUAGE_STANDARD = "gnu++0x";
				CLANG_CXX_LIBRARY = "libc++";
				CLANG_ENABLE_MODULES = YES;
				CLANG_ENABLE_OBJC_ARC = YES;
				CLANG_WARN_BOOL_CONVERSION = YES;
				CLANG_WARN_CONSTANT_CONVERSION = YES;
				CLANG_WARN_DIRECT_OBJC_ISA_USAGE = YES_ERROR;
				CLANG_WARN_EMPTY_BODY = YES;
				CLANG_WARN_ENUM_CONVERSION = YES;
				CLANG_WARN_INFINITE_RECURSION = YES;
				CLANG_WARN_INT_CONVERSION = YES;
				CLANG_WARN_OBJC_ROOT_CLASS = YES_ERROR;
				CLANG_WARN_SUSPICIOUS_MOVE = YES;
				CLANG_WARN_UNREACHABLE_CODE = YES;
				CLANG_WARN__DUPLICATE_METHOD_MATCH = YES;
				"CODE_SIGN_IDENTITY[sdk=iphoneos*]" = "iPhone Developer";
				COPY_PHASE_STRIP = NO;
				CURRENT_PROJECT_VERSION = 21;
				DEBUG_INFORMATION_FORMAT = "dwarf-with-dsym";
				ENABLE_NS_ASSERTIONS = NO;
				ENABLE_STRICT_OBJC_MSGSEND = YES;
				GCC_C_LANGUAGE_STANDARD = gnu99;
				GCC_NO_COMMON_BLOCKS = YES;
				GCC_WARN_64_TO_32_BIT_CONVERSION = YES;
				GCC_WARN_ABOUT_RETURN_TYPE = YES_ERROR;
				GCC_WARN_UNDECLARED_SELECTOR = YES;
				GCC_WARN_UNINITIALIZED_AUTOS = YES_AGGRESSIVE;
				GCC_WARN_UNUSED_FUNCTION = YES;
				GCC_WARN_UNUSED_VARIABLE = YES;
				IPHONEOS_DEPLOYMENT_TARGET = 10.0;
				MTL_ENABLE_DEBUG_INFO = NO;
				SDKROOT = iphoneos;
				SWIFT_OPTIMIZATION_LEVEL = "-Owholemodule";
				TARGETED_DEVICE_FAMILY = "1,2";
				VALIDATE_PRODUCT = YES;
				VERSIONING_SYSTEM = "apple-generic";
				VERSION_INFO_PREFIX = "";
			};
			name = Release;
		};
		43D8FDE01C728FDF0073BE78 /* Debug */ = {
			isa = XCBuildConfiguration;
			buildSettings = {
				CLANG_ENABLE_MODULES = YES;
				"CODE_SIGN_IDENTITY[sdk=iphoneos*]" = "";
				DEFINES_MODULE = YES;
				DYLIB_COMPATIBILITY_VERSION = 1;
				DYLIB_CURRENT_VERSION = 21;
				DYLIB_INSTALL_NAME_BASE = "@rpath";
				INFOPLIST_FILE = LoopKit/Info.plist;
				INSTALL_PATH = "$(LOCAL_LIBRARY_DIR)/Frameworks";
				LD_RUNPATH_SEARCH_PATHS = "$(inherited) @executable_path/Frameworks @loader_path/Frameworks";
				PRODUCT_BUNDLE_IDENTIFIER = com.loopkit.LoopKit;
				PRODUCT_NAME = "$(TARGET_NAME)";
				SKIP_INSTALL = YES;
				SWIFT_VERSION = 3.0;
			};
			name = Debug;
		};
		43D8FDE11C728FDF0073BE78 /* Release */ = {
			isa = XCBuildConfiguration;
			buildSettings = {
				CLANG_ENABLE_MODULES = YES;
				"CODE_SIGN_IDENTITY[sdk=iphoneos*]" = "";
				DEFINES_MODULE = YES;
				DYLIB_COMPATIBILITY_VERSION = 1;
				DYLIB_CURRENT_VERSION = 21;
				DYLIB_INSTALL_NAME_BASE = "@rpath";
				INFOPLIST_FILE = LoopKit/Info.plist;
				INSTALL_PATH = "$(LOCAL_LIBRARY_DIR)/Frameworks";
				LD_RUNPATH_SEARCH_PATHS = "$(inherited) @executable_path/Frameworks @loader_path/Frameworks";
				PRODUCT_BUNDLE_IDENTIFIER = com.loopkit.LoopKit;
				PRODUCT_NAME = "$(TARGET_NAME)";
				SKIP_INSTALL = YES;
				SWIFT_VERSION = 3.0;
			};
			name = Release;
		};
		43D8FDE31C728FDF0073BE78 /* Debug */ = {
			isa = XCBuildConfiguration;
			buildSettings = {
				INFOPLIST_FILE = LoopKitTests/Info.plist;
				LD_RUNPATH_SEARCH_PATHS = "$(inherited) @executable_path/Frameworks @loader_path/Frameworks";
				PRODUCT_BUNDLE_IDENTIFIER = com.loopkit.LoopKitTests;
				PRODUCT_NAME = "$(TARGET_NAME)";
				SWIFT_VERSION = 3.0;
			};
			name = Debug;
		};
		43D8FDE41C728FDF0073BE78 /* Release */ = {
			isa = XCBuildConfiguration;
			buildSettings = {
				INFOPLIST_FILE = LoopKitTests/Info.plist;
				LD_RUNPATH_SEARCH_PATHS = "$(inherited) @executable_path/Frameworks @loader_path/Frameworks";
				PRODUCT_BUNDLE_IDENTIFIER = com.loopkit.LoopKitTests;
				PRODUCT_NAME = "$(TARGET_NAME)";
				SWIFT_VERSION = 3.0;
			};
			name = Release;
		};
		43D8FE3C1C72914D0073BE78 /* Debug */ = {
			isa = XCBuildConfiguration;
			buildSettings = {
				CLANG_ENABLE_MODULES = YES;
				"CODE_SIGN_IDENTITY[sdk=iphoneos*]" = "";
				DEFINES_MODULE = YES;
				DYLIB_COMPATIBILITY_VERSION = 1;
				DYLIB_CURRENT_VERSION = 21;
				DYLIB_INSTALL_NAME_BASE = "@rpath";
				INFOPLIST_FILE = CarbKit/Info.plist;
				INSTALL_PATH = "$(LOCAL_LIBRARY_DIR)/Frameworks";
				LD_RUNPATH_SEARCH_PATHS = "$(inherited) @executable_path/Frameworks @loader_path/Frameworks";
				PRODUCT_BUNDLE_IDENTIFIER = com.loopkit.CarbKit;
				PRODUCT_NAME = "$(TARGET_NAME)";
				SKIP_INSTALL = YES;
				SWIFT_VERSION = 3.0;
			};
			name = Debug;
		};
		43D8FE3D1C72914D0073BE78 /* Release */ = {
			isa = XCBuildConfiguration;
			buildSettings = {
				CLANG_ENABLE_MODULES = YES;
				"CODE_SIGN_IDENTITY[sdk=iphoneos*]" = "";
				DEFINES_MODULE = YES;
				DYLIB_COMPATIBILITY_VERSION = 1;
				DYLIB_CURRENT_VERSION = 21;
				DYLIB_INSTALL_NAME_BASE = "@rpath";
				INFOPLIST_FILE = CarbKit/Info.plist;
				INSTALL_PATH = "$(LOCAL_LIBRARY_DIR)/Frameworks";
				LD_RUNPATH_SEARCH_PATHS = "$(inherited) @executable_path/Frameworks @loader_path/Frameworks";
				PRODUCT_BUNDLE_IDENTIFIER = com.loopkit.CarbKit;
				PRODUCT_NAME = "$(TARGET_NAME)";
				SKIP_INSTALL = YES;
				SWIFT_VERSION = 3.0;
			};
			name = Release;
		};
		43D8FE3F1C72914D0073BE78 /* Debug */ = {
			isa = XCBuildConfiguration;
			buildSettings = {
				INFOPLIST_FILE = CarbKitTests/Info.plist;
				LD_RUNPATH_SEARCH_PATHS = "$(inherited) @executable_path/Frameworks @loader_path/Frameworks";
				PRODUCT_BUNDLE_IDENTIFIER = com.loopkit.CarbKitTests;
				PRODUCT_NAME = "$(TARGET_NAME)";
				SWIFT_VERSION = 3.0;
			};
			name = Debug;
		};
		43D8FE401C72914D0073BE78 /* Release */ = {
			isa = XCBuildConfiguration;
			buildSettings = {
				INFOPLIST_FILE = CarbKitTests/Info.plist;
				LD_RUNPATH_SEARCH_PATHS = "$(inherited) @executable_path/Frameworks @loader_path/Frameworks";
				PRODUCT_BUNDLE_IDENTIFIER = com.loopkit.CarbKitTests;
				PRODUCT_NAME = "$(TARGET_NAME)";
				SWIFT_VERSION = 3.0;
			};
			name = Release;
		};
		43D8FE811C7293070073BE78 /* Debug */ = {
			isa = XCBuildConfiguration;
			buildSettings = {
				CLANG_ENABLE_MODULES = YES;
				"CODE_SIGN_IDENTITY[sdk=iphoneos*]" = "";
				DEFINES_MODULE = YES;
				DYLIB_COMPATIBILITY_VERSION = 1;
				DYLIB_CURRENT_VERSION = 21;
				DYLIB_INSTALL_NAME_BASE = "@rpath";
				INFOPLIST_FILE = GlucoseKit/Info.plist;
				INSTALL_PATH = "$(LOCAL_LIBRARY_DIR)/Frameworks";
				LD_RUNPATH_SEARCH_PATHS = "$(inherited) @executable_path/Frameworks @loader_path/Frameworks";
				PRODUCT_BUNDLE_IDENTIFIER = com.loopkit.GlucoseKit;
				PRODUCT_NAME = "$(TARGET_NAME)";
				SKIP_INSTALL = YES;
				SWIFT_VERSION = 3.0;
			};
			name = Debug;
		};
		43D8FE821C7293070073BE78 /* Release */ = {
			isa = XCBuildConfiguration;
			buildSettings = {
				CLANG_ENABLE_MODULES = YES;
				"CODE_SIGN_IDENTITY[sdk=iphoneos*]" = "";
				DEFINES_MODULE = YES;
				DYLIB_COMPATIBILITY_VERSION = 1;
				DYLIB_CURRENT_VERSION = 21;
				DYLIB_INSTALL_NAME_BASE = "@rpath";
				INFOPLIST_FILE = GlucoseKit/Info.plist;
				INSTALL_PATH = "$(LOCAL_LIBRARY_DIR)/Frameworks";
				LD_RUNPATH_SEARCH_PATHS = "$(inherited) @executable_path/Frameworks @loader_path/Frameworks";
				PRODUCT_BUNDLE_IDENTIFIER = com.loopkit.GlucoseKit;
				PRODUCT_NAME = "$(TARGET_NAME)";
				SKIP_INSTALL = YES;
				SWIFT_VERSION = 3.0;
			};
			name = Release;
		};
		43D8FE971C7293C70073BE78 /* Debug */ = {
			isa = XCBuildConfiguration;
			buildSettings = {
				INFOPLIST_FILE = GlucoseKitTests/Info.plist;
				LD_RUNPATH_SEARCH_PATHS = "$(inherited) @executable_path/Frameworks @loader_path/Frameworks";
				PRODUCT_BUNDLE_IDENTIFIER = com.loopkit.GlucoseKitTests;
				PRODUCT_NAME = "$(TARGET_NAME)";
				SWIFT_VERSION = 3.0;
			};
			name = Debug;
		};
		43D8FE981C7293C70073BE78 /* Release */ = {
			isa = XCBuildConfiguration;
			buildSettings = {
				INFOPLIST_FILE = GlucoseKitTests/Info.plist;
				LD_RUNPATH_SEARCH_PATHS = "$(inherited) @executable_path/Frameworks @loader_path/Frameworks";
				PRODUCT_BUNDLE_IDENTIFIER = com.loopkit.GlucoseKitTests;
				PRODUCT_NAME = "$(TARGET_NAME)";
				SWIFT_VERSION = 3.0;
			};
			name = Release;
		};
		43D8FEC31C7294520073BE78 /* Debug */ = {
			isa = XCBuildConfiguration;
			buildSettings = {
				CLANG_ENABLE_MODULES = YES;
				"CODE_SIGN_IDENTITY[sdk=iphoneos*]" = "";
				DEFINES_MODULE = YES;
				DYLIB_COMPATIBILITY_VERSION = 1;
				DYLIB_CURRENT_VERSION = 21;
				DYLIB_INSTALL_NAME_BASE = "@rpath";
				INFOPLIST_FILE = InsulinKit/Info.plist;
				INSTALL_PATH = "$(LOCAL_LIBRARY_DIR)/Frameworks";
				LD_RUNPATH_SEARCH_PATHS = "$(inherited) @executable_path/Frameworks @loader_path/Frameworks";
				PRODUCT_BUNDLE_IDENTIFIER = com.loopkit.InsulinKit;
				PRODUCT_NAME = "$(TARGET_NAME)";
				SKIP_INSTALL = YES;
				SWIFT_OPTIMIZATION_LEVEL = "-Onone";
				SWIFT_VERSION = 3.0;
			};
			name = Debug;
		};
		43D8FEC41C7294520073BE78 /* Release */ = {
			isa = XCBuildConfiguration;
			buildSettings = {
				CLANG_ENABLE_MODULES = YES;
				"CODE_SIGN_IDENTITY[sdk=iphoneos*]" = "";
				DEFINES_MODULE = YES;
				DYLIB_COMPATIBILITY_VERSION = 1;
				DYLIB_CURRENT_VERSION = 21;
				DYLIB_INSTALL_NAME_BASE = "@rpath";
				INFOPLIST_FILE = InsulinKit/Info.plist;
				INSTALL_PATH = "$(LOCAL_LIBRARY_DIR)/Frameworks";
				LD_RUNPATH_SEARCH_PATHS = "$(inherited) @executable_path/Frameworks @loader_path/Frameworks";
				PRODUCT_BUNDLE_IDENTIFIER = com.loopkit.InsulinKit;
				PRODUCT_NAME = "$(TARGET_NAME)";
				SKIP_INSTALL = YES;
				SWIFT_VERSION = 3.0;
			};
			name = Release;
		};
		43D8FEC61C7294520073BE78 /* Debug */ = {
			isa = XCBuildConfiguration;
			buildSettings = {
				INFOPLIST_FILE = InsulinKitTests/Info.plist;
				LD_RUNPATH_SEARCH_PATHS = "$(inherited) @executable_path/Frameworks @loader_path/Frameworks";
				PRODUCT_BUNDLE_IDENTIFIER = com.loopkit.InsulinKitTests;
				PRODUCT_NAME = "$(TARGET_NAME)";
				SWIFT_VERSION = 3.0;
			};
			name = Debug;
		};
		43D8FEC71C7294520073BE78 /* Release */ = {
			isa = XCBuildConfiguration;
			buildSettings = {
				INFOPLIST_FILE = InsulinKitTests/Info.plist;
				LD_RUNPATH_SEARCH_PATHS = "$(inherited) @executable_path/Frameworks @loader_path/Frameworks";
				PRODUCT_BUNDLE_IDENTIFIER = com.loopkit.InsulinKitTests;
				PRODUCT_NAME = "$(TARGET_NAME)";
				SWIFT_VERSION = 3.0;
			};
			name = Release;
		};
/* End XCBuildConfiguration section */

/* Begin XCConfigurationList section */
		430158171C7EC03B00B64B63 /* Build configuration list for PBXNativeTarget "LoopKit Example" */ = {
			isa = XCConfigurationList;
			buildConfigurations = (
				430158131C7EC03B00B64B63 /* Debug */,
				430158141C7EC03B00B64B63 /* Release */,
			);
			defaultConfigurationIsVisible = 0;
			defaultConfigurationName = Release;
		};
		430158181C7EC03B00B64B63 /* Build configuration list for PBXNativeTarget "LoopKit ExampleUITests" */ = {
			isa = XCConfigurationList;
			buildConfigurations = (
				430158151C7EC03B00B64B63 /* Debug */,
				430158161C7EC03B00B64B63 /* Release */,
			);
			defaultConfigurationIsVisible = 0;
			defaultConfigurationName = Release;
		};
		43D8FDC51C728FDF0073BE78 /* Build configuration list for PBXProject "LoopKit" */ = {
			isa = XCConfigurationList;
			buildConfigurations = (
				43D8FDDD1C728FDF0073BE78 /* Debug */,
				43D8FDDE1C728FDF0073BE78 /* Release */,
			);
			defaultConfigurationIsVisible = 0;
			defaultConfigurationName = Release;
		};
		43D8FDDF1C728FDF0073BE78 /* Build configuration list for PBXNativeTarget "LoopKit" */ = {
			isa = XCConfigurationList;
			buildConfigurations = (
				43D8FDE01C728FDF0073BE78 /* Debug */,
				43D8FDE11C728FDF0073BE78 /* Release */,
			);
			defaultConfigurationIsVisible = 0;
			defaultConfigurationName = Release;
		};
		43D8FDE21C728FDF0073BE78 /* Build configuration list for PBXNativeTarget "LoopKitTests" */ = {
			isa = XCConfigurationList;
			buildConfigurations = (
				43D8FDE31C728FDF0073BE78 /* Debug */,
				43D8FDE41C728FDF0073BE78 /* Release */,
			);
			defaultConfigurationIsVisible = 0;
			defaultConfigurationName = Release;
		};
		43D8FE3B1C72914D0073BE78 /* Build configuration list for PBXNativeTarget "CarbKit" */ = {
			isa = XCConfigurationList;
			buildConfigurations = (
				43D8FE3C1C72914D0073BE78 /* Debug */,
				43D8FE3D1C72914D0073BE78 /* Release */,
			);
			defaultConfigurationIsVisible = 0;
			defaultConfigurationName = Release;
		};
		43D8FE3E1C72914D0073BE78 /* Build configuration list for PBXNativeTarget "CarbKitTests" */ = {
			isa = XCConfigurationList;
			buildConfigurations = (
				43D8FE3F1C72914D0073BE78 /* Debug */,
				43D8FE401C72914D0073BE78 /* Release */,
			);
			defaultConfigurationIsVisible = 0;
			defaultConfigurationName = Release;
		};
		43D8FE801C7293070073BE78 /* Build configuration list for PBXNativeTarget "GlucoseKit" */ = {
			isa = XCConfigurationList;
			buildConfigurations = (
				43D8FE811C7293070073BE78 /* Debug */,
				43D8FE821C7293070073BE78 /* Release */,
			);
			defaultConfigurationIsVisible = 0;
			defaultConfigurationName = Release;
		};
		43D8FE961C7293C70073BE78 /* Build configuration list for PBXNativeTarget "GlucoseKitTests" */ = {
			isa = XCConfigurationList;
			buildConfigurations = (
				43D8FE971C7293C70073BE78 /* Debug */,
				43D8FE981C7293C70073BE78 /* Release */,
			);
			defaultConfigurationIsVisible = 0;
			defaultConfigurationName = Release;
		};
		43D8FEC21C7294520073BE78 /* Build configuration list for PBXNativeTarget "InsulinKit" */ = {
			isa = XCConfigurationList;
			buildConfigurations = (
				43D8FEC31C7294520073BE78 /* Debug */,
				43D8FEC41C7294520073BE78 /* Release */,
			);
			defaultConfigurationIsVisible = 0;
			defaultConfigurationName = Release;
		};
		43D8FEC51C7294520073BE78 /* Build configuration list for PBXNativeTarget "InsulinKitTests" */ = {
			isa = XCConfigurationList;
			buildConfigurations = (
				43D8FEC61C7294520073BE78 /* Debug */,
				43D8FEC71C7294520073BE78 /* Release */,
			);
			defaultConfigurationIsVisible = 0;
			defaultConfigurationName = Release;
		};
/* End XCConfigurationList section */

/* Begin XCVersionGroup section */
		43D8FEE01C7294D50073BE78 /* Model.xcdatamodeld */ = {
			isa = XCVersionGroup;
			children = (
				43D8FEE11C7294D50073BE78 /* Model.xcdatamodel */,
			);
			currentVersion = 43D8FEE11C7294D50073BE78 /* Model.xcdatamodel */;
			path = Model.xcdatamodeld;
			sourceTree = "<group>";
			versionGroupType = wrapper.xcdatamodel;
		};
/* End XCVersionGroup section */
	};
	rootObject = 43D8FDC21C728FDF0073BE78 /* Project object */;
}<|MERGE_RESOLUTION|>--- conflicted
+++ resolved
@@ -70,11 +70,8 @@
 		434FF1F11CF29451000DB779 /* TextFieldTableViewCell.xib in Resources */ = {isa = PBXBuildFile; fileRef = 434FF1EF1CF29451000DB779 /* TextFieldTableViewCell.xib */; };
 		434FF1F21CF29451000DB779 /* TextFieldTableViewCell.swift in Sources */ = {isa = PBXBuildFile; fileRef = 434FF1F01CF29451000DB779 /* TextFieldTableViewCell.swift */; };
 		434FF1F41CF294A9000DB779 /* TextFieldTableViewController.swift in Sources */ = {isa = PBXBuildFile; fileRef = 434FF1F31CF294A9000DB779 /* TextFieldTableViewController.swift */; };
-<<<<<<< HEAD
 		4359E7501EED04330022EF0C /* ice_35_min_partial_output.json in Resources */ = {isa = PBXBuildFile; fileRef = 4359E74F1EED04330022EF0C /* ice_35_min_partial_output.json */; };
-=======
 		4359E74E1EEA1FBC0022EF0C /* FoodEmojiDataSource.swift in Sources */ = {isa = PBXBuildFile; fileRef = 4359E74D1EEA1FBC0022EF0C /* FoodEmojiDataSource.swift */; };
->>>>>>> 9403fcd6
 		435F355E1C9CD16A00C204D2 /* NSUserDefaults.swift in Sources */ = {isa = PBXBuildFile; fileRef = 435F355D1C9CD16A00C204D2 /* NSUserDefaults.swift */; };
 		435F35611C9CD25F00C204D2 /* DeviceDataManager.swift in Sources */ = {isa = PBXBuildFile; fileRef = 435F35601C9CD25F00C204D2 /* DeviceDataManager.swift */; };
 		4378B6431ED55E81000AE785 /* suspend_dose.json in Resources */ = {isa = PBXBuildFile; fileRef = 4378B6421ED55E81000AE785 /* suspend_dose.json */; };
@@ -367,11 +364,8 @@
 		434FF1EF1CF29451000DB779 /* TextFieldTableViewCell.xib */ = {isa = PBXFileReference; fileEncoding = 4; lastKnownFileType = file.xib; path = TextFieldTableViewCell.xib; sourceTree = "<group>"; };
 		434FF1F01CF29451000DB779 /* TextFieldTableViewCell.swift */ = {isa = PBXFileReference; fileEncoding = 4; lastKnownFileType = sourcecode.swift; path = TextFieldTableViewCell.swift; sourceTree = "<group>"; };
 		434FF1F31CF294A9000DB779 /* TextFieldTableViewController.swift */ = {isa = PBXFileReference; fileEncoding = 4; lastKnownFileType = sourcecode.swift; path = TextFieldTableViewController.swift; sourceTree = "<group>"; };
-<<<<<<< HEAD
 		4359E74F1EED04330022EF0C /* ice_35_min_partial_output.json */ = {isa = PBXFileReference; fileEncoding = 4; lastKnownFileType = text.json; path = ice_35_min_partial_output.json; sourceTree = "<group>"; };
-=======
 		4359E74D1EEA1FBC0022EF0C /* FoodEmojiDataSource.swift */ = {isa = PBXFileReference; fileEncoding = 4; lastKnownFileType = sourcecode.swift; path = FoodEmojiDataSource.swift; sourceTree = "<group>"; };
->>>>>>> 9403fcd6
 		435F355D1C9CD16A00C204D2 /* NSUserDefaults.swift */ = {isa = PBXFileReference; fileEncoding = 4; lastKnownFileType = sourcecode.swift; path = NSUserDefaults.swift; sourceTree = "<group>"; };
 		435F35601C9CD25F00C204D2 /* DeviceDataManager.swift */ = {isa = PBXFileReference; fileEncoding = 4; lastKnownFileType = sourcecode.swift; path = DeviceDataManager.swift; sourceTree = "<group>"; };
 		4378B6421ED55E81000AE785 /* suspend_dose.json */ = {isa = PBXFileReference; fileEncoding = 4; lastKnownFileType = text.json; path = suspend_dose.json; sourceTree = "<group>"; };
