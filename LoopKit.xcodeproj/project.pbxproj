--- conflicted
+++ resolved
@@ -359,11 +359,8 @@
 		89D204D221CC837A001238CC /* Assets.xcassets in Resources */ = {isa = PBXBuildFile; fileRef = 89D204D121CC837A001238CC /* Assets.xcassets */; };
 		89E72DE021BDDD6C00F0985C /* SwitchTableViewCell.xib in Resources */ = {isa = PBXBuildFile; fileRef = 89E72DDF21BDDD6C00F0985C /* SwitchTableViewCell.xib */; };
 		C11166B02180FA5C000EEAAB /* LoadingTableViewCell.swift in Sources */ = {isa = PBXBuildFile; fileRef = C11166AF2180FA5C000EEAAB /* LoadingTableViewCell.swift */; };
-<<<<<<< HEAD
 		C168C40421B08EC900ADE90E /* SetupNavigationController.swift in Sources */ = {isa = PBXBuildFile; fileRef = C168C40321B08EC900ADE90E /* SetupNavigationController.swift */; };
-=======
 		C16C3D3F21A3101700401105 /* WeakObserverSet.swift in Sources */ = {isa = PBXBuildFile; fileRef = C133FD1621A2A845009B2D20 /* WeakObserverSet.swift */; };
->>>>>>> 902190dd
 		C184FECB219F2E0100CD2722 /* SuspendResumeTableViewCell.swift in Sources */ = {isa = PBXBuildFile; fileRef = C184FECA219F2E0100CD2722 /* SuspendResumeTableViewCell.swift */; };
 		C1D7366421F78A4D00048CDD /* UIAlertController.swift in Sources */ = {isa = PBXBuildFile; fileRef = C1D7366321F78A4D00048CDD /* UIAlertController.swift */; };
 		C1E31F1222008AA300E88C00 /* SettingsNavigationViewController.swift in Sources */ = {isa = PBXBuildFile; fileRef = C1E31F1122008AA300E88C00 /* SettingsNavigationViewController.swift */; };
@@ -1043,14 +1040,11 @@
 				43FB60E420DCBA02002B996B /* SetupTableViewController.swift */,
 				43D8FE0C1C7290530073BE78 /* SingleValueScheduleTableViewController.swift */,
 				434FF1F31CF294A9000DB779 /* TextFieldTableViewController.swift */,
-<<<<<<< HEAD
 				89CCD4F921A911510068C3FB /* PercentageTextFieldTableViewController.swift */,
 				8907E35821A9D0EC00335852 /* GlucoseEntryTableViewController.swift */,
 				895695F521AA413B00828067 /* DateAndDurationTableViewController.swift */,
 				C168C40321B08EC900ADE90E /* SetupNavigationController.swift */,
-=======
 				C1E31F1122008AA300E88C00 /* SettingsNavigationViewController.swift */,
->>>>>>> 902190dd
 			);
 			path = "View Controllers";
 			sourceTree = "<group>";
@@ -1179,17 +1173,14 @@
 				43FB60E220DCB9E0002B996B /* PumpManagerUI.swift */,
 				43F503622106C761009FA89A /* ServiceAuthenticationUI.swift */,
 				43F5035521059A8A009FA89A /* ServiceCredential.swift */,
-<<<<<<< HEAD
 				43D8FE0E1C7290530073BE78 /* UIViewController.swift */,
 				43BA7156201E484D0058961E /* LoopKitUI.h */,
 				43BA7157201E484D0058961E /* Info.plist */,
 				1F5DAB282118CE9300048054 /* InfoPlist.strings */,
 				8992426121EC11FD00EA512B /* UIColor.swift */,
-=======
 				C1FB428621755B8B00FAB378 /* StateColorPalette.swift */,
 				C1D7366321F78A4D00048CDD /* UIAlertController.swift */,
 				43F5035C21059B56009FA89A /* UIColor.swift */,
->>>>>>> 902190dd
 			);
 			path = LoopKitUI;
 			sourceTree = "<group>";
