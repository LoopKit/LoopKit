--- conflicted
+++ resolved
@@ -800,7 +800,10 @@
 		E96DCB5824AEF50F007117BC /* SuspendThresholdInformationView.swift in Sources */ = {isa = PBXBuildFile; fileRef = E96DCB5724AEF50F007117BC /* SuspendThresholdInformationView.swift */; };
 		E96DCB5A24AF74AC007117BC /* SuspendThresholdEditor.swift in Sources */ = {isa = PBXBuildFile; fileRef = E96DCB5924AF74AC007117BC /* SuspendThresholdEditor.swift */; };
 		E96DCB5E24AF7DC7007117BC /* BasalRatesInformationView.swift in Sources */ = {isa = PBXBuildFile; fileRef = E96DCB5D24AF7DC7007117BC /* BasalRatesInformationView.swift */; };
-<<<<<<< HEAD
+		E99A132E2557548300D3F5B3 /* SegmentedGaugeBar.swift in Sources */ = {isa = PBXBuildFile; fileRef = E99A132D2557548300D3F5B3 /* SegmentedGaugeBar.swift */; };
+		E9C58A6E24DA65E400487A17 /* HistoricalOverrideDetailView.swift in Sources */ = {isa = PBXBuildFile; fileRef = E9C58A6D24DA65E400487A17 /* HistoricalOverrideDetailView.swift */; };
+		E9D95F6524C7BC400079F47D /* SettingsPresentationMode.swift in Sources */ = {isa = PBXBuildFile; fileRef = E9D95F6424C7BC400079F47D /* SettingsPresentationMode.swift */; };
+		E9DFB92524E43CF500468917 /* ExpandableDatePicker.swift in Sources */ = {isa = PBXBuildFile; fileRef = E9DFB92424E43CF500468917 /* ExpandableDatePicker.swift */; };
 		E9C6911A25180A4E009F9999 /* Model.xcdatamodeld in Sources */ = {isa = PBXBuildFile; fileRef = E9C6911625180A4E009F9999 /* Model.xcdatamodeld */; };
 		E9CDA72724E3A4BA0049B0D5 /* OutsideDoseEvent.swift in Sources */ = {isa = PBXBuildFile; fileRef = E9CDA72624E3A4BA0049B0D5 /* OutsideDoseEvent.swift */; };
 		E9CDA72824E3A4BA0049B0D5 /* OutsideDoseEvent.swift in Sources */ = {isa = PBXBuildFile; fileRef = E9CDA72624E3A4BA0049B0D5 /* OutsideDoseEvent.swift */; };
@@ -812,12 +815,6 @@
 		E9DFB92E24E8A75C00468917 /* iob_from_multiple_curves_output.json in Resources */ = {isa = PBXBuildFile; fileRef = E9DFB92D24E8A75C00468917 /* iob_from_multiple_curves_output.json */; };
 		E9DFB93024E8CA8500468917 /* LegacyInsulinDeliveryTableViewController.swift in Sources */ = {isa = PBXBuildFile; fileRef = E9DFB92F24E8CA8500468917 /* LegacyInsulinDeliveryTableViewController.swift */; };
 		E9DFB93524E8CD5800468917 /* LegacyInsulinDeliveryTableViewController.storyboard in Resources */ = {isa = PBXBuildFile; fileRef = E9DFB93324E8CD5800468917 /* LegacyInsulinDeliveryTableViewController.storyboard */; };
-=======
-		E99A132E2557548300D3F5B3 /* SegmentedGaugeBar.swift in Sources */ = {isa = PBXBuildFile; fileRef = E99A132D2557548300D3F5B3 /* SegmentedGaugeBar.swift */; };
-		E9C58A6E24DA65E400487A17 /* HistoricalOverrideDetailView.swift in Sources */ = {isa = PBXBuildFile; fileRef = E9C58A6D24DA65E400487A17 /* HistoricalOverrideDetailView.swift */; };
-		E9D95F6524C7BC400079F47D /* SettingsPresentationMode.swift in Sources */ = {isa = PBXBuildFile; fileRef = E9D95F6424C7BC400079F47D /* SettingsPresentationMode.swift */; };
-		E9DFB92524E43CF500468917 /* ExpandableDatePicker.swift in Sources */ = {isa = PBXBuildFile; fileRef = E9DFB92424E43CF500468917 /* ExpandableDatePicker.swift */; };
->>>>>>> bda828f1
 		E9E5E56524D362E900B5DFFE /* dynamic_glucose_effect_none_observed_output.json in Resources */ = {isa = PBXBuildFile; fileRef = E9E5E56124D362E800B5DFFE /* dynamic_glucose_effect_none_observed_output.json */; };
 		E9E5E56624D362E900B5DFFE /* dynamic_glucose_effect_never_fully_observed_output.json in Resources */ = {isa = PBXBuildFile; fileRef = E9E5E56224D362E800B5DFFE /* dynamic_glucose_effect_never_fully_observed_output.json */; };
 		E9E5E56724D362E900B5DFFE /* dynamic_glucose_effect_partially_observed_output.json in Resources */ = {isa = PBXBuildFile; fileRef = E9E5E56324D362E800B5DFFE /* dynamic_glucose_effect_partially_observed_output.json */; };
@@ -1480,11 +1477,8 @@
 		A987CD4524A5893500439ADC /* JSONStreamEncoder.swift */ = {isa = PBXFileReference; lastKnownFileType = sourcecode.swift; path = JSONStreamEncoder.swift; sourceTree = "<group>"; };
 		A98ED5FD253132A400FD8F70 /* CarbStoreHKQueryTests.swift */ = {isa = PBXFileReference; lastKnownFileType = sourcecode.swift; path = CarbStoreHKQueryTests.swift; sourceTree = "<group>"; };
 		A991161323426A0A00A4B2E9 /* ServiceSetupNotifying.swift */ = {isa = PBXFileReference; lastKnownFileType = sourcecode.swift; path = ServiceSetupNotifying.swift; sourceTree = "<group>"; };
-<<<<<<< HEAD
-=======
 		A994B883254241B10039B108 /* InsulinDeliveryStoreTests.swift */ = {isa = PBXFileReference; lastKnownFileType = sourcecode.swift; path = InsulinDeliveryStoreTests.swift; sourceTree = "<group>"; };
 		A996FB6924F089F900864646 /* Modelv3.xcdatamodel */ = {isa = PBXFileReference; lastKnownFileType = wrapper.xcdatamodel; path = Modelv3.xcdatamodel; sourceTree = "<group>"; };
->>>>>>> bda828f1
 		A99C7372233990D400C80963 /* TempBasalRecommendationTests.swift */ = {isa = PBXFileReference; lastKnownFileType = sourcecode.swift; path = TempBasalRecommendationTests.swift; sourceTree = "<group>"; };
 		A99C7374233993FE00C80963 /* DiagnosticLogTests.swift */ = {isa = PBXFileReference; lastKnownFileType = sourcecode.swift; path = DiagnosticLogTests.swift; sourceTree = "<group>"; };
 		A99C73762339A67A00C80963 /* GlucoseThresholdTests.swift */ = {isa = PBXFileReference; lastKnownFileType = sourcecode.swift; path = GlucoseThresholdTests.swift; sourceTree = "<group>"; };
@@ -1609,7 +1603,10 @@
 		E96DCB5724AEF50F007117BC /* SuspendThresholdInformationView.swift */ = {isa = PBXFileReference; lastKnownFileType = sourcecode.swift; path = SuspendThresholdInformationView.swift; sourceTree = "<group>"; };
 		E96DCB5924AF74AC007117BC /* SuspendThresholdEditor.swift */ = {isa = PBXFileReference; lastKnownFileType = sourcecode.swift; path = SuspendThresholdEditor.swift; sourceTree = "<group>"; };
 		E96DCB5D24AF7DC7007117BC /* BasalRatesInformationView.swift */ = {isa = PBXFileReference; lastKnownFileType = sourcecode.swift; path = BasalRatesInformationView.swift; sourceTree = "<group>"; };
-<<<<<<< HEAD
+		E99A132D2557548300D3F5B3 /* SegmentedGaugeBar.swift */ = {isa = PBXFileReference; lastKnownFileType = sourcecode.swift; path = SegmentedGaugeBar.swift; sourceTree = "<group>"; };
+		E9C58A6D24DA65E400487A17 /* HistoricalOverrideDetailView.swift */ = {isa = PBXFileReference; lastKnownFileType = sourcecode.swift; path = HistoricalOverrideDetailView.swift; sourceTree = "<group>"; };
+		E9D95F6424C7BC400079F47D /* SettingsPresentationMode.swift */ = {isa = PBXFileReference; lastKnownFileType = sourcecode.swift; path = SettingsPresentationMode.swift; sourceTree = "<group>"; };
+		E9DFB92424E43CF500468917 /* ExpandableDatePicker.swift */ = {isa = PBXFileReference; lastKnownFileType = sourcecode.swift; path = ExpandableDatePicker.swift; sourceTree = "<group>"; };
 		E9C6911725180A4E009F9999 /* Modelv3.xcdatamodel */ = {isa = PBXFileReference; lastKnownFileType = wrapper.xcdatamodel; path = Modelv3.xcdatamodel; sourceTree = "<group>"; };
 		E9C6911825180A4E009F9999 /* Modelv2.xcdatamodel */ = {isa = PBXFileReference; lastKnownFileType = wrapper.xcdatamodel; path = Modelv2.xcdatamodel; sourceTree = "<group>"; };
 		E9C6911925180A4E009F9999 /* Model.xcdatamodel */ = {isa = PBXFileReference; lastKnownFileType = wrapper.xcdatamodel; path = Model.xcdatamodel; sourceTree = "<group>"; };
@@ -1632,12 +1629,6 @@
 		E9DFB94524E8CD8300468917 /* pl */ = {isa = PBXFileReference; lastKnownFileType = text.plist.strings; name = pl; path = pl.lproj/LegacyInsulinDeliveryTableViewController.strings; sourceTree = "<group>"; };
 		E9DFB94724E8CD8400468917 /* ru */ = {isa = PBXFileReference; lastKnownFileType = text.plist.strings; name = ru; path = ru.lproj/LegacyInsulinDeliveryTableViewController.strings; sourceTree = "<group>"; };
 		E9DFB94924E8CD8600468917 /* es */ = {isa = PBXFileReference; lastKnownFileType = text.plist.strings; name = es; path = es.lproj/LegacyInsulinDeliveryTableViewController.strings; sourceTree = "<group>"; };
-=======
-		E99A132D2557548300D3F5B3 /* SegmentedGaugeBar.swift */ = {isa = PBXFileReference; lastKnownFileType = sourcecode.swift; path = SegmentedGaugeBar.swift; sourceTree = "<group>"; };
-		E9C58A6D24DA65E400487A17 /* HistoricalOverrideDetailView.swift */ = {isa = PBXFileReference; lastKnownFileType = sourcecode.swift; path = HistoricalOverrideDetailView.swift; sourceTree = "<group>"; };
-		E9D95F6424C7BC400079F47D /* SettingsPresentationMode.swift */ = {isa = PBXFileReference; lastKnownFileType = sourcecode.swift; path = SettingsPresentationMode.swift; sourceTree = "<group>"; };
-		E9DFB92424E43CF500468917 /* ExpandableDatePicker.swift */ = {isa = PBXFileReference; lastKnownFileType = sourcecode.swift; path = ExpandableDatePicker.swift; sourceTree = "<group>"; };
->>>>>>> bda828f1
 		E9E5E56124D362E800B5DFFE /* dynamic_glucose_effect_none_observed_output.json */ = {isa = PBXFileReference; fileEncoding = 4; lastKnownFileType = text.json; path = dynamic_glucose_effect_none_observed_output.json; sourceTree = "<group>"; };
 		E9E5E56224D362E800B5DFFE /* dynamic_glucose_effect_never_fully_observed_output.json */ = {isa = PBXFileReference; fileEncoding = 4; lastKnownFileType = text.json; path = dynamic_glucose_effect_never_fully_observed_output.json; sourceTree = "<group>"; };
 		E9E5E56324D362E800B5DFFE /* dynamic_glucose_effect_partially_observed_output.json */ = {isa = PBXFileReference; fileEncoding = 4; lastKnownFileType = text.json; path = dynamic_glucose_effect_partially_observed_output.json; sourceTree = "<group>"; };
@@ -1993,15 +1984,12 @@
 				89CAB36A24C9EC25009EE3CE /* DismissibleKeyboardTextField.swift */,
 				E9086B3424B3A8820062F5C8 /* ChartContainerView.swift */,
 				89186C0A24BFD6DB0003D0F3 /* DurationPicker.swift */,
-<<<<<<< HEAD
-				E9DFB92424E43CF500468917 /* ExpandableDateListPicker.swift */,
-				E9DFB92B24E634E800468917 /* ExpandablePicker.swift */,
-=======
 				E9DFB92424E43CF500468917 /* ExpandableDatePicker.swift */,
 				E9E5E56924D5CCE800B5DFFE /* OverrideViewCell.swift */,
 				E93E866324DCFB6D00FF40C8 /* OverrideHistoryCollectionViewCell.swift */,
 				E99A132D2557548300D3F5B3 /* SegmentedGaugeBar.swift */,
->>>>>>> bda828f1
+				E9DFB92424E43CF500468917 /* ExpandableDateListPicker.swift */,
+				E9DFB92B24E634E800468917 /* ExpandablePicker.swift */,
 			);
 			path = Views;
 			sourceTree = "<group>";
