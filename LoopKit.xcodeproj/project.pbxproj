// !$*UTF8*$!
{
	archiveVersion = 1;
	classes = {
	};
	objectVersion = 48;
	objects = {

/* Begin PBXBuildFile section */
		1F5DAB1D2118C95700048054 /* LocalizedString.swift in Sources */ = {isa = PBXBuildFile; fileRef = 1F5DAB1C2118C95700048054 /* LocalizedString.swift */; };
		1F5DAB1E2118C95700048054 /* LocalizedString.swift in Sources */ = {isa = PBXBuildFile; fileRef = 1F5DAB1C2118C95700048054 /* LocalizedString.swift */; };
		1F5DAB1F2118C95700048054 /* LocalizedString.swift in Sources */ = {isa = PBXBuildFile; fileRef = 1F5DAB1C2118C95700048054 /* LocalizedString.swift */; };
		1F5DAB202118C95700048054 /* LocalizedString.swift in Sources */ = {isa = PBXBuildFile; fileRef = 1F5DAB1C2118C95700048054 /* LocalizedString.swift */; };
		1F5DAB212118C95700048054 /* LocalizedString.swift in Sources */ = {isa = PBXBuildFile; fileRef = 1F5DAB1C2118C95700048054 /* LocalizedString.swift */; };
		1F5DAB242118CE9300048054 /* InfoPlist.strings in Resources */ = {isa = PBXBuildFile; fileRef = 1F5DAB222118CE9300048054 /* InfoPlist.strings */; };
		1F5DAB272118CE9300048054 /* InfoPlist.strings in Resources */ = {isa = PBXBuildFile; fileRef = 1F5DAB252118CE9300048054 /* InfoPlist.strings */; };
		1F5DAB2A2118CE9300048054 /* InfoPlist.strings in Resources */ = {isa = PBXBuildFile; fileRef = 1F5DAB282118CE9300048054 /* InfoPlist.strings */; };
		1F5DAB2D2118CE9300048054 /* Localizable.strings in Resources */ = {isa = PBXBuildFile; fileRef = 1F5DAB2B2118CE9300048054 /* Localizable.strings */; };
		1FE58796211D12CE004F24ED /* Localizable.strings in Resources */ = {isa = PBXBuildFile; fileRef = 7D68A9E31FE0A3D300522C49 /* Localizable.strings */; };
		430059241CCDD08C00C861EA /* NSDateFormatter.swift in Sources */ = {isa = PBXBuildFile; fileRef = 43D8FDF11C7290350073BE78 /* NSDateFormatter.swift */; };
		430157FA1C7EC03B00B64B63 /* AppDelegate.swift in Sources */ = {isa = PBXBuildFile; fileRef = 430157F91C7EC03B00B64B63 /* AppDelegate.swift */; };
		430157FC1C7EC03B00B64B63 /* MasterViewController.swift in Sources */ = {isa = PBXBuildFile; fileRef = 430157FB1C7EC03B00B64B63 /* MasterViewController.swift */; };
		430158011C7EC03B00B64B63 /* Main.storyboard in Resources */ = {isa = PBXBuildFile; fileRef = 430157FF1C7EC03B00B64B63 /* Main.storyboard */; };
		430158031C7EC03B00B64B63 /* Assets.xcassets in Resources */ = {isa = PBXBuildFile; fileRef = 430158021C7EC03B00B64B63 /* Assets.xcassets */; };
		430158061C7EC03B00B64B63 /* LaunchScreen.storyboard in Resources */ = {isa = PBXBuildFile; fileRef = 430158041C7EC03B00B64B63 /* LaunchScreen.storyboard */; };
		430158111C7EC03B00B64B63 /* LoopKit_ExampleUITests.swift in Sources */ = {isa = PBXBuildFile; fileRef = 430158101C7EC03B00B64B63 /* LoopKit_ExampleUITests.swift */; };
		430158191C7ECB5E00B64B63 /* LoopKit.framework in Frameworks */ = {isa = PBXBuildFile; fileRef = 43D8FDCB1C728FDF0073BE78 /* LoopKit.framework */; };
		4301581A1C7ECB5E00B64B63 /* LoopKit.framework in Embed Frameworks */ = {isa = PBXBuildFile; fileRef = 43D8FDCB1C728FDF0073BE78 /* LoopKit.framework */; settings = {ATTRIBUTES = (CodeSignOnCopy, RemoveHeadersOnCopy, ); }; };
		4301582B1C7ECCEF00B64B63 /* LoopKitExample.entitlements in Resources */ = {isa = PBXBuildFile; fileRef = 4301582A1C7ECCEF00B64B63 /* LoopKitExample.entitlements */; };
		4301582D1C7ECD7A00B64B63 /* HealthKit.framework in Frameworks */ = {isa = PBXBuildFile; fileRef = 4301582C1C7ECD7A00B64B63 /* HealthKit.framework */; };
		43025DAF1D5AB2E300106C28 /* NSTimeInterval.swift in Sources */ = {isa = PBXBuildFile; fileRef = 43D8FDF21C7290350073BE78 /* NSTimeInterval.swift */; };
		43026D642132404900A332E2 /* ice_minus_flat_carb_effect_output.json in Resources */ = {isa = PBXBuildFile; fileRef = 43026D632132404900A332E2 /* ice_minus_flat_carb_effect_output.json */; };
		4302F4D91D4D32D500F0FCAF /* NSTimeInterval.swift in Sources */ = {isa = PBXBuildFile; fileRef = 43D8FDF21C7290350073BE78 /* NSTimeInterval.swift */; };
		4302F4DF1D4E607B00F0FCAF /* InsulinDeliveryTableViewController.swift in Sources */ = {isa = PBXBuildFile; fileRef = 4302F4DE1D4E607B00F0FCAF /* InsulinDeliveryTableViewController.swift */; };
		4303C4921E2D665000ADEDC8 /* TimeZone.swift in Sources */ = {isa = PBXBuildFile; fileRef = 4303C4901E2D664200ADEDC8 /* TimeZone.swift */; };
		4303C4941E2D665F00ADEDC8 /* TimeZone.swift in Sources */ = {isa = PBXBuildFile; fileRef = 4303C4901E2D664200ADEDC8 /* TimeZone.swift */; };
		43177D021D3729E60006E908 /* IdentifiableClass.swift in Sources */ = {isa = PBXBuildFile; fileRef = 434FF1DF1CF269D8000DB779 /* IdentifiableClass.swift */; };
		43177D041D372A7F0006E908 /* CarbEntryTableViewController.swift in Sources */ = {isa = PBXBuildFile; fileRef = 43177D031D372A7F0006E908 /* CarbEntryTableViewController.swift */; };
		4322B76B202F9E4B0002837D /* HKUnit+LoopKitUI.swift in Sources */ = {isa = PBXBuildFile; fileRef = 4322B76A202F9E4B0002837D /* HKUnit+LoopKitUI.swift */; };
		4322B76C202F9ECD0002837D /* CarbMathTests.swift in Sources */ = {isa = PBXBuildFile; fileRef = 43D8FE411C7291900073BE78 /* CarbMathTests.swift */; };
		4322B76D202F9EF20002837D /* GlucoseMathTests.swift in Sources */ = {isa = PBXBuildFile; fileRef = 43D8FE991C7293D00073BE78 /* GlucoseMathTests.swift */; };
		4322B76E202FA26B0002837D /* GlucoseMath.swift in Sources */ = {isa = PBXBuildFile; fileRef = 43D8FE861C72934C0073BE78 /* GlucoseMath.swift */; };
		4322B76F202FA26F0002837D /* GlucoseSampleValue.swift in Sources */ = {isa = PBXBuildFile; fileRef = 43971A3F1C8CABFF0013154F /* GlucoseSampleValue.swift */; };
		4322B770202FA26F0002837D /* GlucoseStore.swift in Sources */ = {isa = PBXBuildFile; fileRef = 43D8FE871C72934C0073BE78 /* GlucoseStore.swift */; };
		4322B771202FA26F0002837D /* HKQuantitySample+GlucoseKit.swift in Sources */ = {isa = PBXBuildFile; fileRef = 43FADDFA1C89679200DDE013 /* HKQuantitySample+GlucoseKit.swift */; };
		4322B772202FA2790002837D /* AbsorbedCarbValue.swift in Sources */ = {isa = PBXBuildFile; fileRef = 4378B64C1ED61C22000AE785 /* AbsorbedCarbValue.swift */; };
		4322B773202FA2790002837D /* CarbEntry.swift in Sources */ = {isa = PBXBuildFile; fileRef = 43D8FE4A1C7291BD0073BE78 /* CarbEntry.swift */; };
		4322B774202FA2790002837D /* CarbMath.swift in Sources */ = {isa = PBXBuildFile; fileRef = 43D8FE4B1C7291BD0073BE78 /* CarbMath.swift */; };
		4322B775202FA2790002837D /* CarbStatus.swift in Sources */ = {isa = PBXBuildFile; fileRef = 4378B6501ED62D8D000AE785 /* CarbStatus.swift */; };
		4322B776202FA2790002837D /* CarbStore.swift in Sources */ = {isa = PBXBuildFile; fileRef = 43D8FE4C1C7291BD0073BE78 /* CarbStore.swift */; };
		4322B777202FA2790002837D /* CarbValue.swift in Sources */ = {isa = PBXBuildFile; fileRef = 4378B64E1ED61C64000AE785 /* CarbValue.swift */; };
		4322B778202FA2790002837D /* HKQuantitySample+CarbKit.swift in Sources */ = {isa = PBXBuildFile; fileRef = 43D8FE4D1C7291BD0073BE78 /* HKQuantitySample+CarbKit.swift */; };
		4322B779202FA2790002837D /* NewCarbEntry.swift in Sources */ = {isa = PBXBuildFile; fileRef = 43D8FE5B1C7291D80073BE78 /* NewCarbEntry.swift */; };
		4322B77A202FA2790002837D /* NSUserDefaults.swift in Sources */ = {isa = PBXBuildFile; fileRef = 4346D1FB1C79481E00ABAFE3 /* NSUserDefaults.swift */; };
		4322B77B202FA2790002837D /* StoredCarbEntry.swift in Sources */ = {isa = PBXBuildFile; fileRef = 43D8FE4E1C7291BD0073BE78 /* StoredCarbEntry.swift */; };
		4322B77C202FA2A60002837D /* NSData.swift in Sources */ = {isa = PBXBuildFile; fileRef = 434FB64B1D712449007B9C70 /* NSData.swift */; };
		4322B77D202FA2AF0002837D /* NewPumpEvent.swift in Sources */ = {isa = PBXBuildFile; fileRef = 4302F4EA1D50670500F0FCAF /* NewPumpEvent.swift */; };
		4322B77E202FA2AF0002837D /* PersistedPumpEvent.swift in Sources */ = {isa = PBXBuildFile; fileRef = 4302F4EC1D5068CE00F0FCAF /* PersistedPumpEvent.swift */; };
		4322B77F202FA2AF0002837D /* PersistenceController.swift in Sources */ = {isa = PBXBuildFile; fileRef = 43D8FEE21C7294D50073BE78 /* PersistenceController.swift */; };
		4322B780202FA2AF0002837D /* PumpEvent+CoreDataClass.swift in Sources */ = {isa = PBXBuildFile; fileRef = 43DFE27B1CB1D6A600EFBE95 /* PumpEvent+CoreDataClass.swift */; };
		4322B781202FA2AF0002837D /* PumpEvent+CoreDataProperties.swift in Sources */ = {isa = PBXBuildFile; fileRef = 43DFE27C1CB1D6A600EFBE95 /* PumpEvent+CoreDataProperties.swift */; };
		4322B782202FA2AF0002837D /* PumpEventType.swift in Sources */ = {isa = PBXBuildFile; fileRef = 43DFE27F1CB1E12D00EFBE95 /* PumpEventType.swift */; };
		4322B783202FA2AF0002837D /* Reservoir.swift in Sources */ = {isa = PBXBuildFile; fileRef = 43D8FEE31C7294D50073BE78 /* Reservoir.swift */; };
		4322B784202FA2AF0002837D /* Reservoir+CoreDataProperties.swift in Sources */ = {isa = PBXBuildFile; fileRef = 43D8FEE41C7294D50073BE78 /* Reservoir+CoreDataProperties.swift */; };
		4322B785202FA2AF0002837D /* ReservoirValue.swift in Sources */ = {isa = PBXBuildFile; fileRef = 4302F4E81D5066F400F0FCAF /* ReservoirValue.swift */; };
		4322B786202FA2AF0002837D /* WalshInsulinModel.swift in Sources */ = {isa = PBXBuildFile; fileRef = C1DB55B01F2E95FD00C483A2 /* WalshInsulinModel.swift */; };
		4322B787202FA2B30002837D /* DoseEntry.swift in Sources */ = {isa = PBXBuildFile; fileRef = 43D8FEDC1C7294D50073BE78 /* DoseEntry.swift */; };
		4322B788202FA2B30002837D /* DoseStore.swift in Sources */ = {isa = PBXBuildFile; fileRef = 43D8FEDD1C7294D50073BE78 /* DoseStore.swift */; };
		4322B789202FA2B30002837D /* DoseType.swift in Sources */ = {isa = PBXBuildFile; fileRef = 43A0670E1F23CAC700E9E90F /* DoseType.swift */; };
		4322B78A202FA2B30002837D /* DoseUnit.swift in Sources */ = {isa = PBXBuildFile; fileRef = 43C094451CAA1E98001F6403 /* DoseUnit.swift */; };
		4322B78B202FA2B30002837D /* ExponentialInsulinModel.swift in Sources */ = {isa = PBXBuildFile; fileRef = C1DB55B21F2E964400C483A2 /* ExponentialInsulinModel.swift */; };
		4322B78C202FA2B30002837D /* HKQuantitySample+InsulinKit.swift in Sources */ = {isa = PBXBuildFile; fileRef = 437B064D1F2EB35800D95237 /* HKQuantitySample+InsulinKit.swift */; };
		4322B78D202FA2B30002837D /* InsulinDeliveryStore.swift in Sources */ = {isa = PBXBuildFile; fileRef = 438207701F2AE9A300886C13 /* InsulinDeliveryStore.swift */; };
		4322B78E202FA2B30002837D /* InsulinMath.swift in Sources */ = {isa = PBXBuildFile; fileRef = 43D8FEDF1C7294D50073BE78 /* InsulinMath.swift */; };
		4322B78F202FA2B30002837D /* InsulinModel.swift in Sources */ = {isa = PBXBuildFile; fileRef = C12EE16B1F2964B3007DB9F1 /* InsulinModel.swift */; };
		4322B790202FA2B30002837D /* InsulinValue.swift in Sources */ = {isa = PBXBuildFile; fileRef = 43DFE2811CB1FB8500EFBE95 /* InsulinValue.swift */; };
		4322B791202FA2B70002837D /* Model.xcdatamodeld in Sources */ = {isa = PBXBuildFile; fileRef = 43D8FEE01C7294D50073BE78 /* Model.xcdatamodeld */; };
		4322B792202FA3CC0002837D /* carb_effect_from_history_input.json in Resources */ = {isa = PBXBuildFile; fileRef = 43D8FE441C7291A60073BE78 /* carb_effect_from_history_input.json */; };
		4322B793202FA3CC0002837D /* carb_effect_from_history_output.json in Resources */ = {isa = PBXBuildFile; fileRef = 43D8FE451C7291A60073BE78 /* carb_effect_from_history_output.json */; };
		4322B794202FA3CC0002837D /* carb_entry_input.json in Resources */ = {isa = PBXBuildFile; fileRef = C17F4CB21EE9B6DF005079B1 /* carb_entry_input.json */; };
		4322B795202FA3CC0002837D /* carbs_on_board_output.json in Resources */ = {isa = PBXBuildFile; fileRef = 43D8FE461C7291A60073BE78 /* carbs_on_board_output.json */; };
		4322B796202FA3CC0002837D /* grouped_by_overlapping_absorption_times_border_case_input.json in Resources */ = {isa = PBXBuildFile; fileRef = 43EBE44C1EAC7F0C0073A0B5 /* grouped_by_overlapping_absorption_times_border_case_input.json */; };
		4322B797202FA3CC0002837D /* grouped_by_overlapping_absorption_times_border_case_output.json in Resources */ = {isa = PBXBuildFile; fileRef = 43EBE44B1EAC7F0C0073A0B5 /* grouped_by_overlapping_absorption_times_border_case_output.json */; };
		4322B798202FA3CC0002837D /* grouped_by_overlapping_absorption_times_input.json in Resources */ = {isa = PBXBuildFile; fileRef = 43EBE4471EAC77290073A0B5 /* grouped_by_overlapping_absorption_times_input.json */; };
		4322B799202FA3CC0002837D /* grouped_by_overlapping_absorption_times_output.json in Resources */ = {isa = PBXBuildFile; fileRef = 43EBE4481EAC77290073A0B5 /* grouped_by_overlapping_absorption_times_output.json */; };
		4322B79A202FA3CC0002837D /* ice_1_hour_input.json in Resources */ = {isa = PBXBuildFile; fileRef = C1CBF61B1EEA2A1E001E4851 /* ice_1_hour_input.json */; };
		4322B79B202FA3CC0002837D /* ice_1_hour_output.json in Resources */ = {isa = PBXBuildFile; fileRef = 439BCD8F1EEDD2AD00100EAA /* ice_1_hour_output.json */; };
		4322B79C202FA3CC0002837D /* ice_35_min_input.json in Resources */ = {isa = PBXBuildFile; fileRef = C1110E981EE98CF5009BB852 /* ice_35_min_input.json */; };
		4322B79D202FA3CC0002837D /* ice_35_min_none_output.json in Resources */ = {isa = PBXBuildFile; fileRef = 439BCD8D1EEDD22900100EAA /* ice_35_min_none_output.json */; };
		4322B79E202FA3CC0002837D /* ice_35_min_partial_output.json in Resources */ = {isa = PBXBuildFile; fileRef = 4359E74F1EED04330022EF0C /* ice_35_min_partial_output.json */; };
		4322B79F202FA3CC0002837D /* ice_slow_absorption_output.json in Resources */ = {isa = PBXBuildFile; fileRef = 439BCD911EEDD33F00100EAA /* ice_slow_absorption_output.json */; };
		4322B7A0202FA3CC0002837D /* ice_slow_absorption.json in Resources */ = {isa = PBXBuildFile; fileRef = C13E6D291EEB1CB9006F5880 /* ice_slow_absorption.json */; };
		4322B7A1202FA3D20002837D /* momentum_effect_bouncing_glucose_input.json in Resources */ = {isa = PBXBuildFile; fileRef = 43D8FE9C1C7293FA0073BE78 /* momentum_effect_bouncing_glucose_input.json */; };
		4322B7A2202FA3D20002837D /* momentum_effect_bouncing_glucose_output.json in Resources */ = {isa = PBXBuildFile; fileRef = 43D8FE9D1C7293FA0073BE78 /* momentum_effect_bouncing_glucose_output.json */; };
		4322B7A3202FA3D20002837D /* momentum_effect_display_only_glucose_input.json in Resources */ = {isa = PBXBuildFile; fileRef = 43971A411C8CAEF20013154F /* momentum_effect_display_only_glucose_input.json */; };
		4322B7A4202FA3D20002837D /* momentum_effect_duplicate_glucose_input.json in Resources */ = {isa = PBXBuildFile; fileRef = 4303C48B1E29DD4200ADEDC8 /* momentum_effect_duplicate_glucose_input.json */; };
		4322B7A5202FA3D20002837D /* momentum_effect_falling_glucose_input.json in Resources */ = {isa = PBXBuildFile; fileRef = 43D8FE9E1C7293FA0073BE78 /* momentum_effect_falling_glucose_input.json */; };
		4322B7A6202FA3D20002837D /* momentum_effect_falling_glucose_output.json in Resources */ = {isa = PBXBuildFile; fileRef = 43D8FE9F1C7293FA0073BE78 /* momentum_effect_falling_glucose_output.json */; };
		4322B7A7202FA3D20002837D /* momentum_effect_incomplete_glucose_input.json in Resources */ = {isa = PBXBuildFile; fileRef = 43DC87B51C8A9567005BC30D /* momentum_effect_incomplete_glucose_input.json */; };
		4322B7A8202FA3D20002837D /* momentum_effect_mixed_provenance_glucose_input.json in Resources */ = {isa = PBXBuildFile; fileRef = 43C27D921E3C4E7D00613CE1 /* momentum_effect_mixed_provenance_glucose_input.json */; };
		4322B7A9202FA3D20002837D /* momentum_effect_rising_glucose_input.json in Resources */ = {isa = PBXBuildFile; fileRef = 43D8FEA01C7293FA0073BE78 /* momentum_effect_rising_glucose_input.json */; };
		4322B7AA202FA3D20002837D /* momentum_effect_rising_glucose_output.json in Resources */ = {isa = PBXBuildFile; fileRef = 43D8FEA11C7293FA0073BE78 /* momentum_effect_rising_glucose_output.json */; };
		4322B7AB202FA3D20002837D /* momentum_effect_stable_glucose_input.json in Resources */ = {isa = PBXBuildFile; fileRef = 43D8FEA21C7293FA0073BE78 /* momentum_effect_stable_glucose_input.json */; };
		4322B7AC202FA3D20002837D /* momentum_effect_stable_glucose_output.json in Resources */ = {isa = PBXBuildFile; fileRef = 43D8FEA31C7293FA0073BE78 /* momentum_effect_stable_glucose_output.json */; };
		43260F6E21C4BF7A00DD6837 /* UUID.swift in Sources */ = {isa = PBXBuildFile; fileRef = 43260F6D21C4BF7A00DD6837 /* UUID.swift */; };
		432762741D60505F0083215A /* HKQuantitySample.swift in Sources */ = {isa = PBXBuildFile; fileRef = 432762731D60505F0083215A /* HKQuantitySample.swift */; };
		432CF86520D7692E0066B889 /* DeliveryLimitSettingsTableViewController.swift in Sources */ = {isa = PBXBuildFile; fileRef = 432CF86420D7692E0066B889 /* DeliveryLimitSettingsTableViewController.swift */; };
		432CF86720D76AB90066B889 /* SettingsTableViewCell.swift in Sources */ = {isa = PBXBuildFile; fileRef = 432CF86620D76AB90066B889 /* SettingsTableViewCell.swift */; };
		432CF86920D76B320066B889 /* SetupButton.swift in Sources */ = {isa = PBXBuildFile; fileRef = 432CF86820D76B320066B889 /* SetupButton.swift */; };
		432CF86B20D76B9C0066B889 /* SetupIndicatorView.swift in Sources */ = {isa = PBXBuildFile; fileRef = 432CF86A20D76B9C0066B889 /* SetupIndicatorView.swift */; };
		432CF86D20D76C470066B889 /* SwitchTableViewCell.swift in Sources */ = {isa = PBXBuildFile; fileRef = 432CF86C20D76C470066B889 /* SwitchTableViewCell.swift */; };
		432CF86F20D76CCF0066B889 /* GlucoseTrend.swift in Sources */ = {isa = PBXBuildFile; fileRef = 432CF86E20D76CCF0066B889 /* GlucoseTrend.swift */; };
		432CF87120D76D5A0066B889 /* SensorDisplayable.swift in Sources */ = {isa = PBXBuildFile; fileRef = 432CF87020D76D5A0066B889 /* SensorDisplayable.swift */; };
		432CF87320D774220066B889 /* PumpManager.swift in Sources */ = {isa = PBXBuildFile; fileRef = 432CF87220D774220066B889 /* PumpManager.swift */; };
		432CF87420D774520066B889 /* NumberFormatter.swift in Sources */ = {isa = PBXBuildFile; fileRef = 434C5F9D209938CD00B2FD1A /* NumberFormatter.swift */; };
		433BC7A720523DB7000B1200 /* NewGlucoseSample.swift in Sources */ = {isa = PBXBuildFile; fileRef = 433BC7A620523DB7000B1200 /* NewGlucoseSample.swift */; };
		433BC7AA20538D4C000B1200 /* CachedGlucoseObject+CoreDataClass.swift in Sources */ = {isa = PBXBuildFile; fileRef = 433BC7A820538D4C000B1200 /* CachedGlucoseObject+CoreDataClass.swift */; };
		433BC7AB20538D4C000B1200 /* CachedGlucoseObject+CoreDataProperties.swift in Sources */ = {isa = PBXBuildFile; fileRef = 433BC7A920538D4C000B1200 /* CachedGlucoseObject+CoreDataProperties.swift */; };
		433BC7AD20538FCA000B1200 /* StoredGlucoseSample.swift in Sources */ = {isa = PBXBuildFile; fileRef = 433BC7AC20538FCA000B1200 /* StoredGlucoseSample.swift */; };
		433BC7B120562705000B1200 /* UpdateSource.swift in Sources */ = {isa = PBXBuildFile; fileRef = 433BC7B020562705000B1200 /* UpdateSource.swift */; };
		434113AA20F171CB00D05747 /* CachedInsulinDeliveryObject+CoreDataClass.swift in Sources */ = {isa = PBXBuildFile; fileRef = 434113A820F171CB00D05747 /* CachedInsulinDeliveryObject+CoreDataClass.swift */; };
		434113AB20F171CB00D05747 /* CachedInsulinDeliveryObject+CoreDataProperties.swift in Sources */ = {isa = PBXBuildFile; fileRef = 434113A920F171CB00D05747 /* CachedInsulinDeliveryObject+CoreDataProperties.swift */; };
		434113AD20F287DC00D05747 /* NSManagedObjectContext.swift in Sources */ = {isa = PBXBuildFile; fileRef = 434113AC20F287DC00D05747 /* NSManagedObjectContext.swift */; };
		434113AF20F2885300D05747 /* NSManagedObjectContext+CachedInsulinDeliveryObject.swift in Sources */ = {isa = PBXBuildFile; fileRef = 434113AE20F2885300D05747 /* NSManagedObjectContext+CachedInsulinDeliveryObject.swift */; };
		434113B120F2888100D05747 /* NSManagedObjectContext+CachedGlucoseObject.swift in Sources */ = {isa = PBXBuildFile; fileRef = 434113B020F2888100D05747 /* NSManagedObjectContext+CachedGlucoseObject.swift */; };
		434113B320F2890800D05747 /* PersistenceControllerTests.swift in Sources */ = {isa = PBXBuildFile; fileRef = 434113B220F2890800D05747 /* PersistenceControllerTests.swift */; };
		434113B520F2BDB500D05747 /* CachedInsulinDeliveryObjectTests.swift in Sources */ = {isa = PBXBuildFile; fileRef = 434113B420F2BDB500D05747 /* CachedInsulinDeliveryObjectTests.swift */; };
		434113B820F2BDE800D05747 /* PersistenceControllerTestCase.swift in Sources */ = {isa = PBXBuildFile; fileRef = 434113B720F2BDE800D05747 /* PersistenceControllerTestCase.swift */; };
		434113BA20F2C41C00D05747 /* DeletedCarbObjectTests.swift in Sources */ = {isa = PBXBuildFile; fileRef = 434113B920F2C41C00D05747 /* DeletedCarbObjectTests.swift */; };
		434113BC20F2C56100D05747 /* CachedGlucoseObjectTests.swift in Sources */ = {isa = PBXBuildFile; fileRef = 434113BB20F2C56100D05747 /* CachedGlucoseObjectTests.swift */; };
		434113BE20F2C72000D05747 /* CachedCarbObjectTests.swift in Sources */ = {isa = PBXBuildFile; fileRef = 434113BD20F2C72000D05747 /* CachedCarbObjectTests.swift */; };
		4343951F205EED1F0056DC37 /* counteraction_effect_falling_glucose_output.json in Resources */ = {isa = PBXBuildFile; fileRef = 4343951E205EED1F0056DC37 /* counteraction_effect_falling_glucose_output.json */; };
		43439521205F2D910056DC37 /* counteraction_effect_falling_glucose_input.json in Resources */ = {isa = PBXBuildFile; fileRef = 43439520205F2D910056DC37 /* counteraction_effect_falling_glucose_input.json */; };
		434570441FE605E30089C4DC /* OSLog.swift in Sources */ = {isa = PBXBuildFile; fileRef = 434570431FE605E30089C4DC /* OSLog.swift */; };
		434C5F9C2098352500B2FD1A /* QuantityFormatter.swift in Sources */ = {isa = PBXBuildFile; fileRef = 434C5F9B2098352500B2FD1A /* QuantityFormatter.swift */; };
		434C5F9E209938CD00B2FD1A /* NumberFormatter.swift in Sources */ = {isa = PBXBuildFile; fileRef = 434C5F9D209938CD00B2FD1A /* NumberFormatter.swift */; };
		434C5FA0209ABD4700B2FD1A /* QuantityFormatterTests.swift in Sources */ = {isa = PBXBuildFile; fileRef = 434C5F9F209ABD4700B2FD1A /* QuantityFormatterTests.swift */; };
		434C5FA1209AC4EE00B2FD1A /* HKUnit.swift in Sources */ = {isa = PBXBuildFile; fileRef = 43D8FDEE1C7290350073BE78 /* HKUnit.swift */; };
		4352A73C20DECF0700CAC200 /* CGMManager.swift in Sources */ = {isa = PBXBuildFile; fileRef = 4352A73B20DECF0600CAC200 /* CGMManager.swift */; };
		4353D16F203D104F007B4ECD /* CarbStoreError.swift in Sources */ = {isa = PBXBuildFile; fileRef = 4353D16E203D104F007B4ECD /* CarbStoreError.swift */; };
		4353D170203D3E5C007B4ECD /* HealthKit.framework in Frameworks */ = {isa = PBXBuildFile; fileRef = 4301582C1C7ECD7A00B64B63 /* HealthKit.framework */; };
		4353D171203D3E71007B4ECD /* HealthKit.framework in Frameworks */ = {isa = PBXBuildFile; fileRef = 4301582C1C7ECD7A00B64B63 /* HealthKit.framework */; };
		4353D173203D3E7E007B4ECD /* CoreData.framework in Frameworks */ = {isa = PBXBuildFile; fileRef = 4353D172203D3E7E007B4ECD /* CoreData.framework */; };
		4353D17A203E7840007B4ECD /* Locked.swift in Sources */ = {isa = PBXBuildFile; fileRef = 4353D179203E7840007B4ECD /* Locked.swift */; };
		435D2925205F3A670026F401 /* counteraction_effect_falling_glucose_almost_duplicates_input.json in Resources */ = {isa = PBXBuildFile; fileRef = 435D2924205F3A670026F401 /* counteraction_effect_falling_glucose_almost_duplicates_input.json */; };
		435D2928205F3C760026F401 /* counteraction_effect_falling_glucose_double_entries._input.json in Resources */ = {isa = PBXBuildFile; fileRef = 435D2926205F3C750026F401 /* counteraction_effect_falling_glucose_double_entries._input.json */; };
		435D2929205F3C760026F401 /* momentum_effect_rising_glucose_double_entries_input.json in Resources */ = {isa = PBXBuildFile; fileRef = 435D2927205F3C750026F401 /* momentum_effect_rising_glucose_double_entries_input.json */; };
		435D292B205F46180026F401 /* counteraction_effect_falling_glucose_almost_duplicates_output.json in Resources */ = {isa = PBXBuildFile; fileRef = 435D292A205F46180026F401 /* counteraction_effect_falling_glucose_almost_duplicates_output.json */; };
		435D292D205F48750026F401 /* counteraction_effect_falling_glucose_insulin.json in Resources */ = {isa = PBXBuildFile; fileRef = 435D292C205F48750026F401 /* counteraction_effect_falling_glucose_insulin.json */; };
		435F355E1C9CD16A00C204D2 /* NSUserDefaults.swift in Sources */ = {isa = PBXBuildFile; fileRef = 435F355D1C9CD16A00C204D2 /* NSUserDefaults.swift */; };
		435F35611C9CD25F00C204D2 /* DeviceDataManager.swift in Sources */ = {isa = PBXBuildFile; fileRef = 435F35601C9CD25F00C204D2 /* DeviceDataManager.swift */; };
		4369F08F208859E6000E3E45 /* PaddedTextField.swift in Sources */ = {isa = PBXBuildFile; fileRef = 4369F08E208859E6000E3E45 /* PaddedTextField.swift */; };
		4369F092208B0DFF000E3E45 /* DateAndDurationTableViewCell.swift in Sources */ = {isa = PBXBuildFile; fileRef = 4369F091208B0DFF000E3E45 /* DateAndDurationTableViewCell.swift */; };
		4369F094208BA001000E3E45 /* TextButtonTableViewCell.swift in Sources */ = {isa = PBXBuildFile; fileRef = 4369F093208BA001000E3E45 /* TextButtonTableViewCell.swift */; };
		437874B5202FDD1200A3D8B9 /* DoseStoreTests.swift in Sources */ = {isa = PBXBuildFile; fileRef = 43A067121F245A2F00E9E90F /* DoseStoreTests.swift */; };
		437874B6202FDD1500A3D8B9 /* InsulinMathTests.swift in Sources */ = {isa = PBXBuildFile; fileRef = 43D8FEC81C7294640073BE78 /* InsulinMathTests.swift */; };
		437874B7202FDD2D00A3D8B9 /* basal_dose.json in Resources */ = {isa = PBXBuildFile; fileRef = 43B99B051C74552300D050F5 /* basal_dose.json */; };
		437874B8202FDD2D00A3D8B9 /* bolus_dose.json in Resources */ = {isa = PBXBuildFile; fileRef = 43B99AFB1C744CE300D050F5 /* bolus_dose.json */; };
		437874B9202FDD2D00A3D8B9 /* doses_overlay_basal_profile_output.json in Resources */ = {isa = PBXBuildFile; fileRef = 4333931E1F32E31C009466DC /* doses_overlay_basal_profile_output.json */; };
		437874BA202FDD2D00A3D8B9 /* effect_from_basal_output.json in Resources */ = {isa = PBXBuildFile; fileRef = 43B99B071C74553900D050F5 /* effect_from_basal_output.json */; };
		437874BB202FDD2D00A3D8B9 /* effect_from_bolus_output.json in Resources */ = {isa = PBXBuildFile; fileRef = 43B99AFD1C744E5F00D050F5 /* effect_from_bolus_output.json */; };
		437874BC202FDD2D00A3D8B9 /* effect_from_history_output.json in Resources */ = {isa = PBXBuildFile; fileRef = 43B99AFF1C7450EE00D050F5 /* effect_from_history_output.json */; };
		437874BD202FDD2D00A3D8B9 /* iob_from_bolus_120min_output.json in Resources */ = {isa = PBXBuildFile; fileRef = 43CE7CE11CA9EA1A003CC1B0 /* iob_from_bolus_120min_output.json */; };
		437874BE202FDD2D00A3D8B9 /* iob_from_bolus_180min_output.json in Resources */ = {isa = PBXBuildFile; fileRef = 43CE7CE31CA9EB1E003CC1B0 /* iob_from_bolus_180min_output.json */; };
		437874BF202FDD2D00A3D8B9 /* iob_from_bolus_240min_output.json in Resources */ = {isa = PBXBuildFile; fileRef = 43CE7CDF1CA9E8B0003CC1B0 /* iob_from_bolus_240min_output.json */; };
		437874C0202FDD2D00A3D8B9 /* iob_from_bolus_300min_output.json in Resources */ = {isa = PBXBuildFile; fileRef = 43CE7CE51CA9EBD2003CC1B0 /* iob_from_bolus_300min_output.json */; };
		437874C1202FDD2D00A3D8B9 /* iob_from_bolus_312min_output.json in Resources */ = {isa = PBXBuildFile; fileRef = 43CE7CE71CA9EC1F003CC1B0 /* iob_from_bolus_312min_output.json */; };
		437874C2202FDD2D00A3D8B9 /* iob_from_bolus_360min_output.json in Resources */ = {isa = PBXBuildFile; fileRef = 43CE7CE91CA9EC50003CC1B0 /* iob_from_bolus_360min_output.json */; };
		437874C3202FDD2D00A3D8B9 /* iob_from_bolus_420min_output.json in Resources */ = {isa = PBXBuildFile; fileRef = 43CE7CEB1CA9EC88003CC1B0 /* iob_from_bolus_420min_output.json */; };
		437874C4202FDD2D00A3D8B9 /* iob_from_bolus_exponential_output.json in Resources */ = {isa = PBXBuildFile; fileRef = C1DB55B61F2EACD500C483A2 /* iob_from_bolus_exponential_output.json */; };
		437874C5202FDD2D00A3D8B9 /* iob_from_doses_exponential_output.json in Resources */ = {isa = PBXBuildFile; fileRef = C1DB55B41F2EA6EA00C483A2 /* iob_from_doses_exponential_output.json */; };
		437874C6202FDD2D00A3D8B9 /* iob_from_doses_output.json in Resources */ = {isa = PBXBuildFile; fileRef = 43D8FECE1C7294B80073BE78 /* iob_from_doses_output.json */; };
		437874C7202FDD2D00A3D8B9 /* iob_from_reservoir_output.json in Resources */ = {isa = PBXBuildFile; fileRef = 43D8FECF1C7294B80073BE78 /* iob_from_reservoir_output.json */; };
		437874C8202FDD2D00A3D8B9 /* normalize_edge_case_doses_input.json in Resources */ = {isa = PBXBuildFile; fileRef = 43CE7CED1CA9F2CF003CC1B0 /* normalize_edge_case_doses_input.json */; };
		437874C9202FDD2D00A3D8B9 /* normalize_edge_case_doses_output.json in Resources */ = {isa = PBXBuildFile; fileRef = 43CE7CEF1CA9F32C003CC1B0 /* normalize_edge_case_doses_output.json */; };
		437874CA202FDD2D00A3D8B9 /* normalized_doses.json in Resources */ = {isa = PBXBuildFile; fileRef = 43B99B011C7451E500D050F5 /* normalized_doses.json */; };
		437874CB202FDD2D00A3D8B9 /* normalized_reservoir_history_output.json in Resources */ = {isa = PBXBuildFile; fileRef = 43D8FED01C7294B80073BE78 /* normalized_reservoir_history_output.json */; };
		437874CC202FDD2D00A3D8B9 /* reconcile_history_input.json in Resources */ = {isa = PBXBuildFile; fileRef = 434872781CB6256500E55D75 /* reconcile_history_input.json */; };
		437874CD202FDD2D00A3D8B9 /* reconcile_history_output.json in Resources */ = {isa = PBXBuildFile; fileRef = 4348727C1CB626E500E55D75 /* reconcile_history_output.json */; };
		437874CE202FDD2D00A3D8B9 /* reconcile_resume_before_rewind_input.json in Resources */ = {isa = PBXBuildFile; fileRef = 43BDD7E71F804ED5005BA15C /* reconcile_resume_before_rewind_input.json */; };
		437874CF202FDD2D00A3D8B9 /* reconcile_resume_before_rewind_output.json in Resources */ = {isa = PBXBuildFile; fileRef = 43BDD7E91F8050C3005BA15C /* reconcile_resume_before_rewind_output.json */; };
		437874D0202FDD2D00A3D8B9 /* reservoir_history_with_continuity_holes.json in Resources */ = {isa = PBXBuildFile; fileRef = 434FB6471D70096A007B9C70 /* reservoir_history_with_continuity_holes.json */; };
		437874D1202FDD2D00A3D8B9 /* reservoir_history_with_rewind_and_prime_input.json in Resources */ = {isa = PBXBuildFile; fileRef = 43D8FED11C7294B80073BE78 /* reservoir_history_with_rewind_and_prime_input.json */; };
		437874D2202FDD2D00A3D8B9 /* reservoir_history_with_rewind_and_prime_output.json in Resources */ = {isa = PBXBuildFile; fileRef = 43D8FED21C7294B80073BE78 /* reservoir_history_with_rewind_and_prime_output.json */; };
		437874D3202FDD2D00A3D8B9 /* short_basal_dose.json in Resources */ = {isa = PBXBuildFile; fileRef = 43B99B031C74538D00D050F5 /* short_basal_dose.json */; };
		437874D4202FDD2D00A3D8B9 /* suspend_dose_reconciled_normalized_iob.json in Resources */ = {isa = PBXBuildFile; fileRef = 4378B6441ED55F8C000AE785 /* suspend_dose_reconciled_normalized_iob.json */; };
		437874D5202FDD2D00A3D8B9 /* suspend_dose_reconciled_normalized.json in Resources */ = {isa = PBXBuildFile; fileRef = 4378B6451ED55F8C000AE785 /* suspend_dose_reconciled_normalized.json */; };
		437874D6202FDD2D00A3D8B9 /* suspend_dose_reconciled.json in Resources */ = {isa = PBXBuildFile; fileRef = 4378B6461ED55F8C000AE785 /* suspend_dose_reconciled.json */; };
		437874D7202FDD2D00A3D8B9 /* suspend_dose.json in Resources */ = {isa = PBXBuildFile; fileRef = 4378B6421ED55E81000AE785 /* suspend_dose.json */; };
		4378B64B1ED61965000AE785 /* GlucoseEffectVelocity.swift in Sources */ = {isa = PBXBuildFile; fileRef = 4378B64A1ED61965000AE785 /* GlucoseEffectVelocity.swift */; };
		4379CFE321102A4100AADC79 /* DeviceManager.swift in Sources */ = {isa = PBXBuildFile; fileRef = 4379CFE221102A4100AADC79 /* DeviceManager.swift */; };
		437AFEED2036A156008C4892 /* CachedCarbObject+CoreDataClass.swift in Sources */ = {isa = PBXBuildFile; fileRef = 437AFEE92036A156008C4892 /* CachedCarbObject+CoreDataClass.swift */; };
		437AFEEE2036A156008C4892 /* CachedCarbObject+CoreDataProperties.swift in Sources */ = {isa = PBXBuildFile; fileRef = 437AFEEA2036A156008C4892 /* CachedCarbObject+CoreDataProperties.swift */; };
		437AFEEF2036A156008C4892 /* DeletedCarbObject+CoreDataClass.swift in Sources */ = {isa = PBXBuildFile; fileRef = 437AFEEB2036A156008C4892 /* DeletedCarbObject+CoreDataClass.swift */; };
		437AFEF02036A156008C4892 /* DeletedCarbObject+CoreDataProperties.swift in Sources */ = {isa = PBXBuildFile; fileRef = 437AFEEC2036A156008C4892 /* DeletedCarbObject+CoreDataProperties.swift */; };
		437AFEF22036A2D7008C4892 /* DeletedCarbEntry.swift in Sources */ = {isa = PBXBuildFile; fileRef = 437AFEF12036A2D7008C4892 /* DeletedCarbEntry.swift */; };
		437AFF1A2039F149008C4892 /* CarbStoreTests.swift in Sources */ = {isa = PBXBuildFile; fileRef = 437AFF192039F149008C4892 /* CarbStoreTests.swift */; };
		437AFF1D203A45DB008C4892 /* CacheStore.swift in Sources */ = {isa = PBXBuildFile; fileRef = 437AFF1C203A45DB008C4892 /* CacheStore.swift */; };
		437AFF1F203A763F008C4892 /* HKHealthStoreMock.swift in Sources */ = {isa = PBXBuildFile; fileRef = 437AFF1E203A763F008C4892 /* HKHealthStoreMock.swift */; };
		437AFF21203AA740008C4892 /* NSManagedObjectContext.swift in Sources */ = {isa = PBXBuildFile; fileRef = 437AFF20203AA740008C4892 /* NSManagedObjectContext.swift */; };
		437AFF24203BE402008C4892 /* HKHealthStore.swift in Sources */ = {isa = PBXBuildFile; fileRef = 437AFF23203BE402008C4892 /* HKHealthStore.swift */; };
		43A8EC3C210CEEA500A81379 /* CGMManagerUI.swift in Sources */ = {isa = PBXBuildFile; fileRef = 43A8EC3B210CEEA500A81379 /* CGMManagerUI.swift */; };
		43AF1FB21C926CDD00EA2F3D /* HKQuantity.swift in Sources */ = {isa = PBXBuildFile; fileRef = 43AF1FB11C926CDD00EA2F3D /* HKQuantity.swift */; };
		43B17C81208BFA6600AC27E9 /* HKUnit.swift in Sources */ = {isa = PBXBuildFile; fileRef = 43D8FDEE1C7290350073BE78 /* HKUnit.swift */; };
		43B17C89208EEC0B00AC27E9 /* HealthStoreUnitCache.swift in Sources */ = {isa = PBXBuildFile; fileRef = 43B17C88208EEC0B00AC27E9 /* HealthStoreUnitCache.swift */; };
		43BA7158201E484D0058961E /* LoopKitUI.h in Headers */ = {isa = PBXBuildFile; fileRef = 43BA7156201E484D0058961E /* LoopKitUI.h */; settings = {ATTRIBUTES = (Public, ); }; };
		43BA715B201E484D0058961E /* LoopKitUI.framework in Frameworks */ = {isa = PBXBuildFile; fileRef = 43BA7154201E484D0058961E /* LoopKitUI.framework */; };
		43BA715C201E484D0058961E /* LoopKitUI.framework in Embed Frameworks */ = {isa = PBXBuildFile; fileRef = 43BA7154201E484D0058961E /* LoopKitUI.framework */; settings = {ATTRIBUTES = (CodeSignOnCopy, RemoveHeadersOnCopy, ); }; };
		43BA7162201E490D0058961E /* ErrorBackgroundView.swift in Sources */ = {isa = PBXBuildFile; fileRef = 43D8FEEF1C7294E90073BE78 /* ErrorBackgroundView.swift */; };
		43BA7163201E490D0058961E /* InsulinDeliveryTableViewController.swift in Sources */ = {isa = PBXBuildFile; fileRef = 4302F4DC1D4DCED000F0FCAF /* InsulinDeliveryTableViewController.swift */; };
		43BA7164201E49130058961E /* InsulinKit.storyboard in Resources */ = {isa = PBXBuildFile; fileRef = 43D8FEED1C7294E90073BE78 /* InsulinKit.storyboard */; };
		43BA7166201E49220058961E /* CarbAbsorptionInputCell.swift in Sources */ = {isa = PBXBuildFile; fileRef = 43F137281EDF9B310048468C /* CarbAbsorptionInputCell.swift */; };
		43BA7167201E49220058961E /* CarbAbsorptionInputController.swift in Sources */ = {isa = PBXBuildFile; fileRef = 432711351EDE7C8700171F6A /* CarbAbsorptionInputController.swift */; };
		43BA7168201E49220058961E /* CarbAbsorptionInputHeaderView.swift in Sources */ = {isa = PBXBuildFile; fileRef = 43F1372A1EDF9B500048468C /* CarbAbsorptionInputHeaderView.swift */; };
		43BA7169201E49220058961E /* CarbEntryEditViewController.swift in Sources */ = {isa = PBXBuildFile; fileRef = 43D8FE561C7291D80073BE78 /* CarbEntryEditViewController.swift */; };
		43BA716A201E49220058961E /* CarbEntryTableViewController.swift in Sources */ = {isa = PBXBuildFile; fileRef = 43D8FE571C7291D80073BE78 /* CarbEntryTableViewController.swift */; };
		43BA716B201E49220058961E /* CarbEntryValidationNavigationDelegate.swift in Sources */ = {isa = PBXBuildFile; fileRef = 2FD1A6AF1E4A76CC0042EF39 /* CarbEntryValidationNavigationDelegate.swift */; };
		43BA716C201E49220058961E /* CustomInputTextField.swift in Sources */ = {isa = PBXBuildFile; fileRef = 432711371EDE826A00171F6A /* CustomInputTextField.swift */; };
		43BA716D201E49220058961E /* DatePickerTableViewCell.swift in Sources */ = {isa = PBXBuildFile; fileRef = 43D8FE591C7291D80073BE78 /* DatePickerTableViewCell.swift */; };
		43BA716E201E49220058961E /* DecimalTextFieldTableViewCell.swift in Sources */ = {isa = PBXBuildFile; fileRef = 43D8FE5A1C7291D80073BE78 /* DecimalTextFieldTableViewCell.swift */; };
		43BA716F201E49220058961E /* FoodEmojiDataSource.swift in Sources */ = {isa = PBXBuildFile; fileRef = 4359E74D1EEA1FBC0022EF0C /* FoodEmojiDataSource.swift */; };
		43BA7170201E49220058961E /* FoodTypeShortcutCell.swift in Sources */ = {isa = PBXBuildFile; fileRef = 433D705D1EFB29700004EB9F /* FoodTypeShortcutCell.swift */; };
		43BA7173201E492E0058961E /* DateAndDurationTableViewCell.xib in Resources */ = {isa = PBXBuildFile; fileRef = 434A01CF1F019D9100938125 /* DateAndDurationTableViewCell.xib */; };
		43BA717A201E4F1D0058961E /* IdentifiableClass.swift in Sources */ = {isa = PBXBuildFile; fileRef = 434FF1DF1CF269D8000DB779 /* IdentifiableClass.swift */; };
		43BA717B201EE6A40058961E /* NibLoadable.swift in Sources */ = {isa = PBXBuildFile; fileRef = 43177D0D1D3737420006E908 /* NibLoadable.swift */; };
		43BA717C201EE7090058961E /* GlucoseRangeSchedule+UI.swift in Sources */ = {isa = PBXBuildFile; fileRef = 43A275171F1C6E4000EAFEBD /* GlucoseRangeSchedule+UI.swift */; };
		43BA717D201EE7090058961E /* GlucoseRangeTableViewCell.swift in Sources */ = {isa = PBXBuildFile; fileRef = 43D8FE071C7290530073BE78 /* GlucoseRangeTableViewCell.swift */; };
		43BA717E201EE7090058961E /* CommandResponseViewController.swift in Sources */ = {isa = PBXBuildFile; fileRef = 434FB6491D712158007B9C70 /* CommandResponseViewController.swift */; };
		43BA717F201EE7090058961E /* GlucoseRangeOverrideTableViewCell.swift in Sources */ = {isa = PBXBuildFile; fileRef = 43177D0B1D3734040006E908 /* GlucoseRangeOverrideTableViewCell.swift */; };
		43BA7180201EE7090058961E /* SingleValueScheduleTableViewController.swift in Sources */ = {isa = PBXBuildFile; fileRef = 43D8FE0C1C7290530073BE78 /* SingleValueScheduleTableViewController.swift */; };
		43BA7181201EE7090058961E /* RepeatingScheduleValueTableViewCell.swift in Sources */ = {isa = PBXBuildFile; fileRef = 43D8FE0A1C7290530073BE78 /* RepeatingScheduleValueTableViewCell.swift */; };
		43BA7182201EE7090058961E /* TextFieldTableViewCell.swift in Sources */ = {isa = PBXBuildFile; fileRef = 434FF1F01CF29451000DB779 /* TextFieldTableViewCell.swift */; };
		43BA7183201EE7090058961E /* DailyQuantityScheduleTableViewController.swift in Sources */ = {isa = PBXBuildFile; fileRef = 43D8FE041C7290530073BE78 /* DailyQuantityScheduleTableViewController.swift */; };
		43BA7184201EE7090058961E /* TextFieldTableViewController.swift in Sources */ = {isa = PBXBuildFile; fileRef = 434FF1F31CF294A9000DB779 /* TextFieldTableViewController.swift */; };
		43BA7185201EE7090058961E /* DailyValueScheduleTableViewController.swift in Sources */ = {isa = PBXBuildFile; fileRef = 43D8FE051C7290530073BE78 /* DailyValueScheduleTableViewController.swift */; };
		43BA7187201EE7090058961E /* GlucoseRangeScheduleTableViewController.swift in Sources */ = {isa = PBXBuildFile; fileRef = 43D8FE061C7290530073BE78 /* GlucoseRangeScheduleTableViewController.swift */; };
		43BA7188201EE85B0058961E /* HKUnit.swift in Sources */ = {isa = PBXBuildFile; fileRef = 43D8FDEE1C7290350073BE78 /* HKUnit.swift */; };
		43BA7189201EE8980058961E /* UITableViewCell.swift in Sources */ = {isa = PBXBuildFile; fileRef = 434FF1E31CF26A1E000DB779 /* UITableViewCell.swift */; };
		43BA718A201EE8CF0058961E /* NSTimeInterval.swift in Sources */ = {isa = PBXBuildFile; fileRef = 43D8FDF21C7290350073BE78 /* NSTimeInterval.swift */; };
		43BA718B201EE93C0058961E /* TimeZone.swift in Sources */ = {isa = PBXBuildFile; fileRef = 4303C4901E2D664200ADEDC8 /* TimeZone.swift */; };
		43BA718C201EEE5A0058961E /* NSData.swift in Sources */ = {isa = PBXBuildFile; fileRef = 434FB64B1D712449007B9C70 /* NSData.swift */; };
		43BA7191202020140058961E /* LoopKit.framework in Frameworks */ = {isa = PBXBuildFile; fileRef = 43D8FDCB1C728FDF0073BE78 /* LoopKit.framework */; };
		43BA7192202039950058961E /* RepeatingScheduleValueTableViewCell.xib in Resources */ = {isa = PBXBuildFile; fileRef = 43D8FE0B1C7290530073BE78 /* RepeatingScheduleValueTableViewCell.xib */; };
		43BA7193202039A30058961E /* TextFieldTableViewCell.xib in Resources */ = {isa = PBXBuildFile; fileRef = 434FF1EF1CF29451000DB779 /* TextFieldTableViewCell.xib */; };
		43BA7194202039A90058961E /* GlucoseRangeTableViewCell.xib in Resources */ = {isa = PBXBuildFile; fileRef = 43D8FE081C7290530073BE78 /* GlucoseRangeTableViewCell.xib */; };
		43BA7195202039B00058961E /* GlucoseRangeOverrideTableViewCell.xib in Resources */ = {isa = PBXBuildFile; fileRef = 43177D071D37306D0006E908 /* GlucoseRangeOverrideTableViewCell.xib */; };
		43BA719620203C750058961E /* Assets.xcassets in Resources */ = {isa = PBXBuildFile; fileRef = 43177D091D3732C70006E908 /* Assets.xcassets */; };
		43BA719720203EF30058961E /* CarbKit.storyboard in Resources */ = {isa = PBXBuildFile; fileRef = 43BA719920203EF30058961E /* CarbKit.storyboard */; };
		43C9805A212BDEE4003B5D17 /* ice_minus_carb_effect_with_gaps_output.json in Resources */ = {isa = PBXBuildFile; fileRef = 43C98059212BDEE4003B5D17 /* ice_minus_carb_effect_with_gaps_output.json */; };
		43C9805C212D216A003B5D17 /* GlucoseChange.swift in Sources */ = {isa = PBXBuildFile; fileRef = 43C9805B212D216A003B5D17 /* GlucoseChange.swift */; };
		43CB51B2211EB1A400DB9B4A /* NSUserActivity+CarbKit.swift in Sources */ = {isa = PBXBuildFile; fileRef = 43CB51B0211EB16C00DB9B4A /* NSUserActivity+CarbKit.swift */; };
		43CF0B3F2030FD0D002A66DE /* UploadState.swift in Sources */ = {isa = PBXBuildFile; fileRef = 43CF0B3E2030FD0D002A66DE /* UploadState.swift */; };
		43D8FDCF1C728FDF0073BE78 /* LoopKit.h in Headers */ = {isa = PBXBuildFile; fileRef = 43D8FDCE1C728FDF0073BE78 /* LoopKit.h */; settings = {ATTRIBUTES = (Public, ); }; };
		43D8FDD61C728FDF0073BE78 /* LoopKit.framework in Frameworks */ = {isa = PBXBuildFile; fileRef = 43D8FDCB1C728FDF0073BE78 /* LoopKit.framework */; };
		43D8FDDB1C728FDF0073BE78 /* LoopKitTests.swift in Sources */ = {isa = PBXBuildFile; fileRef = 43D8FDDA1C728FDF0073BE78 /* LoopKitTests.swift */; };
		43D8FDF41C7290350073BE78 /* BasalRateSchedule.swift in Sources */ = {isa = PBXBuildFile; fileRef = 43D8FDE51C7290340073BE78 /* BasalRateSchedule.swift */; };
		43D8FDF51C7290350073BE78 /* CarbRatioSchedule.swift in Sources */ = {isa = PBXBuildFile; fileRef = 43D8FDE61C7290350073BE78 /* CarbRatioSchedule.swift */; };
		43D8FDF61C7290350073BE78 /* DailyQuantitySchedule.swift in Sources */ = {isa = PBXBuildFile; fileRef = 43D8FDE71C7290350073BE78 /* DailyQuantitySchedule.swift */; };
		43D8FDF71C7290350073BE78 /* DailyValueSchedule.swift in Sources */ = {isa = PBXBuildFile; fileRef = 43D8FDE81C7290350073BE78 /* DailyValueSchedule.swift */; };
		43D8FDF81C7290350073BE78 /* Double.swift in Sources */ = {isa = PBXBuildFile; fileRef = 43D8FDE91C7290350073BE78 /* Double.swift */; };
		43D8FDF91C7290350073BE78 /* GlucoseEffect.swift in Sources */ = {isa = PBXBuildFile; fileRef = 43D8FDEA1C7290350073BE78 /* GlucoseEffect.swift */; };
		43D8FDFA1C7290350073BE78 /* GlucoseRangeSchedule.swift in Sources */ = {isa = PBXBuildFile; fileRef = 43D8FDEB1C7290350073BE78 /* GlucoseRangeSchedule.swift */; };
		43D8FDFB1C7290350073BE78 /* GlucoseSchedule.swift in Sources */ = {isa = PBXBuildFile; fileRef = 43D8FDEC1C7290350073BE78 /* GlucoseSchedule.swift */; };
		43D8FDFC1C7290350073BE78 /* HealthKitSampleStore.swift in Sources */ = {isa = PBXBuildFile; fileRef = 43D8FDED1C7290350073BE78 /* HealthKitSampleStore.swift */; };
		43D8FDFD1C7290350073BE78 /* HKUnit.swift in Sources */ = {isa = PBXBuildFile; fileRef = 43D8FDEE1C7290350073BE78 /* HKUnit.swift */; };
		43D8FDFE1C7290350073BE78 /* LoopMath.swift in Sources */ = {isa = PBXBuildFile; fileRef = 43D8FDEF1C7290350073BE78 /* LoopMath.swift */; };
		43D8FDFF1C7290350073BE78 /* Date.swift in Sources */ = {isa = PBXBuildFile; fileRef = 43D8FDF01C7290350073BE78 /* Date.swift */; };
		43D8FE011C7290350073BE78 /* NSTimeInterval.swift in Sources */ = {isa = PBXBuildFile; fileRef = 43D8FDF21C7290350073BE78 /* NSTimeInterval.swift */; };
		43D8FE021C7290350073BE78 /* SampleValue.swift in Sources */ = {isa = PBXBuildFile; fileRef = 43D8FDF31C7290350073BE78 /* SampleValue.swift */; };
		43D8FE1D1C72906E0073BE78 /* BasalRateScheduleTests.swift in Sources */ = {isa = PBXBuildFile; fileRef = 43D8FE1A1C72906E0073BE78 /* BasalRateScheduleTests.swift */; };
		43D8FE1E1C72906E0073BE78 /* NSDateTests.swift in Sources */ = {isa = PBXBuildFile; fileRef = 43D8FE1B1C72906E0073BE78 /* NSDateTests.swift */; };
		43D8FE1F1C72906E0073BE78 /* QuantityScheduleTests.swift in Sources */ = {isa = PBXBuildFile; fileRef = 43D8FE1C1C72906E0073BE78 /* QuantityScheduleTests.swift */; };
		43D8FE691C7292B00073BE78 /* read_carb_ratios.json in Resources */ = {isa = PBXBuildFile; fileRef = 43D8FE661C7292950073BE78 /* read_carb_ratios.json */; };
		43D8FEF71C7295500073BE78 /* basal.json in Resources */ = {isa = PBXBuildFile; fileRef = 43D8FEF41C7295490073BE78 /* basal.json */; };
		43D9888B1C87E47800DA4467 /* GlucoseValue.swift in Sources */ = {isa = PBXBuildFile; fileRef = 43D9888A1C87E47800DA4467 /* GlucoseValue.swift */; };
		43D9888D1C87EBE400DA4467 /* LoopMathTests.swift in Sources */ = {isa = PBXBuildFile; fileRef = 43D9888C1C87EBE400DA4467 /* LoopMathTests.swift */; };
		43D988A11C87FFA300DA4467 /* glucose_from_effects_no_momentum_output.json in Resources */ = {isa = PBXBuildFile; fileRef = 43D988921C87FFA300DA4467 /* glucose_from_effects_no_momentum_output.json */; };
		43D988A21C87FFA300DA4467 /* glucose_from_effects_momentum_up_output.json in Resources */ = {isa = PBXBuildFile; fileRef = 43D988931C87FFA300DA4467 /* glucose_from_effects_momentum_up_output.json */; };
		43D988A31C87FFA300DA4467 /* glucose_from_effects_momentum_up_input.json in Resources */ = {isa = PBXBuildFile; fileRef = 43D988941C87FFA300DA4467 /* glucose_from_effects_momentum_up_input.json */; };
		43D988A41C87FFA300DA4467 /* glucose_from_effects_momentum_flat_output.json in Resources */ = {isa = PBXBuildFile; fileRef = 43D988951C87FFA300DA4467 /* glucose_from_effects_momentum_flat_output.json */; };
		43D988A51C87FFA300DA4467 /* glucose_from_effects_momentum_flat_input.json in Resources */ = {isa = PBXBuildFile; fileRef = 43D988961C87FFA300DA4467 /* glucose_from_effects_momentum_flat_input.json */; };
		43D988A61C87FFA300DA4467 /* glucose_from_effects_momentum_flat_glucose_input.json in Resources */ = {isa = PBXBuildFile; fileRef = 43D988971C87FFA300DA4467 /* glucose_from_effects_momentum_flat_glucose_input.json */; };
		43D988A71C87FFA300DA4467 /* glucose_from_effects_momentum_down_output.json in Resources */ = {isa = PBXBuildFile; fileRef = 43D988981C87FFA300DA4467 /* glucose_from_effects_momentum_down_output.json */; };
		43D988A81C87FFA300DA4467 /* glucose_from_effects_momentum_down_input.json in Resources */ = {isa = PBXBuildFile; fileRef = 43D988991C87FFA300DA4467 /* glucose_from_effects_momentum_down_input.json */; };
		43D988A91C87FFA300DA4467 /* glucose_from_effects_momentum_blend_output.json in Resources */ = {isa = PBXBuildFile; fileRef = 43D9889A1C87FFA300DA4467 /* glucose_from_effects_momentum_blend_output.json */; };
		43D988AA1C87FFA300DA4467 /* glucose_from_effects_momentum_blend_momentum_input.json in Resources */ = {isa = PBXBuildFile; fileRef = 43D9889B1C87FFA300DA4467 /* glucose_from_effects_momentum_blend_momentum_input.json */; };
		43D988AB1C87FFA300DA4467 /* glucose_from_effects_momentum_blend_insulin_effect_input.json in Resources */ = {isa = PBXBuildFile; fileRef = 43D9889C1C87FFA300DA4467 /* glucose_from_effects_momentum_blend_insulin_effect_input.json */; };
		43D988AC1C87FFA300DA4467 /* glucose_from_effects_momentum_blend_glucose_input.json in Resources */ = {isa = PBXBuildFile; fileRef = 43D9889D1C87FFA300DA4467 /* glucose_from_effects_momentum_blend_glucose_input.json */; };
		43D988AD1C87FFA300DA4467 /* glucose_from_effects_insulin_effect_input.json in Resources */ = {isa = PBXBuildFile; fileRef = 43D9889E1C87FFA300DA4467 /* glucose_from_effects_insulin_effect_input.json */; };
		43D988AE1C87FFA300DA4467 /* glucose_from_effects_glucose_input.json in Resources */ = {isa = PBXBuildFile; fileRef = 43D9889F1C87FFA300DA4467 /* glucose_from_effects_glucose_input.json */; };
		43D988AF1C87FFA300DA4467 /* glucose_from_effects_carb_effect_input.json in Resources */ = {isa = PBXBuildFile; fileRef = 43D988A01C87FFA300DA4467 /* glucose_from_effects_carb_effect_input.json */; };
		43DC87B81C8AD058005BC30D /* glucose_from_effects_non_zero_glucose_input.json in Resources */ = {isa = PBXBuildFile; fileRef = 43DC87B71C8AD058005BC30D /* glucose_from_effects_non_zero_glucose_input.json */; };
		43DC87BB1C8AD0ED005BC30D /* glucose_from_effects_non_zero_insulin_input.json in Resources */ = {isa = PBXBuildFile; fileRef = 43DC87B91C8AD0ED005BC30D /* glucose_from_effects_non_zero_insulin_input.json */; };
		43DC87BC1C8AD0ED005BC30D /* glucose_from_effects_non_zero_carb_input.json in Resources */ = {isa = PBXBuildFile; fileRef = 43DC87BA1C8AD0ED005BC30D /* glucose_from_effects_non_zero_carb_input.json */; };
		43DC87BE1C8AD41D005BC30D /* glucose_from_effects_non_zero_output.json in Resources */ = {isa = PBXBuildFile; fileRef = 43DC87BD1C8AD41D005BC30D /* glucose_from_effects_non_zero_output.json */; };
		43F5034B21051FCE009FA89A /* KeychainManager.swift in Sources */ = {isa = PBXBuildFile; fileRef = 43F5034A21051FCD009FA89A /* KeychainManager.swift */; };
		43F5034D210599CC009FA89A /* AuthenticationViewController.swift in Sources */ = {isa = PBXBuildFile; fileRef = 43F5034C210599CC009FA89A /* AuthenticationViewController.swift */; };
		43F5034F210599DF009FA89A /* ValidatingIndicatorView.swift in Sources */ = {isa = PBXBuildFile; fileRef = 43F5034E210599DF009FA89A /* ValidatingIndicatorView.swift */; };
		43F5035721059A8A009FA89A /* ServiceCredential.swift in Sources */ = {isa = PBXBuildFile; fileRef = 43F5035521059A8A009FA89A /* ServiceCredential.swift */; };
		43F5035A21059AF7009FA89A /* AuthenticationTableViewCell.swift in Sources */ = {isa = PBXBuildFile; fileRef = 43F5035821059AF7009FA89A /* AuthenticationTableViewCell.swift */; };
		43F5035B21059AF7009FA89A /* AuthenticationTableViewCell.xib in Resources */ = {isa = PBXBuildFile; fileRef = 43F5035921059AF7009FA89A /* AuthenticationTableViewCell.xib */; };
		43F503632106C761009FA89A /* ServiceAuthenticationUI.swift in Sources */ = {isa = PBXBuildFile; fileRef = 43F503622106C761009FA89A /* ServiceAuthenticationUI.swift */; };
		43F503642106C78C009FA89A /* ServiceAuthentication.swift in Sources */ = {isa = PBXBuildFile; fileRef = 43F5035421059A8A009FA89A /* ServiceAuthentication.swift */; };
		43FB60E320DCB9E0002B996B /* PumpManagerUI.swift in Sources */ = {isa = PBXBuildFile; fileRef = 43FB60E220DCB9E0002B996B /* PumpManagerUI.swift */; };
		43FB60E520DCBA02002B996B /* SetupTableViewController.swift in Sources */ = {isa = PBXBuildFile; fileRef = 43FB60E420DCBA02002B996B /* SetupTableViewController.swift */; };
		43FB60E720DCBC55002B996B /* RadioSelectionTableViewController.swift in Sources */ = {isa = PBXBuildFile; fileRef = 43FB60E620DCBC55002B996B /* RadioSelectionTableViewController.swift */; };
		43FB60E920DCBE64002B996B /* PumpManagerStatus.swift in Sources */ = {isa = PBXBuildFile; fileRef = 43FB60E820DCBE64002B996B /* PumpManagerStatus.swift */; };
		43FB60EB20DDC868002B996B /* SetBolusError.swift in Sources */ = {isa = PBXBuildFile; fileRef = 43FB60EA20DDC868002B996B /* SetBolusError.swift */; };
		43FB610720DDF19B002B996B /* PumpManagerError.swift in Sources */ = {isa = PBXBuildFile; fileRef = 43FB610620DDF19B002B996B /* PumpManagerError.swift */; };
		7D68A9AE1FE0A3D000522C49 /* Localizable.strings in Resources */ = {isa = PBXBuildFile; fileRef = 7D68A9B01FE0A3D000522C49 /* Localizable.strings */; };
		7D68A9B81FE0A3D100522C49 /* InfoPlist.strings in Resources */ = {isa = PBXBuildFile; fileRef = 7D68A9BA1FE0A3D100522C49 /* InfoPlist.strings */; };
		7D68A9C21FE0A3D200522C49 /* InfoPlist.strings in Resources */ = {isa = PBXBuildFile; fileRef = 7D68A9C41FE0A3D200522C49 /* InfoPlist.strings */; };
		8907E35921A9D0EC00335852 /* GlucoseEntryTableViewController.swift in Sources */ = {isa = PBXBuildFile; fileRef = 8907E35821A9D0EC00335852 /* GlucoseEntryTableViewController.swift */; };
		895695F621AA413B00828067 /* DateAndDurationTableViewController.swift in Sources */ = {isa = PBXBuildFile; fileRef = 895695F521AA413B00828067 /* DateAndDurationTableViewController.swift */; };
		8992425F21EC113100EA512B /* WeakObserverSet.swift in Sources */ = {isa = PBXBuildFile; fileRef = 8992425D21EC112700EA512B /* WeakObserverSet.swift */; };
		8992426021EC113C00EA512B /* WeakObserverSet.swift in Sources */ = {isa = PBXBuildFile; fileRef = 8992425D21EC112700EA512B /* WeakObserverSet.swift */; };
		8992426221EC11FD00EA512B /* UIColor.swift in Sources */ = {isa = PBXBuildFile; fileRef = 8992426121EC11FD00EA512B /* UIColor.swift */; };
		8992426521EC138000EA512B /* UIColor.swift in Sources */ = {isa = PBXBuildFile; fileRef = 8992426421EC138000EA512B /* UIColor.swift */; };
		8996363A21ED932100361918 /* TestingPumpManagerDelegate.swift in Sources */ = {isa = PBXBuildFile; fileRef = 8996363921ED932100361918 /* TestingPumpManagerDelegate.swift */; };
		8996363C21ED938700361918 /* TestingCGMManagerDelegate.swift in Sources */ = {isa = PBXBuildFile; fileRef = 8996363B21ED938700361918 /* TestingCGMManagerDelegate.swift */; };
		89AB9ECD21A4C8A500351324 /* Comparable.swift in Sources */ = {isa = PBXBuildFile; fileRef = 89AB9ECC21A4C8A500351324 /* Comparable.swift */; };
		89AB9ECE21A4C8BD00351324 /* Comparable.swift in Sources */ = {isa = PBXBuildFile; fileRef = 89AB9ECC21A4C8A500351324 /* Comparable.swift */; };
		89CCD4FA21A911510068C3FB /* PercentageTextFieldTableViewController.swift in Sources */ = {isa = PBXBuildFile; fileRef = 89CCD4F921A911510068C3FB /* PercentageTextFieldTableViewController.swift */; };
		89D2047B21CC7BD8001238CC /* MockKit.framework in Frameworks */ = {isa = PBXBuildFile; fileRef = 89D2047221CC7BD7001238CC /* MockKit.framework */; };
		89D2048021CC7BD8001238CC /* MockKitTests.swift in Sources */ = {isa = PBXBuildFile; fileRef = 89D2047F21CC7BD8001238CC /* MockKitTests.swift */; };
		89D2048221CC7BD8001238CC /* MockKit.h in Headers */ = {isa = PBXBuildFile; fileRef = 89D2047421CC7BD7001238CC /* MockKit.h */; settings = {ATTRIBUTES = (Public, ); }; };
		89D2048921CC7BF7001238CC /* HealthKit.framework in Frameworks */ = {isa = PBXBuildFile; fileRef = 4301582C1C7ECD7A00B64B63 /* HealthKit.framework */; };
		89D2049821CC7C13001238CC /* MockKitUI.framework in Frameworks */ = {isa = PBXBuildFile; fileRef = 89D2048F21CC7C12001238CC /* MockKitUI.framework */; };
		89D2049D21CC7C13001238CC /* MockKitUITests.swift in Sources */ = {isa = PBXBuildFile; fileRef = 89D2049C21CC7C13001238CC /* MockKitUITests.swift */; };
		89D2049F21CC7C13001238CC /* MockKitUI.h in Headers */ = {isa = PBXBuildFile; fileRef = 89D2049121CC7C13001238CC /* MockKitUI.h */; settings = {ATTRIBUTES = (Public, ); }; };
		89D204A621CC7C55001238CC /* LoopKit.framework in Frameworks */ = {isa = PBXBuildFile; fileRef = 43D8FDCB1C728FDF0073BE78 /* LoopKit.framework */; };
		89D204A721CC7C5C001238CC /* LoopKitUI.framework in Frameworks */ = {isa = PBXBuildFile; fileRef = 43BA7154201E484D0058961E /* LoopKitUI.framework */; };
		89D204A821CC7C60001238CC /* MockKit.framework in Frameworks */ = {isa = PBXBuildFile; fileRef = 89D2047221CC7BD7001238CC /* MockKit.framework */; };
		89D204A921CC7C8F001238CC /* MockPumpManager.swift in Sources */ = {isa = PBXBuildFile; fileRef = 89AB9EC621A4774500351324 /* MockPumpManager.swift */; };
		89D204AA21CC7C8F001238CC /* MockGlucoseProvider.swift in Sources */ = {isa = PBXBuildFile; fileRef = 89CCD4F721A8D5500068C3FB /* MockGlucoseProvider.swift */; };
		89D204AB21CC7C8F001238CC /* MockCGMDataSource.swift in Sources */ = {isa = PBXBuildFile; fileRef = 89CCD4F121A87D340068C3FB /* MockCGMDataSource.swift */; };
		89D204AC21CC7C8F001238CC /* MockCGMManager.swift in Sources */ = {isa = PBXBuildFile; fileRef = 89AB9EC821A4BC2400351324 /* MockCGMManager.swift */; };
		89D204B221CC7D93001238CC /* Collection.swift in Sources */ = {isa = PBXBuildFile; fileRef = 89DC540C21B75AE7005A1CE0 /* Collection.swift */; };
		89D204B321CC7DC7001238CC /* Locked.swift in Sources */ = {isa = PBXBuildFile; fileRef = 4353D179203E7840007B4ECD /* Locked.swift */; };
		89D204B421CC7E74001238CC /* MockCGMManager+UI.swift in Sources */ = {isa = PBXBuildFile; fileRef = 89CCD4F321A8A2B30068C3FB /* MockCGMManager+UI.swift */; };
		89D204B521CC7E74001238CC /* MockPumpManager+UI.swift in Sources */ = {isa = PBXBuildFile; fileRef = 89AB9ECA21A4C36200351324 /* MockPumpManager+UI.swift */; };
		89D204B721CC7F34001238CC /* MockPumpManagerSetupViewController.swift in Sources */ = {isa = PBXBuildFile; fileRef = 89AB9ECF21A4D2E500351324 /* MockPumpManagerSetupViewController.swift */; };
		89D204B821CC7F34001238CC /* MockPumpManagerSettingsSetupViewController.swift in Sources */ = {isa = PBXBuildFile; fileRef = 89AB9ED121A4D74000351324 /* MockPumpManagerSettingsSetupViewController.swift */; };
		89D204B921CC7F34001238CC /* MockPumpManager.storyboard in Resources */ = {isa = PBXBuildFile; fileRef = 89AB9ED321A4D8F000351324 /* MockPumpManager.storyboard */; };
		89D204BA21CC7F34001238CC /* MockPumpManagerSettingsViewController.swift in Sources */ = {isa = PBXBuildFile; fileRef = 89AB9ED521A4DE5F00351324 /* MockPumpManagerSettingsViewController.swift */; };
		89D204BB21CC7F34001238CC /* MockCGMManagerSettingsViewController.swift in Sources */ = {isa = PBXBuildFile; fileRef = 89CCD4F521A8A6A60068C3FB /* MockCGMManagerSettingsViewController.swift */; };
		89D204BC21CC7F34001238CC /* SineCurveParametersTableViewController.swift in Sources */ = {isa = PBXBuildFile; fileRef = 8907E35A21A9D1B200335852 /* SineCurveParametersTableViewController.swift */; };
		89D204BD21CC7F34001238CC /* RandomOutlierTableViewController.swift in Sources */ = {isa = PBXBuildFile; fileRef = 892F481A21AB2964004D313D /* RandomOutlierTableViewController.swift */; };
		89D204BE21CC7F34001238CC /* GlucoseTrendTableViewController.swift in Sources */ = {isa = PBXBuildFile; fileRef = 89D2046B21C83C3F001238CC /* GlucoseTrendTableViewController.swift */; };
		89D204BF21CC7FFB001238CC /* NSTimeInterval.swift in Sources */ = {isa = PBXBuildFile; fileRef = 43D8FDF21C7290350073BE78 /* NSTimeInterval.swift */; };
		89D204C121CC8005001238CC /* NibLoadable.swift in Sources */ = {isa = PBXBuildFile; fileRef = 43177D0D1D3737420006E908 /* NibLoadable.swift */; };
		89D204C221CC8008001238CC /* IdentifiableClass.swift in Sources */ = {isa = PBXBuildFile; fileRef = 434FF1DF1CF269D8000DB779 /* IdentifiableClass.swift */; };
		89D204C321CC800B001238CC /* Comparable.swift in Sources */ = {isa = PBXBuildFile; fileRef = 89AB9ECC21A4C8A500351324 /* Comparable.swift */; };
		89D204C421CC803C001238CC /* HKUnit.swift in Sources */ = {isa = PBXBuildFile; fileRef = 43D8FDEE1C7290350073BE78 /* HKUnit.swift */; };
		89D204C521CC815E001238CC /* NSTimeInterval.swift in Sources */ = {isa = PBXBuildFile; fileRef = 43D8FDF21C7290350073BE78 /* NSTimeInterval.swift */; };
		89D204C621CC8165001238CC /* UITableViewCell.swift in Sources */ = {isa = PBXBuildFile; fileRef = 434FF1E31CF26A1E000DB779 /* UITableViewCell.swift */; };
		89D204CB21CC8228001238CC /* NumberFormatter.swift in Sources */ = {isa = PBXBuildFile; fileRef = 434C5F9D209938CD00B2FD1A /* NumberFormatter.swift */; };
		89D204CC21CC8236001238CC /* LocalizedString.swift in Sources */ = {isa = PBXBuildFile; fileRef = 1F5DAB1C2118C95700048054 /* LocalizedString.swift */; };
		89D204D221CC837A001238CC /* Assets.xcassets in Resources */ = {isa = PBXBuildFile; fileRef = 89D204D121CC837A001238CC /* Assets.xcassets */; };
		89E72DE021BDDD6C00F0985C /* SwitchTableViewCell.xib in Resources */ = {isa = PBXBuildFile; fileRef = 89E72DDF21BDDD6C00F0985C /* SwitchTableViewCell.xib */; };
		C11166B02180FA5C000EEAAB /* LoadingTableViewCell.swift in Sources */ = {isa = PBXBuildFile; fileRef = C11166AF2180FA5C000EEAAB /* LoadingTableViewCell.swift */; };
<<<<<<< HEAD
		C168C40421B08EC900ADE90E /* SetupNavigationController.swift in Sources */ = {isa = PBXBuildFile; fileRef = C168C40321B08EC900ADE90E /* SetupNavigationController.swift */; };
		C16C3D3F21A3101700401105 /* WeakObserverSet.swift in Sources */ = {isa = PBXBuildFile; fileRef = C133FD1621A2A845009B2D20 /* WeakObserverSet.swift */; };
=======
		C16C3D3F21A3101700401105 /* WeakSet.swift in Sources */ = {isa = PBXBuildFile; fileRef = C133FD1621A2A845009B2D20 /* WeakSet.swift */; };
>>>>>>> 4136d526
		C184FECB219F2E0100CD2722 /* SuspendResumeTableViewCell.swift in Sources */ = {isa = PBXBuildFile; fileRef = C184FECA219F2E0100CD2722 /* SuspendResumeTableViewCell.swift */; };
		C1D7366421F78A4D00048CDD /* UIAlertController.swift in Sources */ = {isa = PBXBuildFile; fileRef = C1D7366321F78A4D00048CDD /* UIAlertController.swift */; };
		C1E31F1222008AA300E88C00 /* SettingsNavigationViewController.swift in Sources */ = {isa = PBXBuildFile; fileRef = C1E31F1122008AA300E88C00 /* SettingsNavigationViewController.swift */; };
		C1E31F142200E7D500E88C00 /* HUDProvider.swift in Sources */ = {isa = PBXBuildFile; fileRef = C1E31F132200E7D500E88C00 /* HUDProvider.swift */; };
		C1E31F162200E85F00E88C00 /* CompletionNotifying.swift in Sources */ = {isa = PBXBuildFile; fileRef = C1E31F152200E85F00E88C00 /* CompletionNotifying.swift */; };
		C1FB427721754EBB00FAB378 /* ReservoirVolumeHUDView.xib in Resources */ = {isa = PBXBuildFile; fileRef = C1FB427621754EBB00FAB378 /* ReservoirVolumeHUDView.xib */; };
		C1FB427921754FC900FAB378 /* ReservoirVolumeHUDView.swift in Sources */ = {isa = PBXBuildFile; fileRef = C1FB427821754FC800FAB378 /* ReservoirVolumeHUDView.swift */; };
		C1FB427B2175503B00FAB378 /* LevelHUDView.swift in Sources */ = {isa = PBXBuildFile; fileRef = C1FB427A2175503A00FAB378 /* LevelHUDView.swift */; };
		C1FB427D217551F200FAB378 /* HUDAssets.xcassets in Resources */ = {isa = PBXBuildFile; fileRef = C1FB427C217551F200FAB378 /* HUDAssets.xcassets */; };
		C1FB427F2175570C00FAB378 /* BatteryLevelHUDView.xib in Resources */ = {isa = PBXBuildFile; fileRef = C1FB427E2175570C00FAB378 /* BatteryLevelHUDView.xib */; };
		C1FB42812175572A00FAB378 /* BatteryLevelHUDView.swift in Sources */ = {isa = PBXBuildFile; fileRef = C1FB42802175572A00FAB378 /* BatteryLevelHUDView.swift */; };
		C1FB428321755A9B00FAB378 /* BaseHUDView.swift in Sources */ = {isa = PBXBuildFile; fileRef = C1FB428221755A9A00FAB378 /* BaseHUDView.swift */; };
		C1FB428521755B4600FAB378 /* LevelMaskView.swift in Sources */ = {isa = PBXBuildFile; fileRef = C1FB428421755B4600FAB378 /* LevelMaskView.swift */; };
		C1FB428721755B8C00FAB378 /* StateColorPalette.swift in Sources */ = {isa = PBXBuildFile; fileRef = C1FB428621755B8B00FAB378 /* StateColorPalette.swift */; };
/* End PBXBuildFile section */

/* Begin PBXContainerItemProxy section */
		4301580D1C7EC03B00B64B63 /* PBXContainerItemProxy */ = {
			isa = PBXContainerItemProxy;
			containerPortal = 43D8FDC21C728FDF0073BE78 /* Project object */;
			proxyType = 1;
			remoteGlobalIDString = 430157F61C7EC03B00B64B63;
			remoteInfo = "LoopKit Example";
		};
		4301581B1C7ECB5E00B64B63 /* PBXContainerItemProxy */ = {
			isa = PBXContainerItemProxy;
			containerPortal = 43D8FDC21C728FDF0073BE78 /* Project object */;
			proxyType = 1;
			remoteGlobalIDString = 43D8FDCA1C728FDF0073BE78;
			remoteInfo = LoopKit;
		};
		43BA7159201E484D0058961E /* PBXContainerItemProxy */ = {
			isa = PBXContainerItemProxy;
			containerPortal = 43D8FDC21C728FDF0073BE78 /* Project object */;
			proxyType = 1;
			remoteGlobalIDString = 43BA7153201E484D0058961E;
			remoteInfo = LoopKitUI;
		};
		43D8FDD71C728FDF0073BE78 /* PBXContainerItemProxy */ = {
			isa = PBXContainerItemProxy;
			containerPortal = 43D8FDC21C728FDF0073BE78 /* Project object */;
			proxyType = 1;
			remoteGlobalIDString = 43D8FDCA1C728FDF0073BE78;
			remoteInfo = LoopKit;
		};
		89D2047C21CC7BD8001238CC /* PBXContainerItemProxy */ = {
			isa = PBXContainerItemProxy;
			containerPortal = 43D8FDC21C728FDF0073BE78 /* Project object */;
			proxyType = 1;
			remoteGlobalIDString = 89D2047121CC7BD7001238CC;
			remoteInfo = MockKit;
		};
		89D2049921CC7C13001238CC /* PBXContainerItemProxy */ = {
			isa = PBXContainerItemProxy;
			containerPortal = 43D8FDC21C728FDF0073BE78 /* Project object */;
			proxyType = 1;
			remoteGlobalIDString = 89D2048E21CC7C12001238CC;
			remoteInfo = MockKitUI;
		};
/* End PBXContainerItemProxy section */

/* Begin PBXCopyFilesBuildPhase section */
		4301581D1C7ECB5E00B64B63 /* Embed Frameworks */ = {
			isa = PBXCopyFilesBuildPhase;
			buildActionMask = 2147483647;
			dstPath = "";
			dstSubfolderSpec = 10;
			files = (
				4301581A1C7ECB5E00B64B63 /* LoopKit.framework in Embed Frameworks */,
				43BA715C201E484D0058961E /* LoopKitUI.framework in Embed Frameworks */,
			);
			name = "Embed Frameworks";
			runOnlyForDeploymentPostprocessing = 0;
		};
/* End PBXCopyFilesBuildPhase section */

/* Begin PBXFileReference section */
		1F50C31F212B20D300C18FAB /* pl */ = {isa = PBXFileReference; lastKnownFileType = text.plist.strings; name = pl; path = pl.lproj/LaunchScreen.strings; sourceTree = "<group>"; };
		1F50C320212B20D300C18FAB /* pl */ = {isa = PBXFileReference; lastKnownFileType = text.plist.strings; name = pl; path = pl.lproj/Main.strings; sourceTree = "<group>"; };
		1F50C321212B20D300C18FAB /* pl */ = {isa = PBXFileReference; lastKnownFileType = text.plist.strings; name = pl; path = pl.lproj/CarbKit.strings; sourceTree = "<group>"; };
		1F50C322212B20D300C18FAB /* pl */ = {isa = PBXFileReference; lastKnownFileType = text.plist.strings; name = pl; path = pl.lproj/InsulinKit.strings; sourceTree = "<group>"; };
		1F50C323212B20D300C18FAB /* pl */ = {isa = PBXFileReference; lastKnownFileType = text.plist.strings; name = pl; path = pl.lproj/InfoPlist.strings; sourceTree = "<group>"; };
		1F50C324212B20D300C18FAB /* pl */ = {isa = PBXFileReference; lastKnownFileType = text.plist.strings; name = pl; path = pl.lproj/Localizable.strings; sourceTree = "<group>"; };
		1F50C325212B20D400C18FAB /* pl */ = {isa = PBXFileReference; lastKnownFileType = text.plist.strings; name = pl; path = pl.lproj/InfoPlist.strings; sourceTree = "<group>"; };
		1F50C326212B20D400C18FAB /* pl */ = {isa = PBXFileReference; lastKnownFileType = text.plist.strings; name = pl; path = pl.lproj/Localizable.strings; sourceTree = "<group>"; };
		1F50C327212B20D400C18FAB /* pl */ = {isa = PBXFileReference; lastKnownFileType = text.plist.strings; name = pl; path = pl.lproj/InfoPlist.strings; sourceTree = "<group>"; };
		1F50C328212B20D400C18FAB /* pl */ = {isa = PBXFileReference; lastKnownFileType = text.plist.strings; name = pl; path = pl.lproj/InfoPlist.strings; sourceTree = "<group>"; };
		1F50C329212B20D400C18FAB /* pl */ = {isa = PBXFileReference; lastKnownFileType = text.plist.strings; name = pl; path = pl.lproj/Localizable.strings; sourceTree = "<group>"; };
		1F50C32A212B20D400C18FAB /* pl */ = {isa = PBXFileReference; lastKnownFileType = text.plist.strings; name = pl; path = pl.lproj/InfoPlist.strings; sourceTree = "<group>"; };
		1F5DAB1C2118C95700048054 /* LocalizedString.swift */ = {isa = PBXFileReference; lastKnownFileType = sourcecode.swift; path = LocalizedString.swift; sourceTree = "<group>"; };
		1F5DAB232118CE9300048054 /* es */ = {isa = PBXFileReference; lastKnownFileType = text.plist.strings; name = es; path = es.lproj/InfoPlist.strings; sourceTree = "<group>"; };
		1F5DAB262118CE9300048054 /* es */ = {isa = PBXFileReference; lastKnownFileType = text.plist.strings; name = es; path = es.lproj/InfoPlist.strings; sourceTree = "<group>"; };
		1F5DAB292118CE9300048054 /* es */ = {isa = PBXFileReference; lastKnownFileType = text.plist.strings; name = es; path = es.lproj/InfoPlist.strings; sourceTree = "<group>"; };
		1F5DAB2C2118CE9300048054 /* es */ = {isa = PBXFileReference; lastKnownFileType = text.plist.strings; name = es; path = es.lproj/Localizable.strings; sourceTree = "<group>"; };
		1F5DAB2E2118CE9300048054 /* es */ = {isa = PBXFileReference; lastKnownFileType = text.plist.strings; name = es; path = es.lproj/CarbKit.strings; sourceTree = "<group>"; };
		1F5DAB2F2118D2A700048054 /* ru */ = {isa = PBXFileReference; lastKnownFileType = text.plist.strings; name = ru; path = ru.lproj/InfoPlist.strings; sourceTree = "<group>"; };
		1F5DAB302118D2A700048054 /* ru */ = {isa = PBXFileReference; lastKnownFileType = text.plist.strings; name = ru; path = ru.lproj/InfoPlist.strings; sourceTree = "<group>"; };
		1F5DAB312118D2A700048054 /* ru */ = {isa = PBXFileReference; lastKnownFileType = text.plist.strings; name = ru; path = ru.lproj/InfoPlist.strings; sourceTree = "<group>"; };
		1F5DAB322118D2A700048054 /* ru */ = {isa = PBXFileReference; lastKnownFileType = text.plist.strings; name = ru; path = ru.lproj/Localizable.strings; sourceTree = "<group>"; };
		1F5DAB332118D2A700048054 /* ru */ = {isa = PBXFileReference; lastKnownFileType = text.plist.strings; name = ru; path = ru.lproj/CarbKit.strings; sourceTree = "<group>"; };
		1F5DAB342118D5A200048054 /* de */ = {isa = PBXFileReference; lastKnownFileType = text.plist.strings; name = de; path = de.lproj/LaunchScreen.strings; sourceTree = "<group>"; };
		1F5DAB352118D5A200048054 /* de */ = {isa = PBXFileReference; lastKnownFileType = text.plist.strings; name = de; path = de.lproj/Main.strings; sourceTree = "<group>"; };
		1F5DAB362118D5A200048054 /* de */ = {isa = PBXFileReference; lastKnownFileType = text.plist.strings; name = de; path = de.lproj/CarbKit.strings; sourceTree = "<group>"; };
		1F5DAB372118D5A200048054 /* de */ = {isa = PBXFileReference; lastKnownFileType = text.plist.strings; name = de; path = de.lproj/InsulinKit.strings; sourceTree = "<group>"; };
		1F5DAB382118D5A200048054 /* de */ = {isa = PBXFileReference; lastKnownFileType = text.plist.strings; name = de; path = de.lproj/InfoPlist.strings; sourceTree = "<group>"; };
		1F5DAB392118D5A200048054 /* de */ = {isa = PBXFileReference; lastKnownFileType = text.plist.strings; name = de; path = de.lproj/Localizable.strings; sourceTree = "<group>"; };
		1F5DAB3A2118D5A300048054 /* de */ = {isa = PBXFileReference; lastKnownFileType = text.plist.strings; name = de; path = de.lproj/InfoPlist.strings; sourceTree = "<group>"; };
		1F5DAB3B2118D5A300048054 /* de */ = {isa = PBXFileReference; lastKnownFileType = text.plist.strings; name = de; path = de.lproj/Localizable.strings; sourceTree = "<group>"; };
		1F5DAB3C2118D5A300048054 /* de */ = {isa = PBXFileReference; lastKnownFileType = text.plist.strings; name = de; path = de.lproj/InfoPlist.strings; sourceTree = "<group>"; };
		1F5DAB3D2118D5A300048054 /* de */ = {isa = PBXFileReference; lastKnownFileType = text.plist.strings; name = de; path = de.lproj/InfoPlist.strings; sourceTree = "<group>"; };
		1F5DAB3E2118D5A300048054 /* de */ = {isa = PBXFileReference; lastKnownFileType = text.plist.strings; name = de; path = de.lproj/Localizable.strings; sourceTree = "<group>"; };
		1F5DAB3F2118D5A300048054 /* de */ = {isa = PBXFileReference; lastKnownFileType = text.plist.strings; name = de; path = de.lproj/InfoPlist.strings; sourceTree = "<group>"; };
		1F5DAB402118D5D500048054 /* en */ = {isa = PBXFileReference; lastKnownFileType = text.plist.strings; name = en; path = en.lproj/Localizable.strings; sourceTree = "<group>"; };
		1F5DAB412118F14600048054 /* fr */ = {isa = PBXFileReference; lastKnownFileType = text.plist.strings; name = fr; path = fr.lproj/LaunchScreen.strings; sourceTree = "<group>"; };
		1F5DAB422118F14600048054 /* fr */ = {isa = PBXFileReference; lastKnownFileType = text.plist.strings; name = fr; path = fr.lproj/Main.strings; sourceTree = "<group>"; };
		1F5DAB432118F14600048054 /* fr */ = {isa = PBXFileReference; lastKnownFileType = text.plist.strings; name = fr; path = fr.lproj/CarbKit.strings; sourceTree = "<group>"; };
		1F5DAB442118F14600048054 /* fr */ = {isa = PBXFileReference; lastKnownFileType = text.plist.strings; name = fr; path = fr.lproj/InsulinKit.strings; sourceTree = "<group>"; };
		1F5DAB452118F14600048054 /* fr */ = {isa = PBXFileReference; lastKnownFileType = text.plist.strings; name = fr; path = fr.lproj/InfoPlist.strings; sourceTree = "<group>"; };
		1F5DAB462118F14600048054 /* fr */ = {isa = PBXFileReference; lastKnownFileType = text.plist.strings; name = fr; path = fr.lproj/Localizable.strings; sourceTree = "<group>"; };
		1F5DAB472118F14600048054 /* fr */ = {isa = PBXFileReference; lastKnownFileType = text.plist.strings; name = fr; path = fr.lproj/InfoPlist.strings; sourceTree = "<group>"; };
		1F5DAB482118F14700048054 /* fr */ = {isa = PBXFileReference; lastKnownFileType = text.plist.strings; name = fr; path = fr.lproj/Localizable.strings; sourceTree = "<group>"; };
		1F5DAB492118F14700048054 /* fr */ = {isa = PBXFileReference; lastKnownFileType = text.plist.strings; name = fr; path = fr.lproj/InfoPlist.strings; sourceTree = "<group>"; };
		1F5DAB4A2118F14700048054 /* fr */ = {isa = PBXFileReference; lastKnownFileType = text.plist.strings; name = fr; path = fr.lproj/InfoPlist.strings; sourceTree = "<group>"; };
		1F5DAB4B2118F14700048054 /* fr */ = {isa = PBXFileReference; lastKnownFileType = text.plist.strings; name = fr; path = fr.lproj/Localizable.strings; sourceTree = "<group>"; };
		1F5DAB4C2118F14700048054 /* fr */ = {isa = PBXFileReference; lastKnownFileType = text.plist.strings; name = fr; path = fr.lproj/InfoPlist.strings; sourceTree = "<group>"; };
		1F5DAB4D2118F18E00048054 /* en */ = {isa = PBXFileReference; lastKnownFileType = text.plist.strings; name = en; path = en.lproj/Localizable.strings; sourceTree = "<group>"; };
		1F5DAB512118F2C600048054 /* zh-Hans */ = {isa = PBXFileReference; lastKnownFileType = text.plist.strings; name = "zh-Hans"; path = "zh-Hans.lproj/LaunchScreen.strings"; sourceTree = "<group>"; };
		1F5DAB522118F2C600048054 /* zh-Hans */ = {isa = PBXFileReference; lastKnownFileType = text.plist.strings; name = "zh-Hans"; path = "zh-Hans.lproj/Main.strings"; sourceTree = "<group>"; };
		1F5DAB532118F2C700048054 /* zh-Hans */ = {isa = PBXFileReference; lastKnownFileType = text.plist.strings; name = "zh-Hans"; path = "zh-Hans.lproj/CarbKit.strings"; sourceTree = "<group>"; };
		1F5DAB542118F2C700048054 /* zh-Hans */ = {isa = PBXFileReference; lastKnownFileType = text.plist.strings; name = "zh-Hans"; path = "zh-Hans.lproj/InsulinKit.strings"; sourceTree = "<group>"; };
		1F5DAB552118F2C700048054 /* zh-Hans */ = {isa = PBXFileReference; lastKnownFileType = text.plist.strings; name = "zh-Hans"; path = "zh-Hans.lproj/InfoPlist.strings"; sourceTree = "<group>"; };
		1F5DAB562118F2C700048054 /* zh-Hans */ = {isa = PBXFileReference; lastKnownFileType = text.plist.strings; name = "zh-Hans"; path = "zh-Hans.lproj/Localizable.strings"; sourceTree = "<group>"; };
		1F5DAB572118F2C700048054 /* zh-Hans */ = {isa = PBXFileReference; lastKnownFileType = text.plist.strings; name = "zh-Hans"; path = "zh-Hans.lproj/InfoPlist.strings"; sourceTree = "<group>"; };
		1F5DAB582118F2C700048054 /* zh-Hans */ = {isa = PBXFileReference; lastKnownFileType = text.plist.strings; name = "zh-Hans"; path = "zh-Hans.lproj/Localizable.strings"; sourceTree = "<group>"; };
		1F5DAB592118F2C700048054 /* zh-Hans */ = {isa = PBXFileReference; lastKnownFileType = text.plist.strings; name = "zh-Hans"; path = "zh-Hans.lproj/InfoPlist.strings"; sourceTree = "<group>"; };
		1F5DAB5A2118F2C700048054 /* zh-Hans */ = {isa = PBXFileReference; lastKnownFileType = text.plist.strings; name = "zh-Hans"; path = "zh-Hans.lproj/InfoPlist.strings"; sourceTree = "<group>"; };
		1F5DAB5B2118F2C700048054 /* zh-Hans */ = {isa = PBXFileReference; lastKnownFileType = text.plist.strings; name = "zh-Hans"; path = "zh-Hans.lproj/Localizable.strings"; sourceTree = "<group>"; };
		1F5DAB5C2118F2C700048054 /* zh-Hans */ = {isa = PBXFileReference; lastKnownFileType = text.plist.strings; name = "zh-Hans"; path = "zh-Hans.lproj/InfoPlist.strings"; sourceTree = "<group>"; };
		1F5DAB5D2118F33000048054 /* it */ = {isa = PBXFileReference; lastKnownFileType = text.plist.strings; name = it; path = it.lproj/LaunchScreen.strings; sourceTree = "<group>"; };
		1F5DAB5E2118F33000048054 /* it */ = {isa = PBXFileReference; lastKnownFileType = text.plist.strings; name = it; path = it.lproj/Main.strings; sourceTree = "<group>"; };
		1F5DAB5F2118F33000048054 /* it */ = {isa = PBXFileReference; lastKnownFileType = text.plist.strings; name = it; path = it.lproj/CarbKit.strings; sourceTree = "<group>"; };
		1F5DAB602118F33000048054 /* it */ = {isa = PBXFileReference; lastKnownFileType = text.plist.strings; name = it; path = it.lproj/InsulinKit.strings; sourceTree = "<group>"; };
		1F5DAB612118F33000048054 /* it */ = {isa = PBXFileReference; lastKnownFileType = text.plist.strings; name = it; path = it.lproj/InfoPlist.strings; sourceTree = "<group>"; };
		1F5DAB622118F33000048054 /* it */ = {isa = PBXFileReference; lastKnownFileType = text.plist.strings; name = it; path = it.lproj/Localizable.strings; sourceTree = "<group>"; };
		1F5DAB632118F33000048054 /* it */ = {isa = PBXFileReference; lastKnownFileType = text.plist.strings; name = it; path = it.lproj/InfoPlist.strings; sourceTree = "<group>"; };
		1F5DAB642118F33000048054 /* it */ = {isa = PBXFileReference; lastKnownFileType = text.plist.strings; name = it; path = it.lproj/Localizable.strings; sourceTree = "<group>"; };
		1F5DAB652118F33000048054 /* it */ = {isa = PBXFileReference; lastKnownFileType = text.plist.strings; name = it; path = it.lproj/InfoPlist.strings; sourceTree = "<group>"; };
		1F5DAB662118F33100048054 /* it */ = {isa = PBXFileReference; lastKnownFileType = text.plist.strings; name = it; path = it.lproj/InfoPlist.strings; sourceTree = "<group>"; };
		1F5DAB672118F33100048054 /* it */ = {isa = PBXFileReference; lastKnownFileType = text.plist.strings; name = it; path = it.lproj/Localizable.strings; sourceTree = "<group>"; };
		1F5DAB682118F33100048054 /* it */ = {isa = PBXFileReference; lastKnownFileType = text.plist.strings; name = it; path = it.lproj/InfoPlist.strings; sourceTree = "<group>"; };
		1F5DAB692118F3C200048054 /* nl */ = {isa = PBXFileReference; lastKnownFileType = text.plist.strings; name = nl; path = nl.lproj/LaunchScreen.strings; sourceTree = "<group>"; };
		1F5DAB6A2118F3C200048054 /* nl */ = {isa = PBXFileReference; lastKnownFileType = text.plist.strings; name = nl; path = nl.lproj/Main.strings; sourceTree = "<group>"; };
		1F5DAB6B2118F3C200048054 /* nl */ = {isa = PBXFileReference; lastKnownFileType = text.plist.strings; name = nl; path = nl.lproj/CarbKit.strings; sourceTree = "<group>"; };
		1F5DAB6C2118F3C200048054 /* nl */ = {isa = PBXFileReference; lastKnownFileType = text.plist.strings; name = nl; path = nl.lproj/InsulinKit.strings; sourceTree = "<group>"; };
		1F5DAB6D2118F3C200048054 /* nl */ = {isa = PBXFileReference; lastKnownFileType = text.plist.strings; name = nl; path = nl.lproj/InfoPlist.strings; sourceTree = "<group>"; };
		1F5DAB6E2118F3C200048054 /* nl */ = {isa = PBXFileReference; lastKnownFileType = text.plist.strings; name = nl; path = nl.lproj/Localizable.strings; sourceTree = "<group>"; };
		1F5DAB6F2118F3C200048054 /* nl */ = {isa = PBXFileReference; lastKnownFileType = text.plist.strings; name = nl; path = nl.lproj/InfoPlist.strings; sourceTree = "<group>"; };
		1F5DAB702118F3C200048054 /* nl */ = {isa = PBXFileReference; lastKnownFileType = text.plist.strings; name = nl; path = nl.lproj/Localizable.strings; sourceTree = "<group>"; };
		1F5DAB712118F3C300048054 /* nl */ = {isa = PBXFileReference; lastKnownFileType = text.plist.strings; name = nl; path = nl.lproj/InfoPlist.strings; sourceTree = "<group>"; };
		1F5DAB722118F3C300048054 /* nl */ = {isa = PBXFileReference; lastKnownFileType = text.plist.strings; name = nl; path = nl.lproj/InfoPlist.strings; sourceTree = "<group>"; };
		1F5DAB732118F3C300048054 /* nl */ = {isa = PBXFileReference; lastKnownFileType = text.plist.strings; name = nl; path = nl.lproj/Localizable.strings; sourceTree = "<group>"; };
		1F5DAB742118F3C300048054 /* nl */ = {isa = PBXFileReference; lastKnownFileType = text.plist.strings; name = nl; path = nl.lproj/InfoPlist.strings; sourceTree = "<group>"; };
		1F5DAB752118F3FB00048054 /* nb */ = {isa = PBXFileReference; lastKnownFileType = text.plist.strings; name = nb; path = nb.lproj/LaunchScreen.strings; sourceTree = "<group>"; };
		1F5DAB762118F3FB00048054 /* nb */ = {isa = PBXFileReference; lastKnownFileType = text.plist.strings; name = nb; path = nb.lproj/Main.strings; sourceTree = "<group>"; };
		1F5DAB772118F3FB00048054 /* nb */ = {isa = PBXFileReference; lastKnownFileType = text.plist.strings; name = nb; path = nb.lproj/CarbKit.strings; sourceTree = "<group>"; };
		1F5DAB782118F3FB00048054 /* nb */ = {isa = PBXFileReference; lastKnownFileType = text.plist.strings; name = nb; path = nb.lproj/InsulinKit.strings; sourceTree = "<group>"; };
		1F5DAB792118F3FB00048054 /* nb */ = {isa = PBXFileReference; lastKnownFileType = text.plist.strings; name = nb; path = nb.lproj/InfoPlist.strings; sourceTree = "<group>"; };
		1F5DAB7A2118F3FB00048054 /* nb */ = {isa = PBXFileReference; lastKnownFileType = text.plist.strings; name = nb; path = nb.lproj/Localizable.strings; sourceTree = "<group>"; };
		1F5DAB7B2118F3FB00048054 /* nb */ = {isa = PBXFileReference; lastKnownFileType = text.plist.strings; name = nb; path = nb.lproj/InfoPlist.strings; sourceTree = "<group>"; };
		1F5DAB7C2118F3FC00048054 /* nb */ = {isa = PBXFileReference; lastKnownFileType = text.plist.strings; name = nb; path = nb.lproj/Localizable.strings; sourceTree = "<group>"; };
		1F5DAB7D2118F3FC00048054 /* nb */ = {isa = PBXFileReference; lastKnownFileType = text.plist.strings; name = nb; path = nb.lproj/InfoPlist.strings; sourceTree = "<group>"; };
		1F5DAB7E2118F3FC00048054 /* nb */ = {isa = PBXFileReference; lastKnownFileType = text.plist.strings; name = nb; path = nb.lproj/InfoPlist.strings; sourceTree = "<group>"; };
		1F5DAB7F2118F3FC00048054 /* nb */ = {isa = PBXFileReference; lastKnownFileType = text.plist.strings; name = nb; path = nb.lproj/Localizable.strings; sourceTree = "<group>"; };
		1F5DAB802118F3FC00048054 /* nb */ = {isa = PBXFileReference; lastKnownFileType = text.plist.strings; name = nb; path = nb.lproj/InfoPlist.strings; sourceTree = "<group>"; };
		1FE58790211CFBB7004F24ED /* Base */ = {isa = PBXFileReference; lastKnownFileType = text.plist.strings; name = Base; path = Base.lproj/Localizable.strings; sourceTree = "<group>"; };
		1FE58794211D0967004F24ED /* Base */ = {isa = PBXFileReference; lastKnownFileType = text.plist.strings; name = Base; path = Base.lproj/Localizable.strings; sourceTree = "<group>"; };
		2FBCE30E1E4A4B8A008AF09C /* CarbEntryEditViewControllerTests.swift */ = {isa = PBXFileReference; fileEncoding = 4; lastKnownFileType = sourcecode.swift; path = CarbEntryEditViewControllerTests.swift; sourceTree = "<group>"; };
		2FD1A6AF1E4A76CC0042EF39 /* CarbEntryValidationNavigationDelegate.swift */ = {isa = PBXFileReference; fileEncoding = 4; lastKnownFileType = sourcecode.swift; path = CarbEntryValidationNavigationDelegate.swift; sourceTree = "<group>"; };
		430157F71C7EC03B00B64B63 /* LoopKit Example.app */ = {isa = PBXFileReference; explicitFileType = wrapper.application; includeInIndex = 0; path = "LoopKit Example.app"; sourceTree = BUILT_PRODUCTS_DIR; };
		430157F91C7EC03B00B64B63 /* AppDelegate.swift */ = {isa = PBXFileReference; lastKnownFileType = sourcecode.swift; path = AppDelegate.swift; sourceTree = "<group>"; };
		430157FB1C7EC03B00B64B63 /* MasterViewController.swift */ = {isa = PBXFileReference; lastKnownFileType = sourcecode.swift; lineEnding = 0; path = MasterViewController.swift; sourceTree = "<group>"; xcLanguageSpecificationIdentifier = xcode.lang.swift; };
		430158001C7EC03B00B64B63 /* Base */ = {isa = PBXFileReference; lastKnownFileType = file.storyboard; name = Base; path = Base.lproj/Main.storyboard; sourceTree = "<group>"; };
		430158021C7EC03B00B64B63 /* Assets.xcassets */ = {isa = PBXFileReference; lastKnownFileType = folder.assetcatalog; path = Assets.xcassets; sourceTree = "<group>"; };
		430158051C7EC03B00B64B63 /* Base */ = {isa = PBXFileReference; lastKnownFileType = file.storyboard; name = Base; path = Base.lproj/LaunchScreen.storyboard; sourceTree = "<group>"; };
		430158071C7EC03B00B64B63 /* Info.plist */ = {isa = PBXFileReference; lastKnownFileType = text.plist.xml; path = Info.plist; sourceTree = "<group>"; };
		4301580C1C7EC03B00B64B63 /* LoopKit ExampleUITests.xctest */ = {isa = PBXFileReference; explicitFileType = wrapper.cfbundle; includeInIndex = 0; path = "LoopKit ExampleUITests.xctest"; sourceTree = BUILT_PRODUCTS_DIR; };
		430158101C7EC03B00B64B63 /* LoopKit_ExampleUITests.swift */ = {isa = PBXFileReference; lastKnownFileType = sourcecode.swift; path = LoopKit_ExampleUITests.swift; sourceTree = "<group>"; };
		430158121C7EC03B00B64B63 /* Info.plist */ = {isa = PBXFileReference; lastKnownFileType = text.plist.xml; path = Info.plist; sourceTree = "<group>"; };
		4301582A1C7ECCEF00B64B63 /* LoopKitExample.entitlements */ = {isa = PBXFileReference; fileEncoding = 4; lastKnownFileType = text.xml; path = LoopKitExample.entitlements; sourceTree = "<group>"; };
		4301582C1C7ECD7A00B64B63 /* HealthKit.framework */ = {isa = PBXFileReference; lastKnownFileType = wrapper.framework; name = HealthKit.framework; path = System/Library/Frameworks/HealthKit.framework; sourceTree = SDKROOT; };
		43026D632132404900A332E2 /* ice_minus_flat_carb_effect_output.json */ = {isa = PBXFileReference; fileEncoding = 4; lastKnownFileType = text.json; path = ice_minus_flat_carb_effect_output.json; sourceTree = "<group>"; };
		4302F4DC1D4DCED000F0FCAF /* InsulinDeliveryTableViewController.swift */ = {isa = PBXFileReference; fileEncoding = 4; lastKnownFileType = sourcecode.swift; lineEnding = 0; path = InsulinDeliveryTableViewController.swift; sourceTree = "<group>"; xcLanguageSpecificationIdentifier = xcode.lang.swift; };
		4302F4DE1D4E607B00F0FCAF /* InsulinDeliveryTableViewController.swift */ = {isa = PBXFileReference; fileEncoding = 4; lastKnownFileType = sourcecode.swift; path = InsulinDeliveryTableViewController.swift; sourceTree = "<group>"; };
		4302F4E81D5066F400F0FCAF /* ReservoirValue.swift */ = {isa = PBXFileReference; fileEncoding = 4; lastKnownFileType = sourcecode.swift; path = ReservoirValue.swift; sourceTree = "<group>"; };
		4302F4EA1D50670500F0FCAF /* NewPumpEvent.swift */ = {isa = PBXFileReference; fileEncoding = 4; lastKnownFileType = sourcecode.swift; path = NewPumpEvent.swift; sourceTree = "<group>"; };
		4302F4EC1D5068CE00F0FCAF /* PersistedPumpEvent.swift */ = {isa = PBXFileReference; fileEncoding = 4; lastKnownFileType = sourcecode.swift; path = PersistedPumpEvent.swift; sourceTree = "<group>"; };
		4303C48B1E29DD4200ADEDC8 /* momentum_effect_duplicate_glucose_input.json */ = {isa = PBXFileReference; fileEncoding = 4; lastKnownFileType = text.json; path = momentum_effect_duplicate_glucose_input.json; sourceTree = "<group>"; };
		4303C4901E2D664200ADEDC8 /* TimeZone.swift */ = {isa = PBXFileReference; fileEncoding = 4; lastKnownFileType = sourcecode.swift; path = TimeZone.swift; sourceTree = "<group>"; };
		43177D031D372A7F0006E908 /* CarbEntryTableViewController.swift */ = {isa = PBXFileReference; fileEncoding = 4; lastKnownFileType = sourcecode.swift; path = CarbEntryTableViewController.swift; sourceTree = "<group>"; };
		43177D071D37306D0006E908 /* GlucoseRangeOverrideTableViewCell.xib */ = {isa = PBXFileReference; fileEncoding = 4; lastKnownFileType = file.xib; path = GlucoseRangeOverrideTableViewCell.xib; sourceTree = "<group>"; };
		43177D091D3732C70006E908 /* Assets.xcassets */ = {isa = PBXFileReference; lastKnownFileType = folder.assetcatalog; path = Assets.xcassets; sourceTree = "<group>"; };
		43177D0B1D3734040006E908 /* GlucoseRangeOverrideTableViewCell.swift */ = {isa = PBXFileReference; fileEncoding = 4; lastKnownFileType = sourcecode.swift; path = GlucoseRangeOverrideTableViewCell.swift; sourceTree = "<group>"; };
		43177D0D1D3737420006E908 /* NibLoadable.swift */ = {isa = PBXFileReference; fileEncoding = 4; lastKnownFileType = sourcecode.swift; path = NibLoadable.swift; sourceTree = "<group>"; };
		4322B76A202F9E4B0002837D /* HKUnit+LoopKitUI.swift */ = {isa = PBXFileReference; lastKnownFileType = sourcecode.swift; path = "HKUnit+LoopKitUI.swift"; sourceTree = "<group>"; };
		43260F6D21C4BF7A00DD6837 /* UUID.swift */ = {isa = PBXFileReference; lastKnownFileType = sourcecode.swift; path = UUID.swift; sourceTree = "<group>"; };
		432711351EDE7C8700171F6A /* CarbAbsorptionInputController.swift */ = {isa = PBXFileReference; fileEncoding = 4; lastKnownFileType = sourcecode.swift; path = CarbAbsorptionInputController.swift; sourceTree = "<group>"; };
		432711371EDE826A00171F6A /* CustomInputTextField.swift */ = {isa = PBXFileReference; fileEncoding = 4; lastKnownFileType = sourcecode.swift; path = CustomInputTextField.swift; sourceTree = "<group>"; };
		432762731D60505F0083215A /* HKQuantitySample.swift */ = {isa = PBXFileReference; fileEncoding = 4; lastKnownFileType = sourcecode.swift; path = HKQuantitySample.swift; sourceTree = "<group>"; };
		432CF86420D7692E0066B889 /* DeliveryLimitSettingsTableViewController.swift */ = {isa = PBXFileReference; lastKnownFileType = sourcecode.swift; path = DeliveryLimitSettingsTableViewController.swift; sourceTree = "<group>"; };
		432CF86620D76AB90066B889 /* SettingsTableViewCell.swift */ = {isa = PBXFileReference; lastKnownFileType = sourcecode.swift; path = SettingsTableViewCell.swift; sourceTree = "<group>"; };
		432CF86820D76B320066B889 /* SetupButton.swift */ = {isa = PBXFileReference; lastKnownFileType = sourcecode.swift; path = SetupButton.swift; sourceTree = "<group>"; };
		432CF86A20D76B9C0066B889 /* SetupIndicatorView.swift */ = {isa = PBXFileReference; lastKnownFileType = sourcecode.swift; path = SetupIndicatorView.swift; sourceTree = "<group>"; };
		432CF86C20D76C470066B889 /* SwitchTableViewCell.swift */ = {isa = PBXFileReference; lastKnownFileType = sourcecode.swift; path = SwitchTableViewCell.swift; sourceTree = "<group>"; };
		432CF86E20D76CCF0066B889 /* GlucoseTrend.swift */ = {isa = PBXFileReference; lastKnownFileType = sourcecode.swift; path = GlucoseTrend.swift; sourceTree = "<group>"; };
		432CF87020D76D5A0066B889 /* SensorDisplayable.swift */ = {isa = PBXFileReference; lastKnownFileType = sourcecode.swift; path = SensorDisplayable.swift; sourceTree = "<group>"; };
		432CF87220D774220066B889 /* PumpManager.swift */ = {isa = PBXFileReference; lastKnownFileType = sourcecode.swift; path = PumpManager.swift; sourceTree = "<group>"; };
		4333931E1F32E31C009466DC /* doses_overlay_basal_profile_output.json */ = {isa = PBXFileReference; fileEncoding = 4; lastKnownFileType = text.json; path = doses_overlay_basal_profile_output.json; sourceTree = "<group>"; };
		433BC7A620523DB7000B1200 /* NewGlucoseSample.swift */ = {isa = PBXFileReference; lastKnownFileType = sourcecode.swift; path = NewGlucoseSample.swift; sourceTree = "<group>"; };
		433BC7A820538D4C000B1200 /* CachedGlucoseObject+CoreDataClass.swift */ = {isa = PBXFileReference; lastKnownFileType = sourcecode.swift; path = "CachedGlucoseObject+CoreDataClass.swift"; sourceTree = "<group>"; };
		433BC7A920538D4C000B1200 /* CachedGlucoseObject+CoreDataProperties.swift */ = {isa = PBXFileReference; lastKnownFileType = sourcecode.swift; path = "CachedGlucoseObject+CoreDataProperties.swift"; sourceTree = "<group>"; };
		433BC7AC20538FCA000B1200 /* StoredGlucoseSample.swift */ = {isa = PBXFileReference; lastKnownFileType = sourcecode.swift; path = StoredGlucoseSample.swift; sourceTree = "<group>"; };
		433BC7B020562705000B1200 /* UpdateSource.swift */ = {isa = PBXFileReference; lastKnownFileType = sourcecode.swift; path = UpdateSource.swift; sourceTree = "<group>"; };
		433D705D1EFB29700004EB9F /* FoodTypeShortcutCell.swift */ = {isa = PBXFileReference; fileEncoding = 4; lastKnownFileType = sourcecode.swift; path = FoodTypeShortcutCell.swift; sourceTree = "<group>"; };
		434113A820F171CB00D05747 /* CachedInsulinDeliveryObject+CoreDataClass.swift */ = {isa = PBXFileReference; lastKnownFileType = sourcecode.swift; path = "CachedInsulinDeliveryObject+CoreDataClass.swift"; sourceTree = "<group>"; };
		434113A920F171CB00D05747 /* CachedInsulinDeliveryObject+CoreDataProperties.swift */ = {isa = PBXFileReference; lastKnownFileType = sourcecode.swift; path = "CachedInsulinDeliveryObject+CoreDataProperties.swift"; sourceTree = "<group>"; };
		434113AC20F287DC00D05747 /* NSManagedObjectContext.swift */ = {isa = PBXFileReference; lastKnownFileType = sourcecode.swift; path = NSManagedObjectContext.swift; sourceTree = "<group>"; };
		434113AE20F2885300D05747 /* NSManagedObjectContext+CachedInsulinDeliveryObject.swift */ = {isa = PBXFileReference; lastKnownFileType = sourcecode.swift; path = "NSManagedObjectContext+CachedInsulinDeliveryObject.swift"; sourceTree = "<group>"; };
		434113B020F2888100D05747 /* NSManagedObjectContext+CachedGlucoseObject.swift */ = {isa = PBXFileReference; lastKnownFileType = sourcecode.swift; path = "NSManagedObjectContext+CachedGlucoseObject.swift"; sourceTree = "<group>"; };
		434113B220F2890800D05747 /* PersistenceControllerTests.swift */ = {isa = PBXFileReference; lastKnownFileType = sourcecode.swift; path = PersistenceControllerTests.swift; sourceTree = "<group>"; };
		434113B420F2BDB500D05747 /* CachedInsulinDeliveryObjectTests.swift */ = {isa = PBXFileReference; lastKnownFileType = sourcecode.swift; path = CachedInsulinDeliveryObjectTests.swift; sourceTree = "<group>"; };
		434113B720F2BDE800D05747 /* PersistenceControllerTestCase.swift */ = {isa = PBXFileReference; lastKnownFileType = sourcecode.swift; path = PersistenceControllerTestCase.swift; sourceTree = "<group>"; };
		434113B920F2C41C00D05747 /* DeletedCarbObjectTests.swift */ = {isa = PBXFileReference; lastKnownFileType = sourcecode.swift; path = DeletedCarbObjectTests.swift; sourceTree = "<group>"; };
		434113BB20F2C56100D05747 /* CachedGlucoseObjectTests.swift */ = {isa = PBXFileReference; lastKnownFileType = sourcecode.swift; path = CachedGlucoseObjectTests.swift; sourceTree = "<group>"; };
		434113BD20F2C72000D05747 /* CachedCarbObjectTests.swift */ = {isa = PBXFileReference; lastKnownFileType = sourcecode.swift; path = CachedCarbObjectTests.swift; sourceTree = "<group>"; };
		4343951E205EED1F0056DC37 /* counteraction_effect_falling_glucose_output.json */ = {isa = PBXFileReference; fileEncoding = 4; lastKnownFileType = text.json; path = counteraction_effect_falling_glucose_output.json; sourceTree = "<group>"; };
		43439520205F2D910056DC37 /* counteraction_effect_falling_glucose_input.json */ = {isa = PBXFileReference; fileEncoding = 4; lastKnownFileType = text.json; path = counteraction_effect_falling_glucose_input.json; sourceTree = "<group>"; };
		434570431FE605E30089C4DC /* OSLog.swift */ = {isa = PBXFileReference; lastKnownFileType = sourcecode.swift; path = OSLog.swift; sourceTree = "<group>"; };
		4346D1FB1C79481E00ABAFE3 /* NSUserDefaults.swift */ = {isa = PBXFileReference; fileEncoding = 4; lastKnownFileType = sourcecode.swift; path = NSUserDefaults.swift; sourceTree = "<group>"; };
		434872781CB6256500E55D75 /* reconcile_history_input.json */ = {isa = PBXFileReference; fileEncoding = 4; lastKnownFileType = text.json; path = reconcile_history_input.json; sourceTree = "<group>"; };
		4348727C1CB626E500E55D75 /* reconcile_history_output.json */ = {isa = PBXFileReference; fileEncoding = 4; lastKnownFileType = text.json; path = reconcile_history_output.json; sourceTree = "<group>"; };
		434A01CF1F019D9100938125 /* DateAndDurationTableViewCell.xib */ = {isa = PBXFileReference; fileEncoding = 4; lastKnownFileType = file.xib; path = DateAndDurationTableViewCell.xib; sourceTree = "<group>"; };
		434C5F9B2098352500B2FD1A /* QuantityFormatter.swift */ = {isa = PBXFileReference; lastKnownFileType = sourcecode.swift; path = QuantityFormatter.swift; sourceTree = "<group>"; };
		434C5F9D209938CD00B2FD1A /* NumberFormatter.swift */ = {isa = PBXFileReference; lastKnownFileType = sourcecode.swift; path = NumberFormatter.swift; sourceTree = "<group>"; };
		434C5F9F209ABD4700B2FD1A /* QuantityFormatterTests.swift */ = {isa = PBXFileReference; lastKnownFileType = sourcecode.swift; path = QuantityFormatterTests.swift; sourceTree = "<group>"; };
		434FB6471D70096A007B9C70 /* reservoir_history_with_continuity_holes.json */ = {isa = PBXFileReference; fileEncoding = 4; lastKnownFileType = text.json; path = reservoir_history_with_continuity_holes.json; sourceTree = "<group>"; };
		434FB6491D712158007B9C70 /* CommandResponseViewController.swift */ = {isa = PBXFileReference; fileEncoding = 4; lastKnownFileType = sourcecode.swift; path = CommandResponseViewController.swift; sourceTree = "<group>"; };
		434FB64B1D712449007B9C70 /* NSData.swift */ = {isa = PBXFileReference; fileEncoding = 4; lastKnownFileType = sourcecode.swift; path = NSData.swift; sourceTree = "<group>"; };
		434FF1DF1CF269D8000DB779 /* IdentifiableClass.swift */ = {isa = PBXFileReference; fileEncoding = 4; lastKnownFileType = sourcecode.swift; path = IdentifiableClass.swift; sourceTree = "<group>"; };
		434FF1E31CF26A1E000DB779 /* UITableViewCell.swift */ = {isa = PBXFileReference; fileEncoding = 4; lastKnownFileType = sourcecode.swift; path = UITableViewCell.swift; sourceTree = "<group>"; };
		434FF1EF1CF29451000DB779 /* TextFieldTableViewCell.xib */ = {isa = PBXFileReference; fileEncoding = 4; lastKnownFileType = file.xib; path = TextFieldTableViewCell.xib; sourceTree = "<group>"; };
		434FF1F01CF29451000DB779 /* TextFieldTableViewCell.swift */ = {isa = PBXFileReference; fileEncoding = 4; lastKnownFileType = sourcecode.swift; path = TextFieldTableViewCell.swift; sourceTree = "<group>"; };
		434FF1F31CF294A9000DB779 /* TextFieldTableViewController.swift */ = {isa = PBXFileReference; fileEncoding = 4; lastKnownFileType = sourcecode.swift; path = TextFieldTableViewController.swift; sourceTree = "<group>"; };
		4352A73B20DECF0600CAC200 /* CGMManager.swift */ = {isa = PBXFileReference; fileEncoding = 4; lastKnownFileType = sourcecode.swift; path = CGMManager.swift; sourceTree = "<group>"; };
		4353D16E203D104F007B4ECD /* CarbStoreError.swift */ = {isa = PBXFileReference; lastKnownFileType = sourcecode.swift; path = CarbStoreError.swift; sourceTree = "<group>"; };
		4353D172203D3E7E007B4ECD /* CoreData.framework */ = {isa = PBXFileReference; lastKnownFileType = wrapper.framework; name = CoreData.framework; path = System/Library/Frameworks/CoreData.framework; sourceTree = SDKROOT; };
		4353D179203E7840007B4ECD /* Locked.swift */ = {isa = PBXFileReference; lastKnownFileType = sourcecode.swift; path = Locked.swift; sourceTree = "<group>"; };
		4359E74D1EEA1FBC0022EF0C /* FoodEmojiDataSource.swift */ = {isa = PBXFileReference; fileEncoding = 4; lastKnownFileType = sourcecode.swift; path = FoodEmojiDataSource.swift; sourceTree = "<group>"; };
		4359E74F1EED04330022EF0C /* ice_35_min_partial_output.json */ = {isa = PBXFileReference; fileEncoding = 4; lastKnownFileType = text.json; path = ice_35_min_partial_output.json; sourceTree = "<group>"; };
		435D2924205F3A670026F401 /* counteraction_effect_falling_glucose_almost_duplicates_input.json */ = {isa = PBXFileReference; fileEncoding = 4; lastKnownFileType = text.json; path = counteraction_effect_falling_glucose_almost_duplicates_input.json; sourceTree = "<group>"; };
		435D2926205F3C750026F401 /* counteraction_effect_falling_glucose_double_entries._input.json */ = {isa = PBXFileReference; fileEncoding = 4; lastKnownFileType = text.json; path = counteraction_effect_falling_glucose_double_entries._input.json; sourceTree = "<group>"; };
		435D2927205F3C750026F401 /* momentum_effect_rising_glucose_double_entries_input.json */ = {isa = PBXFileReference; fileEncoding = 4; lastKnownFileType = text.json; path = momentum_effect_rising_glucose_double_entries_input.json; sourceTree = "<group>"; };
		435D292A205F46180026F401 /* counteraction_effect_falling_glucose_almost_duplicates_output.json */ = {isa = PBXFileReference; fileEncoding = 4; lastKnownFileType = text.json; path = counteraction_effect_falling_glucose_almost_duplicates_output.json; sourceTree = "<group>"; };
		435D292C205F48750026F401 /* counteraction_effect_falling_glucose_insulin.json */ = {isa = PBXFileReference; fileEncoding = 4; lastKnownFileType = text.json; path = counteraction_effect_falling_glucose_insulin.json; sourceTree = "<group>"; };
		435F355D1C9CD16A00C204D2 /* NSUserDefaults.swift */ = {isa = PBXFileReference; fileEncoding = 4; lastKnownFileType = sourcecode.swift; path = NSUserDefaults.swift; sourceTree = "<group>"; };
		435F35601C9CD25F00C204D2 /* DeviceDataManager.swift */ = {isa = PBXFileReference; fileEncoding = 4; lastKnownFileType = sourcecode.swift; path = DeviceDataManager.swift; sourceTree = "<group>"; };
		4369F08E208859E6000E3E45 /* PaddedTextField.swift */ = {isa = PBXFileReference; lastKnownFileType = sourcecode.swift; path = PaddedTextField.swift; sourceTree = "<group>"; };
		4369F091208B0DFF000E3E45 /* DateAndDurationTableViewCell.swift */ = {isa = PBXFileReference; lastKnownFileType = sourcecode.swift; path = DateAndDurationTableViewCell.swift; sourceTree = "<group>"; };
		4369F093208BA001000E3E45 /* TextButtonTableViewCell.swift */ = {isa = PBXFileReference; lastKnownFileType = sourcecode.swift; path = TextButtonTableViewCell.swift; sourceTree = "<group>"; };
		4378B6421ED55E81000AE785 /* suspend_dose.json */ = {isa = PBXFileReference; fileEncoding = 4; lastKnownFileType = text.json; path = suspend_dose.json; sourceTree = "<group>"; };
		4378B6441ED55F8C000AE785 /* suspend_dose_reconciled_normalized_iob.json */ = {isa = PBXFileReference; fileEncoding = 4; lastKnownFileType = text.json; path = suspend_dose_reconciled_normalized_iob.json; sourceTree = "<group>"; };
		4378B6451ED55F8C000AE785 /* suspend_dose_reconciled_normalized.json */ = {isa = PBXFileReference; fileEncoding = 4; lastKnownFileType = text.json; path = suspend_dose_reconciled_normalized.json; sourceTree = "<group>"; };
		4378B6461ED55F8C000AE785 /* suspend_dose_reconciled.json */ = {isa = PBXFileReference; fileEncoding = 4; lastKnownFileType = text.json; path = suspend_dose_reconciled.json; sourceTree = "<group>"; };
		4378B64A1ED61965000AE785 /* GlucoseEffectVelocity.swift */ = {isa = PBXFileReference; fileEncoding = 4; lastKnownFileType = sourcecode.swift; path = GlucoseEffectVelocity.swift; sourceTree = "<group>"; };
		4378B64C1ED61C22000AE785 /* AbsorbedCarbValue.swift */ = {isa = PBXFileReference; fileEncoding = 4; lastKnownFileType = sourcecode.swift; path = AbsorbedCarbValue.swift; sourceTree = "<group>"; };
		4378B64E1ED61C64000AE785 /* CarbValue.swift */ = {isa = PBXFileReference; fileEncoding = 4; lastKnownFileType = sourcecode.swift; path = CarbValue.swift; sourceTree = "<group>"; };
		4378B6501ED62D8D000AE785 /* CarbStatus.swift */ = {isa = PBXFileReference; fileEncoding = 4; lastKnownFileType = sourcecode.swift; path = CarbStatus.swift; sourceTree = "<group>"; };
		4379CFE221102A4100AADC79 /* DeviceManager.swift */ = {isa = PBXFileReference; lastKnownFileType = sourcecode.swift; path = DeviceManager.swift; sourceTree = "<group>"; };
		437AFEE92036A156008C4892 /* CachedCarbObject+CoreDataClass.swift */ = {isa = PBXFileReference; lastKnownFileType = sourcecode.swift; path = "CachedCarbObject+CoreDataClass.swift"; sourceTree = "<group>"; };
		437AFEEA2036A156008C4892 /* CachedCarbObject+CoreDataProperties.swift */ = {isa = PBXFileReference; lastKnownFileType = sourcecode.swift; path = "CachedCarbObject+CoreDataProperties.swift"; sourceTree = "<group>"; };
		437AFEEB2036A156008C4892 /* DeletedCarbObject+CoreDataClass.swift */ = {isa = PBXFileReference; lastKnownFileType = sourcecode.swift; path = "DeletedCarbObject+CoreDataClass.swift"; sourceTree = "<group>"; };
		437AFEEC2036A156008C4892 /* DeletedCarbObject+CoreDataProperties.swift */ = {isa = PBXFileReference; lastKnownFileType = sourcecode.swift; path = "DeletedCarbObject+CoreDataProperties.swift"; sourceTree = "<group>"; };
		437AFEF12036A2D7008C4892 /* DeletedCarbEntry.swift */ = {isa = PBXFileReference; lastKnownFileType = sourcecode.swift; path = DeletedCarbEntry.swift; sourceTree = "<group>"; };
		437AFF192039F149008C4892 /* CarbStoreTests.swift */ = {isa = PBXFileReference; lastKnownFileType = sourcecode.swift; path = CarbStoreTests.swift; sourceTree = "<group>"; };
		437AFF1C203A45DB008C4892 /* CacheStore.swift */ = {isa = PBXFileReference; lastKnownFileType = sourcecode.swift; path = CacheStore.swift; sourceTree = "<group>"; };
		437AFF1E203A763F008C4892 /* HKHealthStoreMock.swift */ = {isa = PBXFileReference; lastKnownFileType = sourcecode.swift; path = HKHealthStoreMock.swift; sourceTree = "<group>"; };
		437AFF20203AA740008C4892 /* NSManagedObjectContext.swift */ = {isa = PBXFileReference; lastKnownFileType = sourcecode.swift; path = NSManagedObjectContext.swift; sourceTree = "<group>"; };
		437AFF23203BE402008C4892 /* HKHealthStore.swift */ = {isa = PBXFileReference; lastKnownFileType = sourcecode.swift; path = HKHealthStore.swift; sourceTree = "<group>"; };
		437B064D1F2EB35800D95237 /* HKQuantitySample+InsulinKit.swift */ = {isa = PBXFileReference; lastKnownFileType = sourcecode.swift; path = "HKQuantitySample+InsulinKit.swift"; sourceTree = "<group>"; };
		438207701F2AE9A300886C13 /* InsulinDeliveryStore.swift */ = {isa = PBXFileReference; lastKnownFileType = sourcecode.swift; path = InsulinDeliveryStore.swift; sourceTree = "<group>"; };
		43971A3F1C8CABFF0013154F /* GlucoseSampleValue.swift */ = {isa = PBXFileReference; fileEncoding = 4; lastKnownFileType = sourcecode.swift; path = GlucoseSampleValue.swift; sourceTree = "<group>"; };
		43971A411C8CAEF20013154F /* momentum_effect_display_only_glucose_input.json */ = {isa = PBXFileReference; fileEncoding = 4; lastKnownFileType = text.json; path = momentum_effect_display_only_glucose_input.json; sourceTree = "<group>"; };
		439BCD8D1EEDD22900100EAA /* ice_35_min_none_output.json */ = {isa = PBXFileReference; fileEncoding = 4; lastKnownFileType = text.json; path = ice_35_min_none_output.json; sourceTree = "<group>"; };
		439BCD8F1EEDD2AD00100EAA /* ice_1_hour_output.json */ = {isa = PBXFileReference; fileEncoding = 4; lastKnownFileType = text.json; path = ice_1_hour_output.json; sourceTree = "<group>"; };
		439BCD911EEDD33F00100EAA /* ice_slow_absorption_output.json */ = {isa = PBXFileReference; fileEncoding = 4; lastKnownFileType = text.json; path = ice_slow_absorption_output.json; sourceTree = "<group>"; };
		43A0670E1F23CAC700E9E90F /* DoseType.swift */ = {isa = PBXFileReference; fileEncoding = 4; lastKnownFileType = sourcecode.swift; path = DoseType.swift; sourceTree = "<group>"; };
		43A067121F245A2F00E9E90F /* DoseStoreTests.swift */ = {isa = PBXFileReference; fileEncoding = 4; lastKnownFileType = sourcecode.swift; path = DoseStoreTests.swift; sourceTree = "<group>"; };
		43A275171F1C6E4000EAFEBD /* GlucoseRangeSchedule+UI.swift */ = {isa = PBXFileReference; fileEncoding = 4; lastKnownFileType = sourcecode.swift; path = "GlucoseRangeSchedule+UI.swift"; sourceTree = "<group>"; };
		43A8EC3B210CEEA500A81379 /* CGMManagerUI.swift */ = {isa = PBXFileReference; fileEncoding = 4; lastKnownFileType = sourcecode.swift; path = CGMManagerUI.swift; sourceTree = "<group>"; };
		43AF1FB11C926CDD00EA2F3D /* HKQuantity.swift */ = {isa = PBXFileReference; fileEncoding = 4; lastKnownFileType = sourcecode.swift; path = HKQuantity.swift; sourceTree = "<group>"; };
		43B17C88208EEC0B00AC27E9 /* HealthStoreUnitCache.swift */ = {isa = PBXFileReference; lastKnownFileType = sourcecode.swift; path = HealthStoreUnitCache.swift; sourceTree = "<group>"; };
		43B99AFB1C744CE300D050F5 /* bolus_dose.json */ = {isa = PBXFileReference; fileEncoding = 4; lastKnownFileType = text.json; path = bolus_dose.json; sourceTree = "<group>"; };
		43B99AFD1C744E5F00D050F5 /* effect_from_bolus_output.json */ = {isa = PBXFileReference; fileEncoding = 4; lastKnownFileType = text.json; path = effect_from_bolus_output.json; sourceTree = "<group>"; };
		43B99AFF1C7450EE00D050F5 /* effect_from_history_output.json */ = {isa = PBXFileReference; fileEncoding = 4; lastKnownFileType = text.json; path = effect_from_history_output.json; sourceTree = "<group>"; };
		43B99B011C7451E500D050F5 /* normalized_doses.json */ = {isa = PBXFileReference; fileEncoding = 4; lastKnownFileType = text.json; path = normalized_doses.json; sourceTree = "<group>"; };
		43B99B031C74538D00D050F5 /* short_basal_dose.json */ = {isa = PBXFileReference; fileEncoding = 4; lastKnownFileType = text.json; path = short_basal_dose.json; sourceTree = "<group>"; };
		43B99B051C74552300D050F5 /* basal_dose.json */ = {isa = PBXFileReference; fileEncoding = 4; lastKnownFileType = text.json; path = basal_dose.json; sourceTree = "<group>"; };
		43B99B071C74553900D050F5 /* effect_from_basal_output.json */ = {isa = PBXFileReference; fileEncoding = 4; lastKnownFileType = text.json; path = effect_from_basal_output.json; sourceTree = "<group>"; };
		43BA7154201E484D0058961E /* LoopKitUI.framework */ = {isa = PBXFileReference; explicitFileType = wrapper.framework; includeInIndex = 0; path = LoopKitUI.framework; sourceTree = BUILT_PRODUCTS_DIR; };
		43BA7156201E484D0058961E /* LoopKitUI.h */ = {isa = PBXFileReference; lastKnownFileType = sourcecode.c.h; path = LoopKitUI.h; sourceTree = "<group>"; };
		43BA7157201E484D0058961E /* Info.plist */ = {isa = PBXFileReference; lastKnownFileType = text.plist.xml; path = Info.plist; sourceTree = "<group>"; };
		43BA719820203EF30058961E /* Base */ = {isa = PBXFileReference; lastKnownFileType = file.storyboard; name = Base; path = Base.lproj/CarbKit.storyboard; sourceTree = "<group>"; };
		43BDD7E71F804ED5005BA15C /* reconcile_resume_before_rewind_input.json */ = {isa = PBXFileReference; lastKnownFileType = text.json; path = reconcile_resume_before_rewind_input.json; sourceTree = "<group>"; };
		43BDD7E91F8050C3005BA15C /* reconcile_resume_before_rewind_output.json */ = {isa = PBXFileReference; fileEncoding = 4; lastKnownFileType = text.json; path = reconcile_resume_before_rewind_output.json; sourceTree = "<group>"; };
		43C094451CAA1E98001F6403 /* DoseUnit.swift */ = {isa = PBXFileReference; fileEncoding = 4; lastKnownFileType = sourcecode.swift; path = DoseUnit.swift; sourceTree = "<group>"; };
		43C27D921E3C4E7D00613CE1 /* momentum_effect_mixed_provenance_glucose_input.json */ = {isa = PBXFileReference; fileEncoding = 4; lastKnownFileType = text.json; path = momentum_effect_mixed_provenance_glucose_input.json; sourceTree = "<group>"; };
		43C98059212BDEE4003B5D17 /* ice_minus_carb_effect_with_gaps_output.json */ = {isa = PBXFileReference; fileEncoding = 4; lastKnownFileType = text.json; path = ice_minus_carb_effect_with_gaps_output.json; sourceTree = "<group>"; };
		43C9805B212D216A003B5D17 /* GlucoseChange.swift */ = {isa = PBXFileReference; lastKnownFileType = sourcecode.swift; path = GlucoseChange.swift; sourceTree = "<group>"; };
		43CB51B0211EB16C00DB9B4A /* NSUserActivity+CarbKit.swift */ = {isa = PBXFileReference; lastKnownFileType = sourcecode.swift; path = "NSUserActivity+CarbKit.swift"; sourceTree = "<group>"; };
		43CE7CDF1CA9E8B0003CC1B0 /* iob_from_bolus_240min_output.json */ = {isa = PBXFileReference; fileEncoding = 4; lastKnownFileType = text.json; path = iob_from_bolus_240min_output.json; sourceTree = "<group>"; };
		43CE7CE11CA9EA1A003CC1B0 /* iob_from_bolus_120min_output.json */ = {isa = PBXFileReference; fileEncoding = 4; lastKnownFileType = text.json; path = iob_from_bolus_120min_output.json; sourceTree = "<group>"; };
		43CE7CE31CA9EB1E003CC1B0 /* iob_from_bolus_180min_output.json */ = {isa = PBXFileReference; fileEncoding = 4; lastKnownFileType = text.json; path = iob_from_bolus_180min_output.json; sourceTree = "<group>"; };
		43CE7CE51CA9EBD2003CC1B0 /* iob_from_bolus_300min_output.json */ = {isa = PBXFileReference; fileEncoding = 4; lastKnownFileType = text.json; path = iob_from_bolus_300min_output.json; sourceTree = "<group>"; };
		43CE7CE71CA9EC1F003CC1B0 /* iob_from_bolus_312min_output.json */ = {isa = PBXFileReference; fileEncoding = 4; lastKnownFileType = text.json; path = iob_from_bolus_312min_output.json; sourceTree = "<group>"; };
		43CE7CE91CA9EC50003CC1B0 /* iob_from_bolus_360min_output.json */ = {isa = PBXFileReference; fileEncoding = 4; lastKnownFileType = text.json; path = iob_from_bolus_360min_output.json; sourceTree = "<group>"; };
		43CE7CEB1CA9EC88003CC1B0 /* iob_from_bolus_420min_output.json */ = {isa = PBXFileReference; fileEncoding = 4; lastKnownFileType = text.json; path = iob_from_bolus_420min_output.json; sourceTree = "<group>"; };
		43CE7CED1CA9F2CF003CC1B0 /* normalize_edge_case_doses_input.json */ = {isa = PBXFileReference; fileEncoding = 4; lastKnownFileType = text.json; path = normalize_edge_case_doses_input.json; sourceTree = "<group>"; };
		43CE7CEF1CA9F32C003CC1B0 /* normalize_edge_case_doses_output.json */ = {isa = PBXFileReference; fileEncoding = 4; lastKnownFileType = text.json; path = normalize_edge_case_doses_output.json; sourceTree = "<group>"; };
		43CF0B3E2030FD0D002A66DE /* UploadState.swift */ = {isa = PBXFileReference; lastKnownFileType = sourcecode.swift; path = UploadState.swift; sourceTree = "<group>"; };
		43D8FDCB1C728FDF0073BE78 /* LoopKit.framework */ = {isa = PBXFileReference; explicitFileType = wrapper.framework; includeInIndex = 0; path = LoopKit.framework; sourceTree = BUILT_PRODUCTS_DIR; };
		43D8FDCE1C728FDF0073BE78 /* LoopKit.h */ = {isa = PBXFileReference; lastKnownFileType = sourcecode.c.h; path = LoopKit.h; sourceTree = "<group>"; };
		43D8FDD01C728FDF0073BE78 /* Info.plist */ = {isa = PBXFileReference; lastKnownFileType = text.plist.xml; path = Info.plist; sourceTree = "<group>"; };
		43D8FDD51C728FDF0073BE78 /* LoopKitTests.xctest */ = {isa = PBXFileReference; explicitFileType = wrapper.cfbundle; includeInIndex = 0; path = LoopKitTests.xctest; sourceTree = BUILT_PRODUCTS_DIR; };
		43D8FDDA1C728FDF0073BE78 /* LoopKitTests.swift */ = {isa = PBXFileReference; lastKnownFileType = sourcecode.swift; path = LoopKitTests.swift; sourceTree = "<group>"; };
		43D8FDDC1C728FDF0073BE78 /* Info.plist */ = {isa = PBXFileReference; lastKnownFileType = text.plist.xml; path = Info.plist; sourceTree = "<group>"; };
		43D8FDE51C7290340073BE78 /* BasalRateSchedule.swift */ = {isa = PBXFileReference; fileEncoding = 4; lastKnownFileType = sourcecode.swift; path = BasalRateSchedule.swift; sourceTree = "<group>"; };
		43D8FDE61C7290350073BE78 /* CarbRatioSchedule.swift */ = {isa = PBXFileReference; fileEncoding = 4; lastKnownFileType = sourcecode.swift; path = CarbRatioSchedule.swift; sourceTree = "<group>"; };
		43D8FDE71C7290350073BE78 /* DailyQuantitySchedule.swift */ = {isa = PBXFileReference; fileEncoding = 4; lastKnownFileType = sourcecode.swift; path = DailyQuantitySchedule.swift; sourceTree = "<group>"; };
		43D8FDE81C7290350073BE78 /* DailyValueSchedule.swift */ = {isa = PBXFileReference; fileEncoding = 4; lastKnownFileType = sourcecode.swift; path = DailyValueSchedule.swift; sourceTree = "<group>"; };
		43D8FDE91C7290350073BE78 /* Double.swift */ = {isa = PBXFileReference; fileEncoding = 4; lastKnownFileType = sourcecode.swift; path = Double.swift; sourceTree = "<group>"; };
		43D8FDEA1C7290350073BE78 /* GlucoseEffect.swift */ = {isa = PBXFileReference; fileEncoding = 4; lastKnownFileType = sourcecode.swift; path = GlucoseEffect.swift; sourceTree = "<group>"; };
		43D8FDEB1C7290350073BE78 /* GlucoseRangeSchedule.swift */ = {isa = PBXFileReference; fileEncoding = 4; lastKnownFileType = sourcecode.swift; path = GlucoseRangeSchedule.swift; sourceTree = "<group>"; };
		43D8FDEC1C7290350073BE78 /* GlucoseSchedule.swift */ = {isa = PBXFileReference; fileEncoding = 4; lastKnownFileType = sourcecode.swift; path = GlucoseSchedule.swift; sourceTree = "<group>"; };
		43D8FDED1C7290350073BE78 /* HealthKitSampleStore.swift */ = {isa = PBXFileReference; fileEncoding = 4; lastKnownFileType = sourcecode.swift; path = HealthKitSampleStore.swift; sourceTree = "<group>"; };
		43D8FDEE1C7290350073BE78 /* HKUnit.swift */ = {isa = PBXFileReference; fileEncoding = 4; lastKnownFileType = sourcecode.swift; path = HKUnit.swift; sourceTree = "<group>"; };
		43D8FDEF1C7290350073BE78 /* LoopMath.swift */ = {isa = PBXFileReference; fileEncoding = 4; lastKnownFileType = sourcecode.swift; path = LoopMath.swift; sourceTree = "<group>"; };
		43D8FDF01C7290350073BE78 /* Date.swift */ = {isa = PBXFileReference; fileEncoding = 4; lastKnownFileType = sourcecode.swift; path = Date.swift; sourceTree = "<group>"; };
		43D8FDF11C7290350073BE78 /* NSDateFormatter.swift */ = {isa = PBXFileReference; fileEncoding = 4; lastKnownFileType = sourcecode.swift; path = NSDateFormatter.swift; sourceTree = "<group>"; };
		43D8FDF21C7290350073BE78 /* NSTimeInterval.swift */ = {isa = PBXFileReference; fileEncoding = 4; lastKnownFileType = sourcecode.swift; path = NSTimeInterval.swift; sourceTree = "<group>"; };
		43D8FDF31C7290350073BE78 /* SampleValue.swift */ = {isa = PBXFileReference; fileEncoding = 4; lastKnownFileType = sourcecode.swift; path = SampleValue.swift; sourceTree = "<group>"; };
		43D8FE041C7290530073BE78 /* DailyQuantityScheduleTableViewController.swift */ = {isa = PBXFileReference; fileEncoding = 4; lastKnownFileType = sourcecode.swift; path = DailyQuantityScheduleTableViewController.swift; sourceTree = "<group>"; };
		43D8FE051C7290530073BE78 /* DailyValueScheduleTableViewController.swift */ = {isa = PBXFileReference; fileEncoding = 4; lastKnownFileType = sourcecode.swift; lineEnding = 0; path = DailyValueScheduleTableViewController.swift; sourceTree = "<group>"; xcLanguageSpecificationIdentifier = xcode.lang.swift; };
		43D8FE061C7290530073BE78 /* GlucoseRangeScheduleTableViewController.swift */ = {isa = PBXFileReference; fileEncoding = 4; lastKnownFileType = sourcecode.swift; lineEnding = 0; path = GlucoseRangeScheduleTableViewController.swift; sourceTree = "<group>"; xcLanguageSpecificationIdentifier = xcode.lang.swift; };
		43D8FE071C7290530073BE78 /* GlucoseRangeTableViewCell.swift */ = {isa = PBXFileReference; fileEncoding = 4; lastKnownFileType = sourcecode.swift; path = GlucoseRangeTableViewCell.swift; sourceTree = "<group>"; };
		43D8FE081C7290530073BE78 /* GlucoseRangeTableViewCell.xib */ = {isa = PBXFileReference; fileEncoding = 4; lastKnownFileType = file.xib; path = GlucoseRangeTableViewCell.xib; sourceTree = "<group>"; };
		43D8FE0A1C7290530073BE78 /* RepeatingScheduleValueTableViewCell.swift */ = {isa = PBXFileReference; fileEncoding = 4; lastKnownFileType = sourcecode.swift; path = RepeatingScheduleValueTableViewCell.swift; sourceTree = "<group>"; };
		43D8FE0B1C7290530073BE78 /* RepeatingScheduleValueTableViewCell.xib */ = {isa = PBXFileReference; fileEncoding = 4; lastKnownFileType = file.xib; path = RepeatingScheduleValueTableViewCell.xib; sourceTree = "<group>"; };
		43D8FE0C1C7290530073BE78 /* SingleValueScheduleTableViewController.swift */ = {isa = PBXFileReference; fileEncoding = 4; lastKnownFileType = sourcecode.swift; lineEnding = 0; path = SingleValueScheduleTableViewController.swift; sourceTree = "<group>"; xcLanguageSpecificationIdentifier = xcode.lang.swift; };
		43D8FE1A1C72906E0073BE78 /* BasalRateScheduleTests.swift */ = {isa = PBXFileReference; fileEncoding = 4; lastKnownFileType = sourcecode.swift; path = BasalRateScheduleTests.swift; sourceTree = "<group>"; };
		43D8FE1B1C72906E0073BE78 /* NSDateTests.swift */ = {isa = PBXFileReference; fileEncoding = 4; lastKnownFileType = sourcecode.swift; path = NSDateTests.swift; sourceTree = "<group>"; };
		43D8FE1C1C72906E0073BE78 /* QuantityScheduleTests.swift */ = {isa = PBXFileReference; fileEncoding = 4; lastKnownFileType = sourcecode.swift; path = QuantityScheduleTests.swift; sourceTree = "<group>"; };
		43D8FE411C7291900073BE78 /* CarbMathTests.swift */ = {isa = PBXFileReference; fileEncoding = 4; lastKnownFileType = sourcecode.swift; path = CarbMathTests.swift; sourceTree = "<group>"; };
		43D8FE441C7291A60073BE78 /* carb_effect_from_history_input.json */ = {isa = PBXFileReference; fileEncoding = 4; lastKnownFileType = text.json; path = carb_effect_from_history_input.json; sourceTree = "<group>"; };
		43D8FE451C7291A60073BE78 /* carb_effect_from_history_output.json */ = {isa = PBXFileReference; fileEncoding = 4; lastKnownFileType = text.json; path = carb_effect_from_history_output.json; sourceTree = "<group>"; };
		43D8FE461C7291A60073BE78 /* carbs_on_board_output.json */ = {isa = PBXFileReference; fileEncoding = 4; lastKnownFileType = text.json; path = carbs_on_board_output.json; sourceTree = "<group>"; };
		43D8FE4A1C7291BD0073BE78 /* CarbEntry.swift */ = {isa = PBXFileReference; fileEncoding = 4; lastKnownFileType = sourcecode.swift; path = CarbEntry.swift; sourceTree = "<group>"; };
		43D8FE4B1C7291BD0073BE78 /* CarbMath.swift */ = {isa = PBXFileReference; fileEncoding = 4; lastKnownFileType = sourcecode.swift; path = CarbMath.swift; sourceTree = "<group>"; };
		43D8FE4C1C7291BD0073BE78 /* CarbStore.swift */ = {isa = PBXFileReference; fileEncoding = 4; lastKnownFileType = sourcecode.swift; path = CarbStore.swift; sourceTree = "<group>"; };
		43D8FE4D1C7291BD0073BE78 /* HKQuantitySample+CarbKit.swift */ = {isa = PBXFileReference; fileEncoding = 4; lastKnownFileType = sourcecode.swift; path = "HKQuantitySample+CarbKit.swift"; sourceTree = "<group>"; };
		43D8FE4E1C7291BD0073BE78 /* StoredCarbEntry.swift */ = {isa = PBXFileReference; fileEncoding = 4; lastKnownFileType = sourcecode.swift; path = StoredCarbEntry.swift; sourceTree = "<group>"; };
		43D8FE561C7291D80073BE78 /* CarbEntryEditViewController.swift */ = {isa = PBXFileReference; fileEncoding = 4; lastKnownFileType = sourcecode.swift; lineEnding = 0; path = CarbEntryEditViewController.swift; sourceTree = "<group>"; xcLanguageSpecificationIdentifier = xcode.lang.swift; };
		43D8FE571C7291D80073BE78 /* CarbEntryTableViewController.swift */ = {isa = PBXFileReference; fileEncoding = 4; lastKnownFileType = sourcecode.swift; lineEnding = 0; path = CarbEntryTableViewController.swift; sourceTree = "<group>"; xcLanguageSpecificationIdentifier = xcode.lang.swift; };
		43D8FE591C7291D80073BE78 /* DatePickerTableViewCell.swift */ = {isa = PBXFileReference; fileEncoding = 4; lastKnownFileType = sourcecode.swift; path = DatePickerTableViewCell.swift; sourceTree = "<group>"; };
		43D8FE5A1C7291D80073BE78 /* DecimalTextFieldTableViewCell.swift */ = {isa = PBXFileReference; fileEncoding = 4; lastKnownFileType = sourcecode.swift; path = DecimalTextFieldTableViewCell.swift; sourceTree = "<group>"; };
		43D8FE5B1C7291D80073BE78 /* NewCarbEntry.swift */ = {isa = PBXFileReference; fileEncoding = 4; lastKnownFileType = sourcecode.swift; path = NewCarbEntry.swift; sourceTree = "<group>"; };
		43D8FE661C7292950073BE78 /* read_carb_ratios.json */ = {isa = PBXFileReference; fileEncoding = 4; lastKnownFileType = text.json; path = read_carb_ratios.json; sourceTree = "<group>"; };
		43D8FE861C72934C0073BE78 /* GlucoseMath.swift */ = {isa = PBXFileReference; fileEncoding = 4; lastKnownFileType = sourcecode.swift; path = GlucoseMath.swift; sourceTree = "<group>"; };
		43D8FE871C72934C0073BE78 /* GlucoseStore.swift */ = {isa = PBXFileReference; fileEncoding = 4; lastKnownFileType = sourcecode.swift; path = GlucoseStore.swift; sourceTree = "<group>"; };
		43D8FE991C7293D00073BE78 /* GlucoseMathTests.swift */ = {isa = PBXFileReference; fileEncoding = 4; lastKnownFileType = sourcecode.swift; path = GlucoseMathTests.swift; sourceTree = "<group>"; };
		43D8FE9C1C7293FA0073BE78 /* momentum_effect_bouncing_glucose_input.json */ = {isa = PBXFileReference; fileEncoding = 4; lastKnownFileType = text.json; path = momentum_effect_bouncing_glucose_input.json; sourceTree = "<group>"; };
		43D8FE9D1C7293FA0073BE78 /* momentum_effect_bouncing_glucose_output.json */ = {isa = PBXFileReference; fileEncoding = 4; lastKnownFileType = text.json; path = momentum_effect_bouncing_glucose_output.json; sourceTree = "<group>"; };
		43D8FE9E1C7293FA0073BE78 /* momentum_effect_falling_glucose_input.json */ = {isa = PBXFileReference; fileEncoding = 4; lastKnownFileType = text.json; path = momentum_effect_falling_glucose_input.json; sourceTree = "<group>"; };
		43D8FE9F1C7293FA0073BE78 /* momentum_effect_falling_glucose_output.json */ = {isa = PBXFileReference; fileEncoding = 4; lastKnownFileType = text.json; path = momentum_effect_falling_glucose_output.json; sourceTree = "<group>"; };
		43D8FEA01C7293FA0073BE78 /* momentum_effect_rising_glucose_input.json */ = {isa = PBXFileReference; fileEncoding = 4; lastKnownFileType = text.json; path = momentum_effect_rising_glucose_input.json; sourceTree = "<group>"; };
		43D8FEA11C7293FA0073BE78 /* momentum_effect_rising_glucose_output.json */ = {isa = PBXFileReference; fileEncoding = 4; lastKnownFileType = text.json; path = momentum_effect_rising_glucose_output.json; sourceTree = "<group>"; };
		43D8FEA21C7293FA0073BE78 /* momentum_effect_stable_glucose_input.json */ = {isa = PBXFileReference; fileEncoding = 4; lastKnownFileType = text.json; path = momentum_effect_stable_glucose_input.json; sourceTree = "<group>"; };
		43D8FEA31C7293FA0073BE78 /* momentum_effect_stable_glucose_output.json */ = {isa = PBXFileReference; fileEncoding = 4; lastKnownFileType = text.json; path = momentum_effect_stable_glucose_output.json; sourceTree = "<group>"; };
		43D8FEC81C7294640073BE78 /* InsulinMathTests.swift */ = {isa = PBXFileReference; fileEncoding = 4; lastKnownFileType = sourcecode.swift; path = InsulinMathTests.swift; sourceTree = "<group>"; };
		43D8FECE1C7294B80073BE78 /* iob_from_doses_output.json */ = {isa = PBXFileReference; fileEncoding = 4; lastKnownFileType = text.json; path = iob_from_doses_output.json; sourceTree = "<group>"; };
		43D8FECF1C7294B80073BE78 /* iob_from_reservoir_output.json */ = {isa = PBXFileReference; fileEncoding = 4; lastKnownFileType = text.json; path = iob_from_reservoir_output.json; sourceTree = "<group>"; };
		43D8FED01C7294B80073BE78 /* normalized_reservoir_history_output.json */ = {isa = PBXFileReference; fileEncoding = 4; lastKnownFileType = text.json; path = normalized_reservoir_history_output.json; sourceTree = "<group>"; };
		43D8FED11C7294B80073BE78 /* reservoir_history_with_rewind_and_prime_input.json */ = {isa = PBXFileReference; fileEncoding = 4; lastKnownFileType = text.json; path = reservoir_history_with_rewind_and_prime_input.json; sourceTree = "<group>"; };
		43D8FED21C7294B80073BE78 /* reservoir_history_with_rewind_and_prime_output.json */ = {isa = PBXFileReference; fileEncoding = 4; lastKnownFileType = text.json; path = reservoir_history_with_rewind_and_prime_output.json; sourceTree = "<group>"; };
		43D8FEDC1C7294D50073BE78 /* DoseEntry.swift */ = {isa = PBXFileReference; fileEncoding = 4; lastKnownFileType = sourcecode.swift; path = DoseEntry.swift; sourceTree = "<group>"; };
		43D8FEDD1C7294D50073BE78 /* DoseStore.swift */ = {isa = PBXFileReference; fileEncoding = 4; lastKnownFileType = sourcecode.swift; path = DoseStore.swift; sourceTree = "<group>"; };
		43D8FEDF1C7294D50073BE78 /* InsulinMath.swift */ = {isa = PBXFileReference; fileEncoding = 4; lastKnownFileType = sourcecode.swift; path = InsulinMath.swift; sourceTree = "<group>"; };
		43D8FEE11C7294D50073BE78 /* Model.xcdatamodel */ = {isa = PBXFileReference; lastKnownFileType = wrapper.xcdatamodel; path = Model.xcdatamodel; sourceTree = "<group>"; };
		43D8FEE21C7294D50073BE78 /* PersistenceController.swift */ = {isa = PBXFileReference; fileEncoding = 4; lastKnownFileType = sourcecode.swift; path = PersistenceController.swift; sourceTree = "<group>"; };
		43D8FEE31C7294D50073BE78 /* Reservoir.swift */ = {isa = PBXFileReference; fileEncoding = 4; lastKnownFileType = sourcecode.swift; path = Reservoir.swift; sourceTree = "<group>"; };
		43D8FEE41C7294D50073BE78 /* Reservoir+CoreDataProperties.swift */ = {isa = PBXFileReference; fileEncoding = 4; lastKnownFileType = sourcecode.swift; path = "Reservoir+CoreDataProperties.swift"; sourceTree = "<group>"; };
		43D8FEEE1C7294E90073BE78 /* Base */ = {isa = PBXFileReference; lastKnownFileType = file.storyboard; name = Base; path = Base.lproj/InsulinKit.storyboard; sourceTree = "<group>"; };
		43D8FEEF1C7294E90073BE78 /* ErrorBackgroundView.swift */ = {isa = PBXFileReference; fileEncoding = 4; lastKnownFileType = sourcecode.swift; path = ErrorBackgroundView.swift; sourceTree = "<group>"; };
		43D8FEF41C7295490073BE78 /* basal.json */ = {isa = PBXFileReference; fileEncoding = 4; lastKnownFileType = text.json; path = basal.json; sourceTree = "<group>"; };
		43D9888A1C87E47800DA4467 /* GlucoseValue.swift */ = {isa = PBXFileReference; fileEncoding = 4; lastKnownFileType = sourcecode.swift; path = GlucoseValue.swift; sourceTree = "<group>"; };
		43D9888C1C87EBE400DA4467 /* LoopMathTests.swift */ = {isa = PBXFileReference; fileEncoding = 4; lastKnownFileType = sourcecode.swift; path = LoopMathTests.swift; sourceTree = "<group>"; };
		43D988921C87FFA300DA4467 /* glucose_from_effects_no_momentum_output.json */ = {isa = PBXFileReference; fileEncoding = 4; lastKnownFileType = text.json; path = glucose_from_effects_no_momentum_output.json; sourceTree = "<group>"; };
		43D988931C87FFA300DA4467 /* glucose_from_effects_momentum_up_output.json */ = {isa = PBXFileReference; fileEncoding = 4; lastKnownFileType = text.json; path = glucose_from_effects_momentum_up_output.json; sourceTree = "<group>"; };
		43D988941C87FFA300DA4467 /* glucose_from_effects_momentum_up_input.json */ = {isa = PBXFileReference; fileEncoding = 4; lastKnownFileType = text.json; path = glucose_from_effects_momentum_up_input.json; sourceTree = "<group>"; };
		43D988951C87FFA300DA4467 /* glucose_from_effects_momentum_flat_output.json */ = {isa = PBXFileReference; fileEncoding = 4; lastKnownFileType = text.json; path = glucose_from_effects_momentum_flat_output.json; sourceTree = "<group>"; };
		43D988961C87FFA300DA4467 /* glucose_from_effects_momentum_flat_input.json */ = {isa = PBXFileReference; fileEncoding = 4; lastKnownFileType = text.json; path = glucose_from_effects_momentum_flat_input.json; sourceTree = "<group>"; };
		43D988971C87FFA300DA4467 /* glucose_from_effects_momentum_flat_glucose_input.json */ = {isa = PBXFileReference; fileEncoding = 4; lastKnownFileType = text.json; path = glucose_from_effects_momentum_flat_glucose_input.json; sourceTree = "<group>"; };
		43D988981C87FFA300DA4467 /* glucose_from_effects_momentum_down_output.json */ = {isa = PBXFileReference; fileEncoding = 4; lastKnownFileType = text.json; path = glucose_from_effects_momentum_down_output.json; sourceTree = "<group>"; };
		43D988991C87FFA300DA4467 /* glucose_from_effects_momentum_down_input.json */ = {isa = PBXFileReference; fileEncoding = 4; lastKnownFileType = text.json; path = glucose_from_effects_momentum_down_input.json; sourceTree = "<group>"; };
		43D9889A1C87FFA300DA4467 /* glucose_from_effects_momentum_blend_output.json */ = {isa = PBXFileReference; fileEncoding = 4; lastKnownFileType = text.json; path = glucose_from_effects_momentum_blend_output.json; sourceTree = "<group>"; };
		43D9889B1C87FFA300DA4467 /* glucose_from_effects_momentum_blend_momentum_input.json */ = {isa = PBXFileReference; fileEncoding = 4; lastKnownFileType = text.json; path = glucose_from_effects_momentum_blend_momentum_input.json; sourceTree = "<group>"; };
		43D9889C1C87FFA300DA4467 /* glucose_from_effects_momentum_blend_insulin_effect_input.json */ = {isa = PBXFileReference; fileEncoding = 4; lastKnownFileType = text.json; path = glucose_from_effects_momentum_blend_insulin_effect_input.json; sourceTree = "<group>"; };
		43D9889D1C87FFA300DA4467 /* glucose_from_effects_momentum_blend_glucose_input.json */ = {isa = PBXFileReference; fileEncoding = 4; lastKnownFileType = text.json; path = glucose_from_effects_momentum_blend_glucose_input.json; sourceTree = "<group>"; };
		43D9889E1C87FFA300DA4467 /* glucose_from_effects_insulin_effect_input.json */ = {isa = PBXFileReference; fileEncoding = 4; lastKnownFileType = text.json; path = glucose_from_effects_insulin_effect_input.json; sourceTree = "<group>"; };
		43D9889F1C87FFA300DA4467 /* glucose_from_effects_glucose_input.json */ = {isa = PBXFileReference; fileEncoding = 4; lastKnownFileType = text.json; path = glucose_from_effects_glucose_input.json; sourceTree = "<group>"; };
		43D988A01C87FFA300DA4467 /* glucose_from_effects_carb_effect_input.json */ = {isa = PBXFileReference; fileEncoding = 4; lastKnownFileType = text.json; path = glucose_from_effects_carb_effect_input.json; sourceTree = "<group>"; };
		43DC87B51C8A9567005BC30D /* momentum_effect_incomplete_glucose_input.json */ = {isa = PBXFileReference; fileEncoding = 4; lastKnownFileType = text.json; path = momentum_effect_incomplete_glucose_input.json; sourceTree = "<group>"; };
		43DC87B71C8AD058005BC30D /* glucose_from_effects_non_zero_glucose_input.json */ = {isa = PBXFileReference; fileEncoding = 4; lastKnownFileType = text.json; path = glucose_from_effects_non_zero_glucose_input.json; sourceTree = "<group>"; };
		43DC87B91C8AD0ED005BC30D /* glucose_from_effects_non_zero_insulin_input.json */ = {isa = PBXFileReference; fileEncoding = 4; lastKnownFileType = text.json; path = glucose_from_effects_non_zero_insulin_input.json; sourceTree = "<group>"; };
		43DC87BA1C8AD0ED005BC30D /* glucose_from_effects_non_zero_carb_input.json */ = {isa = PBXFileReference; fileEncoding = 4; lastKnownFileType = text.json; path = glucose_from_effects_non_zero_carb_input.json; sourceTree = "<group>"; };
		43DC87BD1C8AD41D005BC30D /* glucose_from_effects_non_zero_output.json */ = {isa = PBXFileReference; fileEncoding = 4; lastKnownFileType = text.json; path = glucose_from_effects_non_zero_output.json; sourceTree = "<group>"; };
		43DFE27B1CB1D6A600EFBE95 /* PumpEvent+CoreDataClass.swift */ = {isa = PBXFileReference; fileEncoding = 4; lastKnownFileType = sourcecode.swift; path = "PumpEvent+CoreDataClass.swift"; sourceTree = "<group>"; };
		43DFE27C1CB1D6A600EFBE95 /* PumpEvent+CoreDataProperties.swift */ = {isa = PBXFileReference; fileEncoding = 4; lastKnownFileType = sourcecode.swift; path = "PumpEvent+CoreDataProperties.swift"; sourceTree = "<group>"; };
		43DFE27F1CB1E12D00EFBE95 /* PumpEventType.swift */ = {isa = PBXFileReference; fileEncoding = 4; lastKnownFileType = sourcecode.swift; path = PumpEventType.swift; sourceTree = "<group>"; };
		43DFE2811CB1FB8500EFBE95 /* InsulinValue.swift */ = {isa = PBXFileReference; fileEncoding = 4; lastKnownFileType = sourcecode.swift; path = InsulinValue.swift; sourceTree = "<group>"; };
		43EBE4471EAC77290073A0B5 /* grouped_by_overlapping_absorption_times_input.json */ = {isa = PBXFileReference; fileEncoding = 4; lastKnownFileType = text.json; path = grouped_by_overlapping_absorption_times_input.json; sourceTree = "<group>"; };
		43EBE4481EAC77290073A0B5 /* grouped_by_overlapping_absorption_times_output.json */ = {isa = PBXFileReference; fileEncoding = 4; lastKnownFileType = text.json; path = grouped_by_overlapping_absorption_times_output.json; sourceTree = "<group>"; };
		43EBE44B1EAC7F0C0073A0B5 /* grouped_by_overlapping_absorption_times_border_case_output.json */ = {isa = PBXFileReference; fileEncoding = 4; lastKnownFileType = text.json; path = grouped_by_overlapping_absorption_times_border_case_output.json; sourceTree = "<group>"; };
		43EBE44C1EAC7F0C0073A0B5 /* grouped_by_overlapping_absorption_times_border_case_input.json */ = {isa = PBXFileReference; fileEncoding = 4; lastKnownFileType = text.json; path = grouped_by_overlapping_absorption_times_border_case_input.json; sourceTree = "<group>"; };
		43F137281EDF9B310048468C /* CarbAbsorptionInputCell.swift */ = {isa = PBXFileReference; fileEncoding = 4; lastKnownFileType = sourcecode.swift; path = CarbAbsorptionInputCell.swift; sourceTree = "<group>"; };
		43F1372A1EDF9B500048468C /* CarbAbsorptionInputHeaderView.swift */ = {isa = PBXFileReference; fileEncoding = 4; lastKnownFileType = sourcecode.swift; path = CarbAbsorptionInputHeaderView.swift; sourceTree = "<group>"; };
		43F5034A21051FCD009FA89A /* KeychainManager.swift */ = {isa = PBXFileReference; fileEncoding = 4; lastKnownFileType = sourcecode.swift; path = KeychainManager.swift; sourceTree = "<group>"; };
		43F5034C210599CC009FA89A /* AuthenticationViewController.swift */ = {isa = PBXFileReference; fileEncoding = 4; lastKnownFileType = sourcecode.swift; path = AuthenticationViewController.swift; sourceTree = "<group>"; };
		43F5034E210599DF009FA89A /* ValidatingIndicatorView.swift */ = {isa = PBXFileReference; fileEncoding = 4; lastKnownFileType = sourcecode.swift; path = ValidatingIndicatorView.swift; sourceTree = "<group>"; };
		43F5035421059A8A009FA89A /* ServiceAuthentication.swift */ = {isa = PBXFileReference; fileEncoding = 4; lastKnownFileType = sourcecode.swift; path = ServiceAuthentication.swift; sourceTree = "<group>"; };
		43F5035521059A8A009FA89A /* ServiceCredential.swift */ = {isa = PBXFileReference; fileEncoding = 4; lastKnownFileType = sourcecode.swift; path = ServiceCredential.swift; sourceTree = "<group>"; };
		43F5035821059AF7009FA89A /* AuthenticationTableViewCell.swift */ = {isa = PBXFileReference; fileEncoding = 4; lastKnownFileType = sourcecode.swift; path = AuthenticationTableViewCell.swift; sourceTree = "<group>"; };
		43F5035921059AF7009FA89A /* AuthenticationTableViewCell.xib */ = {isa = PBXFileReference; fileEncoding = 4; lastKnownFileType = file.xib; path = AuthenticationTableViewCell.xib; sourceTree = "<group>"; };
		43F503622106C761009FA89A /* ServiceAuthenticationUI.swift */ = {isa = PBXFileReference; lastKnownFileType = sourcecode.swift; path = ServiceAuthenticationUI.swift; sourceTree = "<group>"; };
		43FADDFA1C89679200DDE013 /* HKQuantitySample+GlucoseKit.swift */ = {isa = PBXFileReference; fileEncoding = 4; lastKnownFileType = sourcecode.swift; path = "HKQuantitySample+GlucoseKit.swift"; sourceTree = "<group>"; };
		43FB60E220DCB9E0002B996B /* PumpManagerUI.swift */ = {isa = PBXFileReference; fileEncoding = 4; lastKnownFileType = sourcecode.swift; path = PumpManagerUI.swift; sourceTree = "<group>"; };
		43FB60E420DCBA02002B996B /* SetupTableViewController.swift */ = {isa = PBXFileReference; fileEncoding = 4; lastKnownFileType = sourcecode.swift; path = SetupTableViewController.swift; sourceTree = "<group>"; };
		43FB60E620DCBC55002B996B /* RadioSelectionTableViewController.swift */ = {isa = PBXFileReference; lastKnownFileType = sourcecode.swift; path = RadioSelectionTableViewController.swift; sourceTree = "<group>"; };
		43FB60E820DCBE64002B996B /* PumpManagerStatus.swift */ = {isa = PBXFileReference; lastKnownFileType = sourcecode.swift; path = PumpManagerStatus.swift; sourceTree = "<group>"; };
		43FB60EA20DDC868002B996B /* SetBolusError.swift */ = {isa = PBXFileReference; lastKnownFileType = sourcecode.swift; path = SetBolusError.swift; sourceTree = "<group>"; };
		43FB610620DDF19B002B996B /* PumpManagerError.swift */ = {isa = PBXFileReference; lastKnownFileType = sourcecode.swift; path = PumpManagerError.swift; sourceTree = "<group>"; };
		7D68A9AF1FE0A3D000522C49 /* es */ = {isa = PBXFileReference; lastKnownFileType = text.plist.strings; name = es; path = es.lproj/Localizable.strings; sourceTree = "<group>"; };
		7D68A9B91FE0A3D100522C49 /* es */ = {isa = PBXFileReference; lastKnownFileType = text.plist.strings; name = es; path = es.lproj/InfoPlist.strings; sourceTree = "<group>"; };
		7D68A9C31FE0A3D200522C49 /* es */ = {isa = PBXFileReference; lastKnownFileType = text.plist.strings; name = es; path = es.lproj/InfoPlist.strings; sourceTree = "<group>"; };
		7D68A9CA1FE0A3D200522C49 /* es */ = {isa = PBXFileReference; lastKnownFileType = text.plist.strings; name = es; path = es.lproj/InsulinKit.strings; sourceTree = "<group>"; };
		7D68A9E21FE0A3D300522C49 /* es */ = {isa = PBXFileReference; lastKnownFileType = text.plist.strings; name = es; path = es.lproj/Localizable.strings; sourceTree = "<group>"; };
		7D68A9EE1FE0A3D400522C49 /* es */ = {isa = PBXFileReference; lastKnownFileType = text.plist.strings; name = es; path = es.lproj/Main.strings; sourceTree = "<group>"; };
		7D68A9EF1FE0A3D400522C49 /* es */ = {isa = PBXFileReference; lastKnownFileType = text.plist.strings; name = es; path = es.lproj/LaunchScreen.strings; sourceTree = "<group>"; };
		7D68AAB91FE31A2800522C49 /* ru */ = {isa = PBXFileReference; lastKnownFileType = text.plist.strings; name = ru; path = ru.lproj/InsulinKit.strings; sourceTree = "<group>"; };
		7D68AABA1FE31A2800522C49 /* ru */ = {isa = PBXFileReference; lastKnownFileType = text.plist.strings; name = ru; path = ru.lproj/LaunchScreen.strings; sourceTree = "<group>"; };
		7D68AABB1FE31A2800522C49 /* ru */ = {isa = PBXFileReference; lastKnownFileType = text.plist.strings; name = ru; path = ru.lproj/Main.strings; sourceTree = "<group>"; };
		7D68AABC1FE31BE700522C49 /* ru */ = {isa = PBXFileReference; lastKnownFileType = text.plist.strings; name = ru; path = ru.lproj/Localizable.strings; sourceTree = "<group>"; };
		7D68AABE1FE31BE700522C49 /* ru */ = {isa = PBXFileReference; lastKnownFileType = text.plist.strings; name = ru; path = ru.lproj/InfoPlist.strings; sourceTree = "<group>"; };
		7D68AAC01FE31BE800522C49 /* ru */ = {isa = PBXFileReference; lastKnownFileType = text.plist.strings; name = ru; path = ru.lproj/InfoPlist.strings; sourceTree = "<group>"; };
		7D68AAC61FE31BE900522C49 /* ru */ = {isa = PBXFileReference; lastKnownFileType = text.plist.strings; name = ru; path = ru.lproj/Localizable.strings; sourceTree = "<group>"; };
		8907E35821A9D0EC00335852 /* GlucoseEntryTableViewController.swift */ = {isa = PBXFileReference; fileEncoding = 4; lastKnownFileType = sourcecode.swift; path = GlucoseEntryTableViewController.swift; sourceTree = "<group>"; };
		8907E35A21A9D1B200335852 /* SineCurveParametersTableViewController.swift */ = {isa = PBXFileReference; lastKnownFileType = sourcecode.swift; path = SineCurveParametersTableViewController.swift; sourceTree = "<group>"; };
		892F481A21AB2964004D313D /* RandomOutlierTableViewController.swift */ = {isa = PBXFileReference; lastKnownFileType = sourcecode.swift; path = RandomOutlierTableViewController.swift; sourceTree = "<group>"; };
		895695F521AA413B00828067 /* DateAndDurationTableViewController.swift */ = {isa = PBXFileReference; lastKnownFileType = sourcecode.swift; path = DateAndDurationTableViewController.swift; sourceTree = "<group>"; };
		8992425D21EC112700EA512B /* WeakObserverSet.swift */ = {isa = PBXFileReference; fileEncoding = 4; lastKnownFileType = sourcecode.swift; name = WeakObserverSet.swift; path = LoopKit/WeakObserverSet.swift; sourceTree = SOURCE_ROOT; };
		8992426121EC11FD00EA512B /* UIColor.swift */ = {isa = PBXFileReference; lastKnownFileType = sourcecode.swift; path = UIColor.swift; sourceTree = "<group>"; };
		8992426421EC138000EA512B /* UIColor.swift */ = {isa = PBXFileReference; lastKnownFileType = sourcecode.swift; path = UIColor.swift; sourceTree = "<group>"; };
		8996363921ED932100361918 /* TestingPumpManagerDelegate.swift */ = {isa = PBXFileReference; lastKnownFileType = sourcecode.swift; path = TestingPumpManagerDelegate.swift; sourceTree = "<group>"; };
		8996363B21ED938700361918 /* TestingCGMManagerDelegate.swift */ = {isa = PBXFileReference; lastKnownFileType = sourcecode.swift; path = TestingCGMManagerDelegate.swift; sourceTree = "<group>"; };
		89AB9EC621A4774500351324 /* MockPumpManager.swift */ = {isa = PBXFileReference; lastKnownFileType = sourcecode.swift; path = MockPumpManager.swift; sourceTree = "<group>"; };
		89AB9EC821A4BC2400351324 /* MockCGMManager.swift */ = {isa = PBXFileReference; lastKnownFileType = sourcecode.swift; path = MockCGMManager.swift; sourceTree = "<group>"; };
		89AB9ECA21A4C36200351324 /* MockPumpManager+UI.swift */ = {isa = PBXFileReference; lastKnownFileType = sourcecode.swift; path = "MockPumpManager+UI.swift"; sourceTree = "<group>"; };
		89AB9ECC21A4C8A500351324 /* Comparable.swift */ = {isa = PBXFileReference; lastKnownFileType = sourcecode.swift; path = Comparable.swift; sourceTree = "<group>"; };
		89AB9ECF21A4D2E500351324 /* MockPumpManagerSetupViewController.swift */ = {isa = PBXFileReference; lastKnownFileType = sourcecode.swift; path = MockPumpManagerSetupViewController.swift; sourceTree = "<group>"; };
		89AB9ED121A4D74000351324 /* MockPumpManagerSettingsSetupViewController.swift */ = {isa = PBXFileReference; lastKnownFileType = sourcecode.swift; path = MockPumpManagerSettingsSetupViewController.swift; sourceTree = "<group>"; };
		89AB9ED321A4D8F000351324 /* MockPumpManager.storyboard */ = {isa = PBXFileReference; lastKnownFileType = file.storyboard; path = MockPumpManager.storyboard; sourceTree = "<group>"; };
		89AB9ED521A4DE5F00351324 /* MockPumpManagerSettingsViewController.swift */ = {isa = PBXFileReference; lastKnownFileType = sourcecode.swift; path = MockPumpManagerSettingsViewController.swift; sourceTree = "<group>"; };
		89CCD4F121A87D340068C3FB /* MockCGMDataSource.swift */ = {isa = PBXFileReference; lastKnownFileType = sourcecode.swift; path = MockCGMDataSource.swift; sourceTree = "<group>"; };
		89CCD4F321A8A2B30068C3FB /* MockCGMManager+UI.swift */ = {isa = PBXFileReference; lastKnownFileType = sourcecode.swift; path = "MockCGMManager+UI.swift"; sourceTree = "<group>"; };
		89CCD4F521A8A6A60068C3FB /* MockCGMManagerSettingsViewController.swift */ = {isa = PBXFileReference; lastKnownFileType = sourcecode.swift; path = MockCGMManagerSettingsViewController.swift; sourceTree = "<group>"; };
		89CCD4F721A8D5500068C3FB /* MockGlucoseProvider.swift */ = {isa = PBXFileReference; lastKnownFileType = sourcecode.swift; path = MockGlucoseProvider.swift; sourceTree = "<group>"; };
		89CCD4F921A911510068C3FB /* PercentageTextFieldTableViewController.swift */ = {isa = PBXFileReference; lastKnownFileType = sourcecode.swift; path = PercentageTextFieldTableViewController.swift; sourceTree = "<group>"; };
		89D2046B21C83C3F001238CC /* GlucoseTrendTableViewController.swift */ = {isa = PBXFileReference; lastKnownFileType = sourcecode.swift; path = GlucoseTrendTableViewController.swift; sourceTree = "<group>"; };
		89D2047221CC7BD7001238CC /* MockKit.framework */ = {isa = PBXFileReference; explicitFileType = wrapper.framework; includeInIndex = 0; path = MockKit.framework; sourceTree = BUILT_PRODUCTS_DIR; };
		89D2047421CC7BD7001238CC /* MockKit.h */ = {isa = PBXFileReference; lastKnownFileType = sourcecode.c.h; path = MockKit.h; sourceTree = "<group>"; };
		89D2047521CC7BD7001238CC /* Info.plist */ = {isa = PBXFileReference; lastKnownFileType = text.plist.xml; path = Info.plist; sourceTree = "<group>"; };
		89D2047A21CC7BD8001238CC /* MockKitTests.xctest */ = {isa = PBXFileReference; explicitFileType = wrapper.cfbundle; includeInIndex = 0; path = MockKitTests.xctest; sourceTree = BUILT_PRODUCTS_DIR; };
		89D2047F21CC7BD8001238CC /* MockKitTests.swift */ = {isa = PBXFileReference; lastKnownFileType = sourcecode.swift; path = MockKitTests.swift; sourceTree = "<group>"; };
		89D2048121CC7BD8001238CC /* Info.plist */ = {isa = PBXFileReference; lastKnownFileType = text.plist.xml; path = Info.plist; sourceTree = "<group>"; };
		89D2048F21CC7C12001238CC /* MockKitUI.framework */ = {isa = PBXFileReference; explicitFileType = wrapper.framework; includeInIndex = 0; path = MockKitUI.framework; sourceTree = BUILT_PRODUCTS_DIR; };
		89D2049121CC7C13001238CC /* MockKitUI.h */ = {isa = PBXFileReference; lastKnownFileType = sourcecode.c.h; path = MockKitUI.h; sourceTree = "<group>"; };
		89D2049221CC7C13001238CC /* Info.plist */ = {isa = PBXFileReference; lastKnownFileType = text.plist.xml; path = Info.plist; sourceTree = "<group>"; };
		89D2049721CC7C13001238CC /* MockKitUITests.xctest */ = {isa = PBXFileReference; explicitFileType = wrapper.cfbundle; includeInIndex = 0; path = MockKitUITests.xctest; sourceTree = BUILT_PRODUCTS_DIR; };
		89D2049C21CC7C13001238CC /* MockKitUITests.swift */ = {isa = PBXFileReference; lastKnownFileType = sourcecode.swift; path = MockKitUITests.swift; sourceTree = "<group>"; };
		89D2049E21CC7C13001238CC /* Info.plist */ = {isa = PBXFileReference; lastKnownFileType = text.plist.xml; path = Info.plist; sourceTree = "<group>"; };
		89D204D121CC837A001238CC /* Assets.xcassets */ = {isa = PBXFileReference; lastKnownFileType = folder.assetcatalog; path = Assets.xcassets; sourceTree = "<group>"; };
		89DC540C21B75AE7005A1CE0 /* Collection.swift */ = {isa = PBXFileReference; lastKnownFileType = sourcecode.swift; path = Collection.swift; sourceTree = "<group>"; };
		89E72DDF21BDDD6C00F0985C /* SwitchTableViewCell.xib */ = {isa = PBXFileReference; lastKnownFileType = file.xib; path = SwitchTableViewCell.xib; sourceTree = "<group>"; };
		C1110E981EE98CF5009BB852 /* ice_35_min_input.json */ = {isa = PBXFileReference; fileEncoding = 4; lastKnownFileType = text.json; path = ice_35_min_input.json; sourceTree = "<group>"; };
		C11166AF2180FA5C000EEAAB /* LoadingTableViewCell.swift */ = {isa = PBXFileReference; lastKnownFileType = sourcecode.swift; path = LoadingTableViewCell.swift; sourceTree = "<group>"; };
		C12EE16B1F2964B3007DB9F1 /* InsulinModel.swift */ = {isa = PBXFileReference; fileEncoding = 4; lastKnownFileType = sourcecode.swift; path = InsulinModel.swift; sourceTree = "<group>"; };
<<<<<<< HEAD
=======
		C133FD1621A2A845009B2D20 /* WeakSet.swift */ = {isa = PBXFileReference; fileEncoding = 4; lastKnownFileType = sourcecode.swift; path = WeakSet.swift; sourceTree = "<group>"; };
>>>>>>> 4136d526
		C13E6D291EEB1CB9006F5880 /* ice_slow_absorption.json */ = {isa = PBXFileReference; fileEncoding = 4; lastKnownFileType = text.json; path = ice_slow_absorption.json; sourceTree = "<group>"; };
		C17F4CB21EE9B6DF005079B1 /* carb_entry_input.json */ = {isa = PBXFileReference; fileEncoding = 4; lastKnownFileType = text.json; path = carb_entry_input.json; sourceTree = "<group>"; };
		C184FECA219F2E0100CD2722 /* SuspendResumeTableViewCell.swift */ = {isa = PBXFileReference; lastKnownFileType = sourcecode.swift; path = SuspendResumeTableViewCell.swift; sourceTree = "<group>"; };
		C1CBF61B1EEA2A1E001E4851 /* ice_1_hour_input.json */ = {isa = PBXFileReference; fileEncoding = 4; lastKnownFileType = text.json; path = ice_1_hour_input.json; sourceTree = "<group>"; };
		C1D7366321F78A4D00048CDD /* UIAlertController.swift */ = {isa = PBXFileReference; lastKnownFileType = sourcecode.swift; path = UIAlertController.swift; sourceTree = "<group>"; };
		C1DB55B01F2E95FD00C483A2 /* WalshInsulinModel.swift */ = {isa = PBXFileReference; lastKnownFileType = sourcecode.swift; path = WalshInsulinModel.swift; sourceTree = "<group>"; };
		C1DB55B21F2E964400C483A2 /* ExponentialInsulinModel.swift */ = {isa = PBXFileReference; lastKnownFileType = sourcecode.swift; path = ExponentialInsulinModel.swift; sourceTree = "<group>"; };
		C1DB55B41F2EA6EA00C483A2 /* iob_from_doses_exponential_output.json */ = {isa = PBXFileReference; lastKnownFileType = text.json; path = iob_from_doses_exponential_output.json; sourceTree = "<group>"; };
		C1DB55B61F2EACD500C483A2 /* iob_from_bolus_exponential_output.json */ = {isa = PBXFileReference; lastKnownFileType = text.json; path = iob_from_bolus_exponential_output.json; sourceTree = "<group>"; };
		C1E31F1122008AA300E88C00 /* SettingsNavigationViewController.swift */ = {isa = PBXFileReference; lastKnownFileType = sourcecode.swift; path = SettingsNavigationViewController.swift; sourceTree = "<group>"; };
		C1E31F132200E7D500E88C00 /* HUDProvider.swift */ = {isa = PBXFileReference; lastKnownFileType = sourcecode.swift; path = HUDProvider.swift; sourceTree = "<group>"; };
		C1E31F152200E85F00E88C00 /* CompletionNotifying.swift */ = {isa = PBXFileReference; lastKnownFileType = sourcecode.swift; path = CompletionNotifying.swift; sourceTree = "<group>"; };
		C1FB427621754EBB00FAB378 /* ReservoirVolumeHUDView.xib */ = {isa = PBXFileReference; lastKnownFileType = file.xib; path = ReservoirVolumeHUDView.xib; sourceTree = "<group>"; };
		C1FB427821754FC800FAB378 /* ReservoirVolumeHUDView.swift */ = {isa = PBXFileReference; fileEncoding = 4; lastKnownFileType = sourcecode.swift; path = ReservoirVolumeHUDView.swift; sourceTree = "<group>"; };
		C1FB427A2175503A00FAB378 /* LevelHUDView.swift */ = {isa = PBXFileReference; fileEncoding = 4; lastKnownFileType = sourcecode.swift; path = LevelHUDView.swift; sourceTree = "<group>"; };
		C1FB427C217551F200FAB378 /* HUDAssets.xcassets */ = {isa = PBXFileReference; lastKnownFileType = folder.assetcatalog; path = HUDAssets.xcassets; sourceTree = "<group>"; };
		C1FB427E2175570C00FAB378 /* BatteryLevelHUDView.xib */ = {isa = PBXFileReference; lastKnownFileType = file.xib; path = BatteryLevelHUDView.xib; sourceTree = "<group>"; };
		C1FB42802175572A00FAB378 /* BatteryLevelHUDView.swift */ = {isa = PBXFileReference; fileEncoding = 4; lastKnownFileType = sourcecode.swift; path = BatteryLevelHUDView.swift; sourceTree = "<group>"; };
		C1FB428221755A9A00FAB378 /* BaseHUDView.swift */ = {isa = PBXFileReference; fileEncoding = 4; lastKnownFileType = sourcecode.swift; path = BaseHUDView.swift; sourceTree = "<group>"; };
		C1FB428421755B4600FAB378 /* LevelMaskView.swift */ = {isa = PBXFileReference; fileEncoding = 4; lastKnownFileType = sourcecode.swift; path = LevelMaskView.swift; sourceTree = "<group>"; };
		C1FB428621755B8B00FAB378 /* StateColorPalette.swift */ = {isa = PBXFileReference; fileEncoding = 4; lastKnownFileType = sourcecode.swift; path = StateColorPalette.swift; sourceTree = "<group>"; };
/* End PBXFileReference section */

/* Begin PBXFrameworksBuildPhase section */
		430157F41C7EC03B00B64B63 /* Frameworks */ = {
			isa = PBXFrameworksBuildPhase;
			buildActionMask = 2147483647;
			files = (
				4301582D1C7ECD7A00B64B63 /* HealthKit.framework in Frameworks */,
				430158191C7ECB5E00B64B63 /* LoopKit.framework in Frameworks */,
				43BA715B201E484D0058961E /* LoopKitUI.framework in Frameworks */,
			);
			runOnlyForDeploymentPostprocessing = 0;
		};
		430158091C7EC03B00B64B63 /* Frameworks */ = {
			isa = PBXFrameworksBuildPhase;
			buildActionMask = 2147483647;
			files = (
			);
			runOnlyForDeploymentPostprocessing = 0;
		};
		43BA7150201E484D0058961E /* Frameworks */ = {
			isa = PBXFrameworksBuildPhase;
			buildActionMask = 2147483647;
			files = (
				4353D171203D3E71007B4ECD /* HealthKit.framework in Frameworks */,
				43BA7191202020140058961E /* LoopKit.framework in Frameworks */,
			);
			runOnlyForDeploymentPostprocessing = 0;
		};
		43D8FDC71C728FDF0073BE78 /* Frameworks */ = {
			isa = PBXFrameworksBuildPhase;
			buildActionMask = 2147483647;
			files = (
				4353D173203D3E7E007B4ECD /* CoreData.framework in Frameworks */,
				4353D170203D3E5C007B4ECD /* HealthKit.framework in Frameworks */,
			);
			runOnlyForDeploymentPostprocessing = 0;
		};
		43D8FDD21C728FDF0073BE78 /* Frameworks */ = {
			isa = PBXFrameworksBuildPhase;
			buildActionMask = 2147483647;
			files = (
				43D8FDD61C728FDF0073BE78 /* LoopKit.framework in Frameworks */,
			);
			runOnlyForDeploymentPostprocessing = 0;
		};
		89D2046F21CC7BD7001238CC /* Frameworks */ = {
			isa = PBXFrameworksBuildPhase;
			buildActionMask = 2147483647;
			files = (
				89D204A621CC7C55001238CC /* LoopKit.framework in Frameworks */,
				89D2048921CC7BF7001238CC /* HealthKit.framework in Frameworks */,
			);
			runOnlyForDeploymentPostprocessing = 0;
		};
		89D2047721CC7BD8001238CC /* Frameworks */ = {
			isa = PBXFrameworksBuildPhase;
			buildActionMask = 2147483647;
			files = (
				89D2047B21CC7BD8001238CC /* MockKit.framework in Frameworks */,
			);
			runOnlyForDeploymentPostprocessing = 0;
		};
		89D2048C21CC7C12001238CC /* Frameworks */ = {
			isa = PBXFrameworksBuildPhase;
			buildActionMask = 2147483647;
			files = (
				89D204A821CC7C60001238CC /* MockKit.framework in Frameworks */,
				89D204A721CC7C5C001238CC /* LoopKitUI.framework in Frameworks */,
			);
			runOnlyForDeploymentPostprocessing = 0;
		};
		89D2049421CC7C13001238CC /* Frameworks */ = {
			isa = PBXFrameworksBuildPhase;
			buildActionMask = 2147483647;
			files = (
				89D2049821CC7C13001238CC /* MockKitUI.framework in Frameworks */,
			);
			runOnlyForDeploymentPostprocessing = 0;
		};
/* End PBXFrameworksBuildPhase section */

/* Begin PBXGroup section */
		1F5DAB1B2118C91C00048054 /* Common */ = {
			isa = PBXGroup;
			children = (
				8992425D21EC112700EA512B /* WeakObserverSet.swift */,
				1F5DAB1C2118C95700048054 /* LocalizedString.swift */,
				4353D179203E7840007B4ECD /* Locked.swift */,
			);
			path = Common;
			sourceTree = "<group>";
		};
		430059211CCDC7A200C861EA /* Extensions */ = {
			isa = PBXGroup;
			children = (
				89AB9ECC21A4C8A500351324 /* Comparable.swift */,
				43D8FDEE1C7290350073BE78 /* HKUnit.swift */,
				434FF1DF1CF269D8000DB779 /* IdentifiableClass.swift */,
				43177D0D1D3737420006E908 /* NibLoadable.swift */,
				434FB64B1D712449007B9C70 /* NSData.swift */,
				43D8FDF11C7290350073BE78 /* NSDateFormatter.swift */,
				43D8FDF21C7290350073BE78 /* NSTimeInterval.swift */,
				434C5F9D209938CD00B2FD1A /* NumberFormatter.swift */,
				434570431FE605E30089C4DC /* OSLog.swift */,
				4303C4901E2D664200ADEDC8 /* TimeZone.swift */,
				434FF1E31CF26A1E000DB779 /* UITableViewCell.swift */,
				43260F6D21C4BF7A00DD6837 /* UUID.swift */,
			);
			path = Extensions;
			sourceTree = "<group>";
		};
		430157F81C7EC03B00B64B63 /* LoopKit Example */ = {
			isa = PBXGroup;
			children = (
				7D68A9BA1FE0A3D100522C49 /* InfoPlist.strings */,
				7D68A9B01FE0A3D000522C49 /* Localizable.strings */,
				435F355F1C9CD23D00C204D2 /* Managers */,
				435F355C1C9CD14E00C204D2 /* Extensions */,
				4301582A1C7ECCEF00B64B63 /* LoopKitExample.entitlements */,
				430158071C7EC03B00B64B63 /* Info.plist */,
				430157F91C7EC03B00B64B63 /* AppDelegate.swift */,
				430157FB1C7EC03B00B64B63 /* MasterViewController.swift */,
				430158021C7EC03B00B64B63 /* Assets.xcassets */,
				430158041C7EC03B00B64B63 /* LaunchScreen.storyboard */,
				430157FF1C7EC03B00B64B63 /* Main.storyboard */,
			);
			path = "LoopKit Example";
			sourceTree = "<group>";
		};
		4301580F1C7EC03B00B64B63 /* LoopKit ExampleUITests */ = {
			isa = PBXGroup;
			children = (
				430158101C7EC03B00B64B63 /* LoopKit_ExampleUITests.swift */,
				2FBCE30E1E4A4B8A008AF09C /* CarbEntryEditViewControllerTests.swift */,
				430158121C7EC03B00B64B63 /* Info.plist */,
				1F5DAB222118CE9300048054 /* InfoPlist.strings */,
			);
			path = "LoopKit ExampleUITests";
			sourceTree = "<group>";
		};
		432CF86320D769070066B889 /* View Controllers */ = {
			isa = PBXGroup;
			children = (
				43F5034C210599CC009FA89A /* AuthenticationViewController.swift */,
				434FB6491D712158007B9C70 /* CommandResponseViewController.swift */,
				43D8FE041C7290530073BE78 /* DailyQuantityScheduleTableViewController.swift */,
				43D8FE051C7290530073BE78 /* DailyValueScheduleTableViewController.swift */,
				432CF86420D7692E0066B889 /* DeliveryLimitSettingsTableViewController.swift */,
				43D8FE061C7290530073BE78 /* GlucoseRangeScheduleTableViewController.swift */,
				43FB60E620DCBC55002B996B /* RadioSelectionTableViewController.swift */,
				43FB60E420DCBA02002B996B /* SetupTableViewController.swift */,
				43D8FE0C1C7290530073BE78 /* SingleValueScheduleTableViewController.swift */,
				434FF1F31CF294A9000DB779 /* TextFieldTableViewController.swift */,
				89CCD4F921A911510068C3FB /* PercentageTextFieldTableViewController.swift */,
				8907E35821A9D0EC00335852 /* GlucoseEntryTableViewController.swift */,
				895695F521AA413B00828067 /* DateAndDurationTableViewController.swift */,
				C168C40321B08EC900ADE90E /* SetupNavigationController.swift */,
				C1E31F1122008AA300E88C00 /* SettingsNavigationViewController.swift */,
			);
			path = "View Controllers";
			sourceTree = "<group>";
		};
		434113B620F2BDB900D05747 /* Persistence */ = {
			isa = PBXGroup;
			children = (
				434113BD20F2C72000D05747 /* CachedCarbObjectTests.swift */,
				434113BB20F2C56100D05747 /* CachedGlucoseObjectTests.swift */,
				434113B420F2BDB500D05747 /* CachedInsulinDeliveryObjectTests.swift */,
				434113B920F2C41C00D05747 /* DeletedCarbObjectTests.swift */,
				434113B220F2890800D05747 /* PersistenceControllerTests.swift */,
				434113B720F2BDE800D05747 /* PersistenceControllerTestCase.swift */,
			);
			path = Persistence;
			sourceTree = "<group>";
		};
		435F355C1C9CD14E00C204D2 /* Extensions */ = {
			isa = PBXGroup;
			children = (
				43177D031D372A7F0006E908 /* CarbEntryTableViewController.swift */,
				4302F4DE1D4E607B00F0FCAF /* InsulinDeliveryTableViewController.swift */,
				435F355D1C9CD16A00C204D2 /* NSUserDefaults.swift */,
			);
			path = Extensions;
			sourceTree = "<group>";
		};
		435F355F1C9CD23D00C204D2 /* Managers */ = {
			isa = PBXGroup;
			children = (
				435F35601C9CD25F00C204D2 /* DeviceDataManager.swift */,
			);
			path = Managers;
			sourceTree = "<group>";
		};
		4369F090208B0D68000E3E45 /* Views */ = {
			isa = PBXGroup;
			children = (
				43F5035821059AF7009FA89A /* AuthenticationTableViewCell.swift */,
				43F5035921059AF7009FA89A /* AuthenticationTableViewCell.xib */,
				C1FB428221755A9A00FAB378 /* BaseHUDView.swift */,
				C1FB42802175572A00FAB378 /* BatteryLevelHUDView.swift */,
				C1FB427E2175570C00FAB378 /* BatteryLevelHUDView.xib */,
				43D8FE591C7291D80073BE78 /* DatePickerTableViewCell.swift */,
				43177D0B1D3734040006E908 /* GlucoseRangeOverrideTableViewCell.swift */,
				43177D071D37306D0006E908 /* GlucoseRangeOverrideTableViewCell.xib */,
				43D8FE071C7290530073BE78 /* GlucoseRangeTableViewCell.swift */,
				43D8FE081C7290530073BE78 /* GlucoseRangeTableViewCell.xib */,
				C1FB427C217551F200FAB378 /* HUDAssets.xcassets */,
				C1FB427A2175503A00FAB378 /* LevelHUDView.swift */,
				C1FB428421755B4600FAB378 /* LevelMaskView.swift */,
				C11166AF2180FA5C000EEAAB /* LoadingTableViewCell.swift */,
				4369F08E208859E6000E3E45 /* PaddedTextField.swift */,
				43D8FE0A1C7290530073BE78 /* RepeatingScheduleValueTableViewCell.swift */,
				43D8FE0B1C7290530073BE78 /* RepeatingScheduleValueTableViewCell.xib */,
				C1FB427821754FC800FAB378 /* ReservoirVolumeHUDView.swift */,
				C1FB427621754EBB00FAB378 /* ReservoirVolumeHUDView.xib */,
				432CF86620D76AB90066B889 /* SettingsTableViewCell.swift */,
				432CF86820D76B320066B889 /* SetupButton.swift */,
				432CF86A20D76B9C0066B889 /* SetupIndicatorView.swift */,
				432CF86C20D76C470066B889 /* SwitchTableViewCell.swift */,
				4369F093208BA001000E3E45 /* TextButtonTableViewCell.swift */,
				434FF1F01CF29451000DB779 /* TextFieldTableViewCell.swift */,
				434FF1EF1CF29451000DB779 /* TextFieldTableViewCell.xib */,
				43F5034E210599DF009FA89A /* ValidatingIndicatorView.swift */,
				C184FECA219F2E0100CD2722 /* SuspendResumeTableViewCell.swift */,
				89E72DDF21BDDD6C00F0985C /* SwitchTableViewCell.xib */,
			);
			path = Views;
			sourceTree = "<group>";
		};
		437874B4202FDC8300A3D8B9 /* Persistence */ = {
			isa = PBXGroup;
			children = (
				43D8FEE01C7294D50073BE78 /* Model.xcdatamodeld */,
				434113AC20F287DC00D05747 /* NSManagedObjectContext.swift */,
				43D8FEE21C7294D50073BE78 /* PersistenceController.swift */,
				43CF0B3E2030FD0D002A66DE /* UploadState.swift */,
				433BC7B020562705000B1200 /* UpdateSource.swift */,
			);
			path = Persistence;
			sourceTree = "<group>";
		};
		437AFF1B203A45CF008C4892 /* Extensions */ = {
			isa = PBXGroup;
			children = (
				437AFF1C203A45DB008C4892 /* CacheStore.swift */,
				437AFF1E203A763F008C4892 /* HKHealthStoreMock.swift */,
				437AFF20203AA740008C4892 /* NSManagedObjectContext.swift */,
			);
			path = Extensions;
			sourceTree = "<group>";
		};
		437AFF22203BE382008C4892 /* Extensions */ = {
			isa = PBXGroup;
			children = (
				43D8FDF01C7290350073BE78 /* Date.swift */,
				43D8FDE91C7290350073BE78 /* Double.swift */,
				437AFF23203BE402008C4892 /* HKHealthStore.swift */,
				43AF1FB11C926CDD00EA2F3D /* HKQuantity.swift */,
				432762731D60505F0083215A /* HKQuantitySample.swift */,
				43CB51B0211EB16C00DB9B4A /* NSUserActivity+CarbKit.swift */,
			);
			path = Extensions;
			sourceTree = "<group>";
		};
		43BA7155201E484D0058961E /* LoopKitUI */ = {
			isa = PBXGroup;
			children = (
				43177D091D3732C70006E908 /* Assets.xcassets */,
				43BA7160201E48910058961E /* CarbKit */,
				43BA7161201E48EB0058961E /* InsulinKit */,
				432CF86320D769070066B889 /* View Controllers */,
				4369F090208B0D68000E3E45 /* Views */,
				43BA719920203EF30058961E /* CarbKit.storyboard */,
				43A8EC3B210CEEA500A81379 /* CGMManagerUI.swift */,
				C1E31F152200E85F00E88C00 /* CompletionNotifying.swift */,
				43A275171F1C6E4000EAFEBD /* GlucoseRangeSchedule+UI.swift */,
				4322B76A202F9E4B0002837D /* HKUnit+LoopKitUI.swift */,
				C1E31F132200E7D500E88C00 /* HUDProvider.swift */,
				43BA7157201E484D0058961E /* Info.plist */,
				1F5DAB282118CE9300048054 /* InfoPlist.strings */,
				43D8FEED1C7294E90073BE78 /* InsulinKit.storyboard */,
				7D68A9E31FE0A3D300522C49 /* Localizable.strings */,
				43BA7156201E484D0058961E /* LoopKitUI.h */,
				43FB60E220DCB9E0002B996B /* PumpManagerUI.swift */,
				43F503622106C761009FA89A /* ServiceAuthenticationUI.swift */,
				43F5035521059A8A009FA89A /* ServiceCredential.swift */,
				43D8FE0E1C7290530073BE78 /* UIViewController.swift */,
				43BA7156201E484D0058961E /* LoopKitUI.h */,
				43BA7157201E484D0058961E /* Info.plist */,
				1F5DAB282118CE9300048054 /* InfoPlist.strings */,
				8992426121EC11FD00EA512B /* UIColor.swift */,
				C1FB428621755B8B00FAB378 /* StateColorPalette.swift */,
				C1D7366321F78A4D00048CDD /* UIAlertController.swift */,
				43F5035C21059B56009FA89A /* UIColor.swift */,
			);
			path = LoopKitUI;
			sourceTree = "<group>";
		};
		43BA7160201E48910058961E /* CarbKit */ = {
			isa = PBXGroup;
			children = (
				43F137281EDF9B310048468C /* CarbAbsorptionInputCell.swift */,
				432711351EDE7C8700171F6A /* CarbAbsorptionInputController.swift */,
				43F1372A1EDF9B500048468C /* CarbAbsorptionInputHeaderView.swift */,
				43D8FE561C7291D80073BE78 /* CarbEntryEditViewController.swift */,
				43D8FE571C7291D80073BE78 /* CarbEntryTableViewController.swift */,
				2FD1A6AF1E4A76CC0042EF39 /* CarbEntryValidationNavigationDelegate.swift */,
				432711371EDE826A00171F6A /* CustomInputTextField.swift */,
				434A01CF1F019D9100938125 /* DateAndDurationTableViewCell.xib */,
				4369F091208B0DFF000E3E45 /* DateAndDurationTableViewCell.swift */,
				43D8FE5A1C7291D80073BE78 /* DecimalTextFieldTableViewCell.swift */,
				4359E74D1EEA1FBC0022EF0C /* FoodEmojiDataSource.swift */,
				433D705D1EFB29700004EB9F /* FoodTypeShortcutCell.swift */,
			);
			path = CarbKit;
			sourceTree = "<group>";
		};
		43BA7161201E48EB0058961E /* InsulinKit */ = {
			isa = PBXGroup;
			children = (
				43D8FEEF1C7294E90073BE78 /* ErrorBackgroundView.swift */,
				4302F4DC1D4DCED000F0FCAF /* InsulinDeliveryTableViewController.swift */,
			);
			path = InsulinKit;
			sourceTree = "<group>";
		};
		43BA718D202020140058961E /* Frameworks */ = {
			isa = PBXGroup;
			children = (
				4353D172203D3E7E007B4ECD /* CoreData.framework */,
				4301582C1C7ECD7A00B64B63 /* HealthKit.framework */,
			);
			name = Frameworks;
			sourceTree = "<group>";
		};
		43D8FDC11C728FDF0073BE78 = {
			isa = PBXGroup;
			children = (
				1F5DAB1B2118C91C00048054 /* Common */,
				430059211CCDC7A200C861EA /* Extensions */,
				43D8FDCD1C728FDF0073BE78 /* LoopKit */,
				430157F81C7EC03B00B64B63 /* LoopKit Example */,
				4301580F1C7EC03B00B64B63 /* LoopKit ExampleUITests */,
				43D8FDD91C728FDF0073BE78 /* LoopKitTests */,
				43BA7155201E484D0058961E /* LoopKitUI */,
				89D2047321CC7BD7001238CC /* MockKit */,
				89D2047E21CC7BD8001238CC /* MockKitTests */,
				89D2049021CC7C13001238CC /* MockKitUI */,
				89D2049B21CC7C13001238CC /* MockKitUITests */,
				43D8FDCC1C728FDF0073BE78 /* Products */,
				43BA718D202020140058961E /* Frameworks */,
			);
			sourceTree = "<group>";
		};
		43D8FDCC1C728FDF0073BE78 /* Products */ = {
			isa = PBXGroup;
			children = (
				43D8FDCB1C728FDF0073BE78 /* LoopKit.framework */,
				43D8FDD51C728FDF0073BE78 /* LoopKitTests.xctest */,
				430157F71C7EC03B00B64B63 /* LoopKit Example.app */,
				4301580C1C7EC03B00B64B63 /* LoopKit ExampleUITests.xctest */,
				43BA7154201E484D0058961E /* LoopKitUI.framework */,
				89D2047221CC7BD7001238CC /* MockKit.framework */,
				89D2047A21CC7BD8001238CC /* MockKitTests.xctest */,
				89D2048F21CC7C12001238CC /* MockKitUI.framework */,
				89D2049721CC7C13001238CC /* MockKitUITests.xctest */,
			);
			name = Products;
			sourceTree = "<group>";
		};
		43D8FDCD1C728FDF0073BE78 /* LoopKit */ = {
			isa = PBXGroup;
			children = (
				8996363821ED92F100361918 /* Testing */,
				43D8FDCE1C728FDF0073BE78 /* LoopKit.h */,
				43D8FDD01C728FDF0073BE78 /* Info.plist */,
				43D8FDE51C7290340073BE78 /* BasalRateSchedule.swift */,
				43D8FDE61C7290350073BE78 /* CarbRatioSchedule.swift */,
				4352A73B20DECF0600CAC200 /* CGMManager.swift */,
				43D8FDE71C7290350073BE78 /* DailyQuantitySchedule.swift */,
				43D8FDE81C7290350073BE78 /* DailyValueSchedule.swift */,
				4379CFE221102A4100AADC79 /* DeviceManager.swift */,
				43C9805B212D216A003B5D17 /* GlucoseChange.swift */,
				43D8FDEA1C7290350073BE78 /* GlucoseEffect.swift */,
				4378B64A1ED61965000AE785 /* GlucoseEffectVelocity.swift */,
				43D8FDEB1C7290350073BE78 /* GlucoseRangeSchedule.swift */,
				43D8FDEC1C7290350073BE78 /* GlucoseSchedule.swift */,
				43D9888A1C87E47800DA4467 /* GlucoseValue.swift */,
				43D8FDED1C7290350073BE78 /* HealthKitSampleStore.swift */,
				43B17C88208EEC0B00AC27E9 /* HealthStoreUnitCache.swift */,
				43F5034A21051FCD009FA89A /* KeychainManager.swift */,
				43D8FDEF1C7290350073BE78 /* LoopMath.swift */,
				432CF87220D774220066B889 /* PumpManager.swift */,
				43FB610620DDF19B002B996B /* PumpManagerError.swift */,
				43FB60E820DCBE64002B996B /* PumpManagerStatus.swift */,
				434C5F9B2098352500B2FD1A /* QuantityFormatter.swift */,
				43D8FDF31C7290350073BE78 /* SampleValue.swift */,
				43F5035421059A8A009FA89A /* ServiceAuthentication.swift */,
				43FB60EA20DDC868002B996B /* SetBolusError.swift */,
<<<<<<< HEAD
				43D8FE2B1C72914D0073BE78 /* CarbKit */,
				437AFF22203BE382008C4892 /* Extensions */,
				43D8FE701C7293070073BE78 /* GlucoseKit */,
				7D68A9C41FE0A3D200522C49 /* InfoPlist.strings */,
				43D8FEB21C7294520073BE78 /* InsulinKit */,
				1F5DAB2B2118CE9300048054 /* Localizable.strings */,
				437874B4202FDC8300A3D8B9 /* Persistence */,
=======
				C133FD1621A2A845009B2D20 /* WeakSet.swift */,
>>>>>>> 4136d526
			);
			path = LoopKit;
			sourceTree = "<group>";
		};
		43D8FDD91C728FDF0073BE78 /* LoopKitTests */ = {
			isa = PBXGroup;
			children = (
				434113B620F2BDB900D05747 /* Persistence */,
				437AFF1B203A45CF008C4892 /* Extensions */,
				43D988911C87FEFF00DA4467 /* Fixtures */,
				43D8FDDC1C728FDF0073BE78 /* Info.plist */,
				1F5DAB252118CE9300048054 /* InfoPlist.strings */,
				43D8FE1A1C72906E0073BE78 /* BasalRateScheduleTests.swift */,
				43D8FE411C7291900073BE78 /* CarbMathTests.swift */,
				437AFF192039F149008C4892 /* CarbStoreTests.swift */,
				43A067121F245A2F00E9E90F /* DoseStoreTests.swift */,
				43D8FE991C7293D00073BE78 /* GlucoseMathTests.swift */,
				43D8FEC81C7294640073BE78 /* InsulinMathTests.swift */,
				43D8FDDA1C728FDF0073BE78 /* LoopKitTests.swift */,
				43D9888C1C87EBE400DA4467 /* LoopMathTests.swift */,
				43D8FE1B1C72906E0073BE78 /* NSDateTests.swift */,
				434C5F9F209ABD4700B2FD1A /* QuantityFormatterTests.swift */,
				43D8FE1C1C72906E0073BE78 /* QuantityScheduleTests.swift */,
			);
			path = LoopKitTests;
			sourceTree = "<group>";
		};
		43D8FE2B1C72914D0073BE78 /* CarbKit */ = {
			isa = PBXGroup;
			children = (
				4378B64C1ED61C22000AE785 /* AbsorbedCarbValue.swift */,
				437AFEE92036A156008C4892 /* CachedCarbObject+CoreDataClass.swift */,
				437AFEEA2036A156008C4892 /* CachedCarbObject+CoreDataProperties.swift */,
				43D8FE4A1C7291BD0073BE78 /* CarbEntry.swift */,
				43D8FE4B1C7291BD0073BE78 /* CarbMath.swift */,
				4378B6501ED62D8D000AE785 /* CarbStatus.swift */,
				43D8FE4C1C7291BD0073BE78 /* CarbStore.swift */,
				4353D16E203D104F007B4ECD /* CarbStoreError.swift */,
				4378B64E1ED61C64000AE785 /* CarbValue.swift */,
				437AFEF12036A2D7008C4892 /* DeletedCarbEntry.swift */,
				437AFEEB2036A156008C4892 /* DeletedCarbObject+CoreDataClass.swift */,
				437AFEEC2036A156008C4892 /* DeletedCarbObject+CoreDataProperties.swift */,
				43D8FE4D1C7291BD0073BE78 /* HKQuantitySample+CarbKit.swift */,
				43D8FE5B1C7291D80073BE78 /* NewCarbEntry.swift */,
				4346D1FB1C79481E00ABAFE3 /* NSUserDefaults.swift */,
				43D8FE4E1C7291BD0073BE78 /* StoredCarbEntry.swift */,
			);
			path = CarbKit;
			sourceTree = "<group>";
		};
		43D8FE431C7291930073BE78 /* CarbKit */ = {
			isa = PBXGroup;
			children = (
				43D8FE441C7291A60073BE78 /* carb_effect_from_history_input.json */,
				43D8FE451C7291A60073BE78 /* carb_effect_from_history_output.json */,
				C17F4CB21EE9B6DF005079B1 /* carb_entry_input.json */,
				43D8FE461C7291A60073BE78 /* carbs_on_board_output.json */,
				43EBE44C1EAC7F0C0073A0B5 /* grouped_by_overlapping_absorption_times_border_case_input.json */,
				43EBE44B1EAC7F0C0073A0B5 /* grouped_by_overlapping_absorption_times_border_case_output.json */,
				43EBE4471EAC77290073A0B5 /* grouped_by_overlapping_absorption_times_input.json */,
				43EBE4481EAC77290073A0B5 /* grouped_by_overlapping_absorption_times_output.json */,
				C1CBF61B1EEA2A1E001E4851 /* ice_1_hour_input.json */,
				439BCD8F1EEDD2AD00100EAA /* ice_1_hour_output.json */,
				C1110E981EE98CF5009BB852 /* ice_35_min_input.json */,
				439BCD8D1EEDD22900100EAA /* ice_35_min_none_output.json */,
				4359E74F1EED04330022EF0C /* ice_35_min_partial_output.json */,
				439BCD911EEDD33F00100EAA /* ice_slow_absorption_output.json */,
				C13E6D291EEB1CB9006F5880 /* ice_slow_absorption.json */,
			);
			path = CarbKit;
			sourceTree = "<group>";
		};
		43D8FE701C7293070073BE78 /* GlucoseKit */ = {
			isa = PBXGroup;
			children = (
				433BC7A820538D4C000B1200 /* CachedGlucoseObject+CoreDataClass.swift */,
				433BC7A920538D4C000B1200 /* CachedGlucoseObject+CoreDataProperties.swift */,
				43D8FE861C72934C0073BE78 /* GlucoseMath.swift */,
				43971A3F1C8CABFF0013154F /* GlucoseSampleValue.swift */,
				43D8FE871C72934C0073BE78 /* GlucoseStore.swift */,
				432CF86E20D76CCF0066B889 /* GlucoseTrend.swift */,
				43FADDFA1C89679200DDE013 /* HKQuantitySample+GlucoseKit.swift */,
				433BC7A620523DB7000B1200 /* NewGlucoseSample.swift */,
				434113B020F2888100D05747 /* NSManagedObjectContext+CachedGlucoseObject.swift */,
				432CF87020D76D5A0066B889 /* SensorDisplayable.swift */,
				433BC7AC20538FCA000B1200 /* StoredGlucoseSample.swift */,
			);
			path = GlucoseKit;
			sourceTree = "<group>";
		};
		43D8FE9B1C7293EB0073BE78 /* GlucoseKit */ = {
			isa = PBXGroup;
			children = (
				435D2924205F3A670026F401 /* counteraction_effect_falling_glucose_almost_duplicates_input.json */,
				435D292A205F46180026F401 /* counteraction_effect_falling_glucose_almost_duplicates_output.json */,
				435D2926205F3C750026F401 /* counteraction_effect_falling_glucose_double_entries._input.json */,
				43439520205F2D910056DC37 /* counteraction_effect_falling_glucose_input.json */,
				435D292C205F48750026F401 /* counteraction_effect_falling_glucose_insulin.json */,
				4343951E205EED1F0056DC37 /* counteraction_effect_falling_glucose_output.json */,
				43D8FE9C1C7293FA0073BE78 /* momentum_effect_bouncing_glucose_input.json */,
				43D8FE9D1C7293FA0073BE78 /* momentum_effect_bouncing_glucose_output.json */,
				43971A411C8CAEF20013154F /* momentum_effect_display_only_glucose_input.json */,
				4303C48B1E29DD4200ADEDC8 /* momentum_effect_duplicate_glucose_input.json */,
				43D8FE9E1C7293FA0073BE78 /* momentum_effect_falling_glucose_input.json */,
				43D8FE9F1C7293FA0073BE78 /* momentum_effect_falling_glucose_output.json */,
				43DC87B51C8A9567005BC30D /* momentum_effect_incomplete_glucose_input.json */,
				43C27D921E3C4E7D00613CE1 /* momentum_effect_mixed_provenance_glucose_input.json */,
				435D2927205F3C750026F401 /* momentum_effect_rising_glucose_double_entries_input.json */,
				43D8FEA01C7293FA0073BE78 /* momentum_effect_rising_glucose_input.json */,
				43D8FEA11C7293FA0073BE78 /* momentum_effect_rising_glucose_output.json */,
				43D8FEA21C7293FA0073BE78 /* momentum_effect_stable_glucose_input.json */,
				43D8FEA31C7293FA0073BE78 /* momentum_effect_stable_glucose_output.json */,
			);
			path = GlucoseKit;
			sourceTree = "<group>";
		};
		43D8FEB21C7294520073BE78 /* InsulinKit */ = {
			isa = PBXGroup;
			children = (
				434113A820F171CB00D05747 /* CachedInsulinDeliveryObject+CoreDataClass.swift */,
				434113A920F171CB00D05747 /* CachedInsulinDeliveryObject+CoreDataProperties.swift */,
				43D8FEDC1C7294D50073BE78 /* DoseEntry.swift */,
				43D8FEDD1C7294D50073BE78 /* DoseStore.swift */,
				43A0670E1F23CAC700E9E90F /* DoseType.swift */,
				43C094451CAA1E98001F6403 /* DoseUnit.swift */,
				C1DB55B21F2E964400C483A2 /* ExponentialInsulinModel.swift */,
				437B064D1F2EB35800D95237 /* HKQuantitySample+InsulinKit.swift */,
				438207701F2AE9A300886C13 /* InsulinDeliveryStore.swift */,
				43D8FEDF1C7294D50073BE78 /* InsulinMath.swift */,
				C12EE16B1F2964B3007DB9F1 /* InsulinModel.swift */,
				43DFE2811CB1FB8500EFBE95 /* InsulinValue.swift */,
				4302F4EA1D50670500F0FCAF /* NewPumpEvent.swift */,
				434113AE20F2885300D05747 /* NSManagedObjectContext+CachedInsulinDeliveryObject.swift */,
				4302F4EC1D5068CE00F0FCAF /* PersistedPumpEvent.swift */,
				43DFE27B1CB1D6A600EFBE95 /* PumpEvent+CoreDataClass.swift */,
				43DFE27C1CB1D6A600EFBE95 /* PumpEvent+CoreDataProperties.swift */,
				43DFE27F1CB1E12D00EFBE95 /* PumpEventType.swift */,
				43D8FEE31C7294D50073BE78 /* Reservoir.swift */,
				43D8FEE41C7294D50073BE78 /* Reservoir+CoreDataProperties.swift */,
				4302F4E81D5066F400F0FCAF /* ReservoirValue.swift */,
				C1DB55B01F2E95FD00C483A2 /* WalshInsulinModel.swift */,
			);
			path = InsulinKit;
			sourceTree = "<group>";
		};
		43D8FECA1C7294670073BE78 /* InsulinKit */ = {
			isa = PBXGroup;
			children = (
				43B99B051C74552300D050F5 /* basal_dose.json */,
				43B99AFB1C744CE300D050F5 /* bolus_dose.json */,
				4333931E1F32E31C009466DC /* doses_overlay_basal_profile_output.json */,
				43B99B071C74553900D050F5 /* effect_from_basal_output.json */,
				43B99AFD1C744E5F00D050F5 /* effect_from_bolus_output.json */,
				43B99AFF1C7450EE00D050F5 /* effect_from_history_output.json */,
				43CE7CE11CA9EA1A003CC1B0 /* iob_from_bolus_120min_output.json */,
				43CE7CE31CA9EB1E003CC1B0 /* iob_from_bolus_180min_output.json */,
				43CE7CDF1CA9E8B0003CC1B0 /* iob_from_bolus_240min_output.json */,
				43CE7CE51CA9EBD2003CC1B0 /* iob_from_bolus_300min_output.json */,
				43CE7CE71CA9EC1F003CC1B0 /* iob_from_bolus_312min_output.json */,
				43CE7CE91CA9EC50003CC1B0 /* iob_from_bolus_360min_output.json */,
				43CE7CEB1CA9EC88003CC1B0 /* iob_from_bolus_420min_output.json */,
				C1DB55B61F2EACD500C483A2 /* iob_from_bolus_exponential_output.json */,
				C1DB55B41F2EA6EA00C483A2 /* iob_from_doses_exponential_output.json */,
				43D8FECE1C7294B80073BE78 /* iob_from_doses_output.json */,
				43D8FECF1C7294B80073BE78 /* iob_from_reservoir_output.json */,
				43CE7CED1CA9F2CF003CC1B0 /* normalize_edge_case_doses_input.json */,
				43CE7CEF1CA9F32C003CC1B0 /* normalize_edge_case_doses_output.json */,
				43B99B011C7451E500D050F5 /* normalized_doses.json */,
				43D8FED01C7294B80073BE78 /* normalized_reservoir_history_output.json */,
				434872781CB6256500E55D75 /* reconcile_history_input.json */,
				4348727C1CB626E500E55D75 /* reconcile_history_output.json */,
				43BDD7E71F804ED5005BA15C /* reconcile_resume_before_rewind_input.json */,
				43BDD7E91F8050C3005BA15C /* reconcile_resume_before_rewind_output.json */,
				434FB6471D70096A007B9C70 /* reservoir_history_with_continuity_holes.json */,
				43D8FED11C7294B80073BE78 /* reservoir_history_with_rewind_and_prime_input.json */,
				43D8FED21C7294B80073BE78 /* reservoir_history_with_rewind_and_prime_output.json */,
				43B99B031C74538D00D050F5 /* short_basal_dose.json */,
				4378B6441ED55F8C000AE785 /* suspend_dose_reconciled_normalized_iob.json */,
				4378B6451ED55F8C000AE785 /* suspend_dose_reconciled_normalized.json */,
				4378B6461ED55F8C000AE785 /* suspend_dose_reconciled.json */,
				4378B6421ED55E81000AE785 /* suspend_dose.json */,
			);
			path = InsulinKit;
			sourceTree = "<group>";
		};
		43D988911C87FEFF00DA4467 /* Fixtures */ = {
			isa = PBXGroup;
			children = (
				43D8FE431C7291930073BE78 /* CarbKit */,
				43D8FE9B1C7293EB0073BE78 /* GlucoseKit */,
				43D8FECA1C7294670073BE78 /* InsulinKit */,
				43D8FEF41C7295490073BE78 /* basal.json */,
				43DC87BD1C8AD41D005BC30D /* glucose_from_effects_non_zero_output.json */,
				43DC87B91C8AD0ED005BC30D /* glucose_from_effects_non_zero_insulin_input.json */,
				43DC87BA1C8AD0ED005BC30D /* glucose_from_effects_non_zero_carb_input.json */,
				43DC87B71C8AD058005BC30D /* glucose_from_effects_non_zero_glucose_input.json */,
				43D988921C87FFA300DA4467 /* glucose_from_effects_no_momentum_output.json */,
				43D988931C87FFA300DA4467 /* glucose_from_effects_momentum_up_output.json */,
				43D988941C87FFA300DA4467 /* glucose_from_effects_momentum_up_input.json */,
				43D988951C87FFA300DA4467 /* glucose_from_effects_momentum_flat_output.json */,
				43D988961C87FFA300DA4467 /* glucose_from_effects_momentum_flat_input.json */,
				43D988971C87FFA300DA4467 /* glucose_from_effects_momentum_flat_glucose_input.json */,
				43D988981C87FFA300DA4467 /* glucose_from_effects_momentum_down_output.json */,
				43D988991C87FFA300DA4467 /* glucose_from_effects_momentum_down_input.json */,
				43D9889A1C87FFA300DA4467 /* glucose_from_effects_momentum_blend_output.json */,
				43D9889B1C87FFA300DA4467 /* glucose_from_effects_momentum_blend_momentum_input.json */,
				43D9889C1C87FFA300DA4467 /* glucose_from_effects_momentum_blend_insulin_effect_input.json */,
				43D9889D1C87FFA300DA4467 /* glucose_from_effects_momentum_blend_glucose_input.json */,
				43D9889E1C87FFA300DA4467 /* glucose_from_effects_insulin_effect_input.json */,
				43D9889F1C87FFA300DA4467 /* glucose_from_effects_glucose_input.json */,
				43D988A01C87FFA300DA4467 /* glucose_from_effects_carb_effect_input.json */,
				43C98059212BDEE4003B5D17 /* ice_minus_carb_effect_with_gaps_output.json */,
				43026D632132404900A332E2 /* ice_minus_flat_carb_effect_output.json */,
				43D8FE661C7292950073BE78 /* read_carb_ratios.json */,
			);
			path = Fixtures;
			sourceTree = "<group>";
		};
		8992426321EC137900EA512B /* Extensions */ = {
			isa = PBXGroup;
			children = (
				8992426421EC138000EA512B /* UIColor.swift */,
			);
			path = Extensions;
			sourceTree = "<group>";
		};
		8996363821ED92F100361918 /* Testing */ = {
			isa = PBXGroup;
			children = (
				8996363921ED932100361918 /* TestingPumpManagerDelegate.swift */,
				8996363B21ED938700361918 /* TestingCGMManagerDelegate.swift */,
			);
			path = Testing;
			sourceTree = "<group>";
		};
		89D2047321CC7BD7001238CC /* MockKit */ = {
			isa = PBXGroup;
			children = (
				89D204AD21CC7D2B001238CC /* Extensions */,
				89CCD4F121A87D340068C3FB /* MockCGMDataSource.swift */,
				89AB9EC821A4BC2400351324 /* MockCGMManager.swift */,
				89CCD4F721A8D5500068C3FB /* MockGlucoseProvider.swift */,
				89AB9EC621A4774500351324 /* MockPumpManager.swift */,
				89D2047421CC7BD7001238CC /* MockKit.h */,
				89D2047521CC7BD7001238CC /* Info.plist */,
			);
			path = MockKit;
			sourceTree = "<group>";
		};
		89D2047E21CC7BD8001238CC /* MockKitTests */ = {
			isa = PBXGroup;
			children = (
				89D2047F21CC7BD8001238CC /* MockKitTests.swift */,
				89D2048121CC7BD8001238CC /* Info.plist */,
			);
			path = MockKitTests;
			sourceTree = "<group>";
		};
		89D2049021CC7C13001238CC /* MockKitUI */ = {
			isa = PBXGroup;
			children = (
				8992426321EC137900EA512B /* Extensions */,
				89D204B621CC7E77001238CC /* View Controllers */,
				89AB9ECA21A4C36200351324 /* MockPumpManager+UI.swift */,
				89CCD4F321A8A2B30068C3FB /* MockCGMManager+UI.swift */,
				89D2049121CC7C13001238CC /* MockKitUI.h */,
				89D2049221CC7C13001238CC /* Info.plist */,
				89D204D121CC837A001238CC /* Assets.xcassets */,
			);
			path = MockKitUI;
			sourceTree = "<group>";
		};
		89D2049B21CC7C13001238CC /* MockKitUITests */ = {
			isa = PBXGroup;
			children = (
				89D2049C21CC7C13001238CC /* MockKitUITests.swift */,
				89D2049E21CC7C13001238CC /* Info.plist */,
			);
			path = MockKitUITests;
			sourceTree = "<group>";
		};
		89D204AD21CC7D2B001238CC /* Extensions */ = {
			isa = PBXGroup;
			children = (
				89DC540C21B75AE7005A1CE0 /* Collection.swift */,
			);
			path = Extensions;
			sourceTree = "<group>";
		};
		89D204B621CC7E77001238CC /* View Controllers */ = {
			isa = PBXGroup;
			children = (
				89AB9ECF21A4D2E500351324 /* MockPumpManagerSetupViewController.swift */,
				89AB9ED121A4D74000351324 /* MockPumpManagerSettingsSetupViewController.swift */,
				89AB9ED321A4D8F000351324 /* MockPumpManager.storyboard */,
				89AB9ED521A4DE5F00351324 /* MockPumpManagerSettingsViewController.swift */,
				89CCD4F521A8A6A60068C3FB /* MockCGMManagerSettingsViewController.swift */,
				8907E35A21A9D1B200335852 /* SineCurveParametersTableViewController.swift */,
				892F481A21AB2964004D313D /* RandomOutlierTableViewController.swift */,
				89D2046B21C83C3F001238CC /* GlucoseTrendTableViewController.swift */,
			);
			path = "View Controllers";
			sourceTree = "<group>";
		};
/* End PBXGroup section */

/* Begin PBXHeadersBuildPhase section */
		43BA7151201E484D0058961E /* Headers */ = {
			isa = PBXHeadersBuildPhase;
			buildActionMask = 2147483647;
			files = (
				43BA7158201E484D0058961E /* LoopKitUI.h in Headers */,
			);
			runOnlyForDeploymentPostprocessing = 0;
		};
		43D8FDC81C728FDF0073BE78 /* Headers */ = {
			isa = PBXHeadersBuildPhase;
			buildActionMask = 2147483647;
			files = (
				43D8FDCF1C728FDF0073BE78 /* LoopKit.h in Headers */,
			);
			runOnlyForDeploymentPostprocessing = 0;
		};
		89D2046D21CC7BD7001238CC /* Headers */ = {
			isa = PBXHeadersBuildPhase;
			buildActionMask = 2147483647;
			files = (
				89D2048221CC7BD8001238CC /* MockKit.h in Headers */,
			);
			runOnlyForDeploymentPostprocessing = 0;
		};
		89D2048A21CC7C12001238CC /* Headers */ = {
			isa = PBXHeadersBuildPhase;
			buildActionMask = 2147483647;
			files = (
				89D2049F21CC7C13001238CC /* MockKitUI.h in Headers */,
			);
			runOnlyForDeploymentPostprocessing = 0;
		};
/* End PBXHeadersBuildPhase section */

/* Begin PBXNativeTarget section */
		430157F61C7EC03B00B64B63 /* LoopKit Example */ = {
			isa = PBXNativeTarget;
			buildConfigurationList = 430158171C7EC03B00B64B63 /* Build configuration list for PBXNativeTarget "LoopKit Example" */;
			buildPhases = (
				430157F31C7EC03B00B64B63 /* Sources */,
				430157F41C7EC03B00B64B63 /* Frameworks */,
				430157F51C7EC03B00B64B63 /* Resources */,
				4301581D1C7ECB5E00B64B63 /* Embed Frameworks */,
			);
			buildRules = (
			);
			dependencies = (
				4301581C1C7ECB5E00B64B63 /* PBXTargetDependency */,
				43BA715A201E484D0058961E /* PBXTargetDependency */,
			);
			name = "LoopKit Example";
			productName = "LoopKit Example";
			productReference = 430157F71C7EC03B00B64B63 /* LoopKit Example.app */;
			productType = "com.apple.product-type.application";
		};
		4301580B1C7EC03B00B64B63 /* LoopKit ExampleUITests */ = {
			isa = PBXNativeTarget;
			buildConfigurationList = 430158181C7EC03B00B64B63 /* Build configuration list for PBXNativeTarget "LoopKit ExampleUITests" */;
			buildPhases = (
				430158081C7EC03B00B64B63 /* Sources */,
				430158091C7EC03B00B64B63 /* Frameworks */,
				4301580A1C7EC03B00B64B63 /* Resources */,
			);
			buildRules = (
			);
			dependencies = (
				4301580E1C7EC03B00B64B63 /* PBXTargetDependency */,
			);
			name = "LoopKit ExampleUITests";
			productName = "LoopKit ExampleUITests";
			productReference = 4301580C1C7EC03B00B64B63 /* LoopKit ExampleUITests.xctest */;
			productType = "com.apple.product-type.bundle.ui-testing";
		};
		43BA7153201E484D0058961E /* LoopKitUI */ = {
			isa = PBXNativeTarget;
			buildConfigurationList = 43BA715F201E484D0058961E /* Build configuration list for PBXNativeTarget "LoopKitUI" */;
			buildPhases = (
				43BA714F201E484D0058961E /* Sources */,
				43BA7150201E484D0058961E /* Frameworks */,
				43BA7151201E484D0058961E /* Headers */,
				43BA7152201E484D0058961E /* Resources */,
			);
			buildRules = (
			);
			dependencies = (
			);
			name = LoopKitUI;
			productName = LoopKitUI;
			productReference = 43BA7154201E484D0058961E /* LoopKitUI.framework */;
			productType = "com.apple.product-type.framework";
		};
		43D8FDCA1C728FDF0073BE78 /* LoopKit */ = {
			isa = PBXNativeTarget;
			buildConfigurationList = 43D8FDDF1C728FDF0073BE78 /* Build configuration list for PBXNativeTarget "LoopKit" */;
			buildPhases = (
				43D8FDC61C728FDF0073BE78 /* Sources */,
				43D8FDC71C728FDF0073BE78 /* Frameworks */,
				43D8FDC81C728FDF0073BE78 /* Headers */,
				43D8FDC91C728FDF0073BE78 /* Resources */,
			);
			buildRules = (
			);
			dependencies = (
			);
			name = LoopKit;
			productName = LoopKit;
			productReference = 43D8FDCB1C728FDF0073BE78 /* LoopKit.framework */;
			productType = "com.apple.product-type.framework";
		};
		43D8FDD41C728FDF0073BE78 /* LoopKitTests */ = {
			isa = PBXNativeTarget;
			buildConfigurationList = 43D8FDE21C728FDF0073BE78 /* Build configuration list for PBXNativeTarget "LoopKitTests" */;
			buildPhases = (
				43D8FDD11C728FDF0073BE78 /* Sources */,
				43D8FDD21C728FDF0073BE78 /* Frameworks */,
				43D8FDD31C728FDF0073BE78 /* Resources */,
			);
			buildRules = (
			);
			dependencies = (
				43D8FDD81C728FDF0073BE78 /* PBXTargetDependency */,
			);
			name = LoopKitTests;
			productName = LoopKitTests;
			productReference = 43D8FDD51C728FDF0073BE78 /* LoopKitTests.xctest */;
			productType = "com.apple.product-type.bundle.unit-test";
		};
		89D2047121CC7BD7001238CC /* MockKit */ = {
			isa = PBXNativeTarget;
			buildConfigurationList = 89D2048721CC7BD8001238CC /* Build configuration list for PBXNativeTarget "MockKit" */;
			buildPhases = (
				89D2046D21CC7BD7001238CC /* Headers */,
				89D2046E21CC7BD7001238CC /* Sources */,
				89D2046F21CC7BD7001238CC /* Frameworks */,
				89D2047021CC7BD7001238CC /* Resources */,
			);
			buildRules = (
			);
			dependencies = (
			);
			name = MockKit;
			productName = MockKit;
			productReference = 89D2047221CC7BD7001238CC /* MockKit.framework */;
			productType = "com.apple.product-type.framework";
		};
		89D2047921CC7BD8001238CC /* MockKitTests */ = {
			isa = PBXNativeTarget;
			buildConfigurationList = 89D2048821CC7BD8001238CC /* Build configuration list for PBXNativeTarget "MockKitTests" */;
			buildPhases = (
				89D2047621CC7BD8001238CC /* Sources */,
				89D2047721CC7BD8001238CC /* Frameworks */,
				89D2047821CC7BD8001238CC /* Resources */,
			);
			buildRules = (
			);
			dependencies = (
				89D2047D21CC7BD8001238CC /* PBXTargetDependency */,
			);
			name = MockKitTests;
			productName = MockKitTests;
			productReference = 89D2047A21CC7BD8001238CC /* MockKitTests.xctest */;
			productType = "com.apple.product-type.bundle.unit-test";
		};
		89D2048E21CC7C12001238CC /* MockKitUI */ = {
			isa = PBXNativeTarget;
			buildConfigurationList = 89D204A021CC7C13001238CC /* Build configuration list for PBXNativeTarget "MockKitUI" */;
			buildPhases = (
				89D2048A21CC7C12001238CC /* Headers */,
				89D2048B21CC7C12001238CC /* Sources */,
				89D2048C21CC7C12001238CC /* Frameworks */,
				89D2048D21CC7C12001238CC /* Resources */,
			);
			buildRules = (
			);
			dependencies = (
			);
			name = MockKitUI;
			productName = MockKitUI;
			productReference = 89D2048F21CC7C12001238CC /* MockKitUI.framework */;
			productType = "com.apple.product-type.framework";
		};
		89D2049621CC7C13001238CC /* MockKitUITests */ = {
			isa = PBXNativeTarget;
			buildConfigurationList = 89D204A321CC7C13001238CC /* Build configuration list for PBXNativeTarget "MockKitUITests" */;
			buildPhases = (
				89D2049321CC7C13001238CC /* Sources */,
				89D2049421CC7C13001238CC /* Frameworks */,
				89D2049521CC7C13001238CC /* Resources */,
			);
			buildRules = (
			);
			dependencies = (
				89D2049A21CC7C13001238CC /* PBXTargetDependency */,
			);
			name = MockKitUITests;
			productName = MockKitUITests;
			productReference = 89D2049721CC7C13001238CC /* MockKitUITests.xctest */;
			productType = "com.apple.product-type.bundle.unit-test";
		};
/* End PBXNativeTarget section */

/* Begin PBXProject section */
		43D8FDC21C728FDF0073BE78 /* Project object */ = {
			isa = PBXProject;
			attributes = {
				LastSwiftUpdateCheck = 1000;
				LastUpgradeCheck = 1000;
				ORGANIZATIONNAME = "LoopKit Authors";
				TargetAttributes = {
					430157F61C7EC03B00B64B63 = {
						CreatedOnToolsVersion = 7.2.1;
						LastSwiftMigration = 1000;
						SystemCapabilities = {
							com.apple.HealthKit = {
								enabled = 1;
							};
						};
					};
					4301580B1C7EC03B00B64B63 = {
						CreatedOnToolsVersion = 7.2.1;
						LastSwiftMigration = 1000;
						TestTargetID = 430157F61C7EC03B00B64B63;
					};
					43BA7153201E484D0058961E = {
						CreatedOnToolsVersion = 9.2;
						LastSwiftMigration = 1000;
						ProvisioningStyle = Automatic;
					};
					43D8FDCA1C728FDF0073BE78 = {
						CreatedOnToolsVersion = 7.2.1;
						LastSwiftMigration = 1000;
					};
					43D8FDD41C728FDF0073BE78 = {
						CreatedOnToolsVersion = 7.2.1;
						LastSwiftMigration = 1000;
					};
					89D2047121CC7BD7001238CC = {
						CreatedOnToolsVersion = 10.0;
						ProvisioningStyle = Automatic;
					};
					89D2047921CC7BD8001238CC = {
						CreatedOnToolsVersion = 10.0;
						ProvisioningStyle = Automatic;
					};
					89D2048E21CC7C12001238CC = {
						CreatedOnToolsVersion = 10.0;
						ProvisioningStyle = Automatic;
					};
					89D2049621CC7C13001238CC = {
						CreatedOnToolsVersion = 10.0;
						ProvisioningStyle = Automatic;
					};
				};
			};
			buildConfigurationList = 43D8FDC51C728FDF0073BE78 /* Build configuration list for PBXProject "LoopKit" */;
			compatibilityVersion = "Xcode 8.0";
			developmentRegion = English;
			hasScannedForEncodings = 0;
			knownRegions = (
				en,
				Base,
				es,
				de,
				fr,
				"zh-Hans",
				it,
				nl,
				nb,
				pl,
			);
			mainGroup = 43D8FDC11C728FDF0073BE78;
			productRefGroup = 43D8FDCC1C728FDF0073BE78 /* Products */;
			projectDirPath = "";
			projectRoot = "";
			targets = (
				430157F61C7EC03B00B64B63 /* LoopKit Example */,
				4301580B1C7EC03B00B64B63 /* LoopKit ExampleUITests */,
				43D8FDCA1C728FDF0073BE78 /* LoopKit */,
				43D8FDD41C728FDF0073BE78 /* LoopKitTests */,
				43BA7153201E484D0058961E /* LoopKitUI */,
				89D2047121CC7BD7001238CC /* MockKit */,
				89D2047921CC7BD8001238CC /* MockKitTests */,
				89D2048E21CC7C12001238CC /* MockKitUI */,
				89D2049621CC7C13001238CC /* MockKitUITests */,
			);
		};
/* End PBXProject section */

/* Begin PBXResourcesBuildPhase section */
		430157F51C7EC03B00B64B63 /* Resources */ = {
			isa = PBXResourcesBuildPhase;
			buildActionMask = 2147483647;
			files = (
				7D68A9AE1FE0A3D000522C49 /* Localizable.strings in Resources */,
				7D68A9B81FE0A3D100522C49 /* InfoPlist.strings in Resources */,
				430158061C7EC03B00B64B63 /* LaunchScreen.storyboard in Resources */,
				430158031C7EC03B00B64B63 /* Assets.xcassets in Resources */,
				430158011C7EC03B00B64B63 /* Main.storyboard in Resources */,
				4301582B1C7ECCEF00B64B63 /* LoopKitExample.entitlements in Resources */,
			);
			runOnlyForDeploymentPostprocessing = 0;
		};
		4301580A1C7EC03B00B64B63 /* Resources */ = {
			isa = PBXResourcesBuildPhase;
			buildActionMask = 2147483647;
			files = (
				1F5DAB242118CE9300048054 /* InfoPlist.strings in Resources */,
			);
			runOnlyForDeploymentPostprocessing = 0;
		};
		43BA7152201E484D0058961E /* Resources */ = {
			isa = PBXResourcesBuildPhase;
			buildActionMask = 2147483647;
			files = (
				43BA7194202039A90058961E /* GlucoseRangeTableViewCell.xib in Resources */,
				43BA719720203EF30058961E /* CarbKit.storyboard in Resources */,
				C1FB427721754EBB00FAB378 /* ReservoirVolumeHUDView.xib in Resources */,
				43BA7173201E492E0058961E /* DateAndDurationTableViewCell.xib in Resources */,
				43BA7164201E49130058961E /* InsulinKit.storyboard in Resources */,
				43BA7195202039B00058961E /* GlucoseRangeOverrideTableViewCell.xib in Resources */,
				1FE58796211D12CE004F24ED /* Localizable.strings in Resources */,
				43BA7193202039A30058961E /* TextFieldTableViewCell.xib in Resources */,
				C1FB427D217551F200FAB378 /* HUDAssets.xcassets in Resources */,
				43BA719620203C750058961E /* Assets.xcassets in Resources */,
				1F5DAB2A2118CE9300048054 /* InfoPlist.strings in Resources */,
				C1FB427F2175570C00FAB378 /* BatteryLevelHUDView.xib in Resources */,
				89E72DE021BDDD6C00F0985C /* SwitchTableViewCell.xib in Resources */,
				43BA7192202039950058961E /* RepeatingScheduleValueTableViewCell.xib in Resources */,
				43F5035B21059AF7009FA89A /* AuthenticationTableViewCell.xib in Resources */,
			);
			runOnlyForDeploymentPostprocessing = 0;
		};
		43D8FDC91C728FDF0073BE78 /* Resources */ = {
			isa = PBXResourcesBuildPhase;
			buildActionMask = 2147483647;
			files = (
				7D68A9C21FE0A3D200522C49 /* InfoPlist.strings in Resources */,
				1F5DAB2D2118CE9300048054 /* Localizable.strings in Resources */,
			);
			runOnlyForDeploymentPostprocessing = 0;
		};
		43D8FDD31C728FDF0073BE78 /* Resources */ = {
			isa = PBXResourcesBuildPhase;
			buildActionMask = 2147483647;
			files = (
				4322B795202FA3CC0002837D /* carbs_on_board_output.json in Resources */,
				4322B7A0202FA3CC0002837D /* ice_slow_absorption.json in Resources */,
				437874BE202FDD2D00A3D8B9 /* iob_from_bolus_180min_output.json in Resources */,
				4322B7A6202FA3D20002837D /* momentum_effect_falling_glucose_output.json in Resources */,
				437874C0202FDD2D00A3D8B9 /* iob_from_bolus_300min_output.json in Resources */,
				4322B7A8202FA3D20002837D /* momentum_effect_mixed_provenance_glucose_input.json in Resources */,
				435D2929205F3C760026F401 /* momentum_effect_rising_glucose_double_entries_input.json in Resources */,
				4322B7AB202FA3D20002837D /* momentum_effect_stable_glucose_input.json in Resources */,
				43D988A61C87FFA300DA4467 /* glucose_from_effects_momentum_flat_glucose_input.json in Resources */,
				437874D5202FDD2D00A3D8B9 /* suspend_dose_reconciled_normalized.json in Resources */,
				435D2925205F3A670026F401 /* counteraction_effect_falling_glucose_almost_duplicates_input.json in Resources */,
				437874CD202FDD2D00A3D8B9 /* reconcile_history_output.json in Resources */,
				4322B7A2202FA3D20002837D /* momentum_effect_bouncing_glucose_output.json in Resources */,
				4322B7A4202FA3D20002837D /* momentum_effect_duplicate_glucose_input.json in Resources */,
				4322B79F202FA3CC0002837D /* ice_slow_absorption_output.json in Resources */,
				43DC87BE1C8AD41D005BC30D /* glucose_from_effects_non_zero_output.json in Resources */,
				4322B79B202FA3CC0002837D /* ice_1_hour_output.json in Resources */,
				43DC87B81C8AD058005BC30D /* glucose_from_effects_non_zero_glucose_input.json in Resources */,
				437874D1202FDD2D00A3D8B9 /* reservoir_history_with_rewind_and_prime_input.json in Resources */,
				43C9805A212BDEE4003B5D17 /* ice_minus_carb_effect_with_gaps_output.json in Resources */,
				4322B797202FA3CC0002837D /* grouped_by_overlapping_absorption_times_border_case_output.json in Resources */,
				437874CA202FDD2D00A3D8B9 /* normalized_doses.json in Resources */,
				4322B7A7202FA3D20002837D /* momentum_effect_incomplete_glucose_input.json in Resources */,
				437874D7202FDD2D00A3D8B9 /* suspend_dose.json in Resources */,
				437874D4202FDD2D00A3D8B9 /* suspend_dose_reconciled_normalized_iob.json in Resources */,
				43D988AD1C87FFA300DA4467 /* glucose_from_effects_insulin_effect_input.json in Resources */,
				4322B7A9202FA3D20002837D /* momentum_effect_rising_glucose_input.json in Resources */,
				437874BD202FDD2D00A3D8B9 /* iob_from_bolus_120min_output.json in Resources */,
				437874D2202FDD2D00A3D8B9 /* reservoir_history_with_rewind_and_prime_output.json in Resources */,
				437874BF202FDD2D00A3D8B9 /* iob_from_bolus_240min_output.json in Resources */,
				437874D0202FDD2D00A3D8B9 /* reservoir_history_with_continuity_holes.json in Resources */,
				4322B7A3202FA3D20002837D /* momentum_effect_display_only_glucose_input.json in Resources */,
				437874CB202FDD2D00A3D8B9 /* normalized_reservoir_history_output.json in Resources */,
				435D2928205F3C760026F401 /* counteraction_effect_falling_glucose_double_entries._input.json in Resources */,
				437874B9202FDD2D00A3D8B9 /* doses_overlay_basal_profile_output.json in Resources */,
				4322B79C202FA3CC0002837D /* ice_35_min_input.json in Resources */,
				43D988AC1C87FFA300DA4467 /* glucose_from_effects_momentum_blend_glucose_input.json in Resources */,
				43DC87BC1C8AD0ED005BC30D /* glucose_from_effects_non_zero_carb_input.json in Resources */,
				4322B79A202FA3CC0002837D /* ice_1_hour_input.json in Resources */,
				437874C8202FDD2D00A3D8B9 /* normalize_edge_case_doses_input.json in Resources */,
				1F5DAB272118CE9300048054 /* InfoPlist.strings in Resources */,
				437874B7202FDD2D00A3D8B9 /* basal_dose.json in Resources */,
				4322B799202FA3CC0002837D /* grouped_by_overlapping_absorption_times_output.json in Resources */,
				435D292D205F48750026F401 /* counteraction_effect_falling_glucose_insulin.json in Resources */,
				437874D3202FDD2D00A3D8B9 /* short_basal_dose.json in Resources */,
				437874C6202FDD2D00A3D8B9 /* iob_from_doses_output.json in Resources */,
				437874D6202FDD2D00A3D8B9 /* suspend_dose_reconciled.json in Resources */,
				4343951F205EED1F0056DC37 /* counteraction_effect_falling_glucose_output.json in Resources */,
				43D988AE1C87FFA300DA4467 /* glucose_from_effects_glucose_input.json in Resources */,
				4322B7AA202FA3D20002837D /* momentum_effect_rising_glucose_output.json in Resources */,
				437874C3202FDD2D00A3D8B9 /* iob_from_bolus_420min_output.json in Resources */,
				437874C5202FDD2D00A3D8B9 /* iob_from_doses_exponential_output.json in Resources */,
				437874C2202FDD2D00A3D8B9 /* iob_from_bolus_360min_output.json in Resources */,
				43026D642132404900A332E2 /* ice_minus_flat_carb_effect_output.json in Resources */,
				43DC87BB1C8AD0ED005BC30D /* glucose_from_effects_non_zero_insulin_input.json in Resources */,
				4322B7A1202FA3D20002837D /* momentum_effect_bouncing_glucose_input.json in Resources */,
				43D988A91C87FFA300DA4467 /* glucose_from_effects_momentum_blend_output.json in Resources */,
				437874CF202FDD2D00A3D8B9 /* reconcile_resume_before_rewind_output.json in Resources */,
				4322B7A5202FA3D20002837D /* momentum_effect_falling_glucose_input.json in Resources */,
				4322B796202FA3CC0002837D /* grouped_by_overlapping_absorption_times_border_case_input.json in Resources */,
				437874BA202FDD2D00A3D8B9 /* effect_from_basal_output.json in Resources */,
				4322B798202FA3CC0002837D /* grouped_by_overlapping_absorption_times_input.json in Resources */,
				437874C9202FDD2D00A3D8B9 /* normalize_edge_case_doses_output.json in Resources */,
				43D988A11C87FFA300DA4467 /* glucose_from_effects_no_momentum_output.json in Resources */,
				43D988A81C87FFA300DA4467 /* glucose_from_effects_momentum_down_input.json in Resources */,
				437874BB202FDD2D00A3D8B9 /* effect_from_bolus_output.json in Resources */,
				437874CC202FDD2D00A3D8B9 /* reconcile_history_input.json in Resources */,
				43D988AA1C87FFA300DA4467 /* glucose_from_effects_momentum_blend_momentum_input.json in Resources */,
				43439521205F2D910056DC37 /* counteraction_effect_falling_glucose_input.json in Resources */,
				4322B792202FA3CC0002837D /* carb_effect_from_history_input.json in Resources */,
				43D988A41C87FFA300DA4467 /* glucose_from_effects_momentum_flat_output.json in Resources */,
				437874C1202FDD2D00A3D8B9 /* iob_from_bolus_312min_output.json in Resources */,
				43D988AF1C87FFA300DA4467 /* glucose_from_effects_carb_effect_input.json in Resources */,
				4322B793202FA3CC0002837D /* carb_effect_from_history_output.json in Resources */,
				43D988A51C87FFA300DA4467 /* glucose_from_effects_momentum_flat_input.json in Resources */,
				43D988A21C87FFA300DA4467 /* glucose_from_effects_momentum_up_output.json in Resources */,
				43D988A71C87FFA300DA4467 /* glucose_from_effects_momentum_down_output.json in Resources */,
				43D8FE691C7292B00073BE78 /* read_carb_ratios.json in Resources */,
				43D988AB1C87FFA300DA4467 /* glucose_from_effects_momentum_blend_insulin_effect_input.json in Resources */,
				437874C4202FDD2D00A3D8B9 /* iob_from_bolus_exponential_output.json in Resources */,
				437874CE202FDD2D00A3D8B9 /* reconcile_resume_before_rewind_input.json in Resources */,
				4322B79E202FA3CC0002837D /* ice_35_min_partial_output.json in Resources */,
				435D292B205F46180026F401 /* counteraction_effect_falling_glucose_almost_duplicates_output.json in Resources */,
				4322B7AC202FA3D20002837D /* momentum_effect_stable_glucose_output.json in Resources */,
				437874BC202FDD2D00A3D8B9 /* effect_from_history_output.json in Resources */,
				437874C7202FDD2D00A3D8B9 /* iob_from_reservoir_output.json in Resources */,
				4322B794202FA3CC0002837D /* carb_entry_input.json in Resources */,
				437874B8202FDD2D00A3D8B9 /* bolus_dose.json in Resources */,
				43D8FEF71C7295500073BE78 /* basal.json in Resources */,
				4322B79D202FA3CC0002837D /* ice_35_min_none_output.json in Resources */,
				43D988A31C87FFA300DA4467 /* glucose_from_effects_momentum_up_input.json in Resources */,
			);
			runOnlyForDeploymentPostprocessing = 0;
		};
		89D2047021CC7BD7001238CC /* Resources */ = {
			isa = PBXResourcesBuildPhase;
			buildActionMask = 2147483647;
			files = (
			);
			runOnlyForDeploymentPostprocessing = 0;
		};
		89D2047821CC7BD8001238CC /* Resources */ = {
			isa = PBXResourcesBuildPhase;
			buildActionMask = 2147483647;
			files = (
			);
			runOnlyForDeploymentPostprocessing = 0;
		};
		89D2048D21CC7C12001238CC /* Resources */ = {
			isa = PBXResourcesBuildPhase;
			buildActionMask = 2147483647;
			files = (
				89D204D221CC837A001238CC /* Assets.xcassets in Resources */,
				89D204B921CC7F34001238CC /* MockPumpManager.storyboard in Resources */,
			);
			runOnlyForDeploymentPostprocessing = 0;
		};
		89D2049521CC7C13001238CC /* Resources */ = {
			isa = PBXResourcesBuildPhase;
			buildActionMask = 2147483647;
			files = (
			);
			runOnlyForDeploymentPostprocessing = 0;
		};
/* End PBXResourcesBuildPhase section */

/* Begin PBXSourcesBuildPhase section */
		430157F31C7EC03B00B64B63 /* Sources */ = {
			isa = PBXSourcesBuildPhase;
			buildActionMask = 2147483647;
			files = (
				1F5DAB1D2118C95700048054 /* LocalizedString.swift in Sources */,
				4302F4DF1D4E607B00F0FCAF /* InsulinDeliveryTableViewController.swift in Sources */,
				43177D041D372A7F0006E908 /* CarbEntryTableViewController.swift in Sources */,
				43B17C81208BFA6600AC27E9 /* HKUnit.swift in Sources */,
				430157FC1C7EC03B00B64B63 /* MasterViewController.swift in Sources */,
				430157FA1C7EC03B00B64B63 /* AppDelegate.swift in Sources */,
				43177D021D3729E60006E908 /* IdentifiableClass.swift in Sources */,
				4302F4D91D4D32D500F0FCAF /* NSTimeInterval.swift in Sources */,
				435F355E1C9CD16A00C204D2 /* NSUserDefaults.swift in Sources */,
				435F35611C9CD25F00C204D2 /* DeviceDataManager.swift in Sources */,
			);
			runOnlyForDeploymentPostprocessing = 0;
		};
		430158081C7EC03B00B64B63 /* Sources */ = {
			isa = PBXSourcesBuildPhase;
			buildActionMask = 2147483647;
			files = (
				1F5DAB1E2118C95700048054 /* LocalizedString.swift in Sources */,
				430158111C7EC03B00B64B63 /* LoopKit_ExampleUITests.swift in Sources */,
			);
			runOnlyForDeploymentPostprocessing = 0;
		};
		43BA714F201E484D0058961E /* Sources */ = {
			isa = PBXSourcesBuildPhase;
			buildActionMask = 2147483647;
			files = (
				43FB60E720DCBC55002B996B /* RadioSelectionTableViewController.swift in Sources */,
				43BA7182201EE7090058961E /* TextFieldTableViewCell.swift in Sources */,
				8907E35921A9D0EC00335852 /* GlucoseEntryTableViewController.swift in Sources */,
				43F5034D210599CC009FA89A /* AuthenticationViewController.swift in Sources */,
				C1E31F1222008AA300E88C00 /* SettingsNavigationViewController.swift in Sources */,
				43F5034F210599DF009FA89A /* ValidatingIndicatorView.swift in Sources */,
				C1E31F162200E85F00E88C00 /* CompletionNotifying.swift in Sources */,
				43BA718C201EEE5A0058961E /* NSData.swift in Sources */,
				43F5035A21059AF7009FA89A /* AuthenticationTableViewCell.swift in Sources */,
				8992426221EC11FD00EA512B /* UIColor.swift in Sources */,
				43BA7163201E490D0058961E /* InsulinDeliveryTableViewController.swift in Sources */,
				43BA718A201EE8CF0058961E /* NSTimeInterval.swift in Sources */,
				432CF86720D76AB90066B889 /* SettingsTableViewCell.swift in Sources */,
				43BA7170201E49220058961E /* FoodTypeShortcutCell.swift in Sources */,
				432CF86520D7692E0066B889 /* DeliveryLimitSettingsTableViewController.swift in Sources */,
				4369F08F208859E6000E3E45 /* PaddedTextField.swift in Sources */,
				432CF86920D76B320066B889 /* SetupButton.swift in Sources */,
				432CF87420D774520066B889 /* NumberFormatter.swift in Sources */,
				1F5DAB212118C95700048054 /* LocalizedString.swift in Sources */,
				43FB60E520DCBA02002B996B /* SetupTableViewController.swift in Sources */,
				43BA7180201EE7090058961E /* SingleValueScheduleTableViewController.swift in Sources */,
				43BA717E201EE7090058961E /* CommandResponseViewController.swift in Sources */,
				43BA717A201E4F1D0058961E /* IdentifiableClass.swift in Sources */,
				43BA7187201EE7090058961E /* GlucoseRangeScheduleTableViewController.swift in Sources */,
				43BA7168201E49220058961E /* CarbAbsorptionInputHeaderView.swift in Sources */,
				4322B76B202F9E4B0002837D /* HKUnit+LoopKitUI.swift in Sources */,
				43BA7183201EE7090058961E /* DailyQuantityScheduleTableViewController.swift in Sources */,
				C1FB428721755B8C00FAB378 /* StateColorPalette.swift in Sources */,
				C184FECB219F2E0100CD2722 /* SuspendResumeTableViewCell.swift in Sources */,
				43BA7167201E49220058961E /* CarbAbsorptionInputController.swift in Sources */,
				43F503632106C761009FA89A /* ServiceAuthenticationUI.swift in Sources */,
				432CF86B20D76B9C0066B889 /* SetupIndicatorView.swift in Sources */,
				C1D7366421F78A4D00048CDD /* UIAlertController.swift in Sources */,
				43BA716D201E49220058961E /* DatePickerTableViewCell.swift in Sources */,
				4369F094208BA001000E3E45 /* TextButtonTableViewCell.swift in Sources */,
				89AB9ECE21A4C8BD00351324 /* Comparable.swift in Sources */,
				43BA716C201E49220058961E /* CustomInputTextField.swift in Sources */,
				C1FB428321755A9B00FAB378 /* BaseHUDView.swift in Sources */,
				43BA716F201E49220058961E /* FoodEmojiDataSource.swift in Sources */,
				C1FB427921754FC900FAB378 /* ReservoirVolumeHUDView.swift in Sources */,
				432CF86D20D76C470066B889 /* SwitchTableViewCell.swift in Sources */,
				43BA7188201EE85B0058961E /* HKUnit.swift in Sources */,
				C11166B02180FA5C000EEAAB /* LoadingTableViewCell.swift in Sources */,
				895695F621AA413B00828067 /* DateAndDurationTableViewController.swift in Sources */,
				4369F092208B0DFF000E3E45 /* DateAndDurationTableViewCell.swift in Sources */,
				43BA7189201EE8980058961E /* UITableViewCell.swift in Sources */,
				43BA7181201EE7090058961E /* RepeatingScheduleValueTableViewCell.swift in Sources */,
				43BA717C201EE7090058961E /* GlucoseRangeSchedule+UI.swift in Sources */,
				43BA716E201E49220058961E /* DecimalTextFieldTableViewCell.swift in Sources */,
				43A8EC3C210CEEA500A81379 /* CGMManagerUI.swift in Sources */,
				C1FB427B2175503B00FAB378 /* LevelHUDView.swift in Sources */,
				43BA718B201EE93C0058961E /* TimeZone.swift in Sources */,
				43BA717B201EE6A40058961E /* NibLoadable.swift in Sources */,
				43FB60E320DCB9E0002B996B /* PumpManagerUI.swift in Sources */,
				43BA717F201EE7090058961E /* GlucoseRangeOverrideTableViewCell.swift in Sources */,
				43F5035721059A8A009FA89A /* ServiceCredential.swift in Sources */,
				43BA7169201E49220058961E /* CarbEntryEditViewController.swift in Sources */,
				C1E31F142200E7D500E88C00 /* HUDProvider.swift in Sources */,
				43BA717D201EE7090058961E /* GlucoseRangeTableViewCell.swift in Sources */,
				43BA7166201E49220058961E /* CarbAbsorptionInputCell.swift in Sources */,
				89CCD4FA21A911510068C3FB /* PercentageTextFieldTableViewController.swift in Sources */,
				C1FB42812175572A00FAB378 /* BatteryLevelHUDView.swift in Sources */,
				43BA7184201EE7090058961E /* TextFieldTableViewController.swift in Sources */,
				43BA716A201E49220058961E /* CarbEntryTableViewController.swift in Sources */,
				43BA716B201E49220058961E /* CarbEntryValidationNavigationDelegate.swift in Sources */,
				43BA7185201EE7090058961E /* DailyValueScheduleTableViewController.swift in Sources */,
				43BA7162201E490D0058961E /* ErrorBackgroundView.swift in Sources */,
				C1FB428521755B4600FAB378 /* LevelMaskView.swift in Sources */,
			);
			runOnlyForDeploymentPostprocessing = 0;
		};
		43D8FDC61C728FDF0073BE78 /* Sources */ = {
			isa = PBXSourcesBuildPhase;
			buildActionMask = 2147483647;
			files = (
				43D8FDFD1C7290350073BE78 /* HKUnit.swift in Sources */,
				4322B779202FA2790002837D /* NewCarbEntry.swift in Sources */,
				4322B76E202FA26B0002837D /* GlucoseMath.swift in Sources */,
				4322B791202FA2B70002837D /* Model.xcdatamodeld in Sources */,
				4322B773202FA2790002837D /* CarbEntry.swift in Sources */,
				43D8FDFC1C7290350073BE78 /* HealthKitSampleStore.swift in Sources */,
				437AFEF22036A2D7008C4892 /* DeletedCarbEntry.swift in Sources */,
				434570441FE605E30089C4DC /* OSLog.swift in Sources */,
				4322B789202FA2B30002837D /* DoseType.swift in Sources */,
				437AFEED2036A156008C4892 /* CachedCarbObject+CoreDataClass.swift in Sources */,
				43D8FDF71C7290350073BE78 /* DailyValueSchedule.swift in Sources */,
				4322B77D202FA2AF0002837D /* NewPumpEvent.swift in Sources */,
				434113AA20F171CB00D05747 /* CachedInsulinDeliveryObject+CoreDataClass.swift in Sources */,
				89AB9ECD21A4C8A500351324 /* Comparable.swift in Sources */,
				8996363A21ED932100361918 /* TestingPumpManagerDelegate.swift in Sources */,
				432CF86F20D76CCF0066B889 /* GlucoseTrend.swift in Sources */,
				43FB60E920DCBE64002B996B /* PumpManagerStatus.swift in Sources */,
				4322B774202FA2790002837D /* CarbMath.swift in Sources */,
				434113B120F2888100D05747 /* NSManagedObjectContext+CachedGlucoseObject.swift in Sources */,
				4322B78B202FA2B30002837D /* ExponentialInsulinModel.swift in Sources */,
				43D8FE011C7290350073BE78 /* NSTimeInterval.swift in Sources */,
				43D8FDF61C7290350073BE78 /* DailyQuantitySchedule.swift in Sources */,
				43D8FDF51C7290350073BE78 /* CarbRatioSchedule.swift in Sources */,
				4322B76F202FA26F0002837D /* GlucoseSampleValue.swift in Sources */,
				432CF87120D76D5A0066B889 /* SensorDisplayable.swift in Sources */,
				4322B77F202FA2AF0002837D /* PersistenceController.swift in Sources */,
				4322B78D202FA2B30002837D /* InsulinDeliveryStore.swift in Sources */,
				4379CFE321102A4100AADC79 /* DeviceManager.swift in Sources */,
				4322B78A202FA2B30002837D /* DoseUnit.swift in Sources */,
				434113AF20F2885300D05747 /* NSManagedObjectContext+CachedInsulinDeliveryObject.swift in Sources */,
				432762741D60505F0083215A /* HKQuantitySample.swift in Sources */,
				43D8FDF81C7290350073BE78 /* Double.swift in Sources */,
				43F5034B21051FCE009FA89A /* KeychainManager.swift in Sources */,
				432CF87320D774220066B889 /* PumpManager.swift in Sources */,
				43D8FE021C7290350073BE78 /* SampleValue.swift in Sources */,
				43D9888B1C87E47800DA4467 /* GlucoseValue.swift in Sources */,
				43D8FDF41C7290350073BE78 /* BasalRateSchedule.swift in Sources */,
				4322B788202FA2B30002837D /* DoseStore.swift in Sources */,
				4303C4921E2D665000ADEDC8 /* TimeZone.swift in Sources */,
				4322B781202FA2AF0002837D /* PumpEvent+CoreDataProperties.swift in Sources */,
				4322B785202FA2AF0002837D /* ReservoirValue.swift in Sources */,
				437AFF24203BE402008C4892 /* HKHealthStore.swift in Sources */,
				4322B783202FA2AF0002837D /* Reservoir.swift in Sources */,
				437AFEF02036A156008C4892 /* DeletedCarbObject+CoreDataProperties.swift in Sources */,
				4322B777202FA2790002837D /* CarbValue.swift in Sources */,
				4322B782202FA2AF0002837D /* PumpEventType.swift in Sources */,
				4322B77C202FA2A60002837D /* NSData.swift in Sources */,
				43D8FDFA1C7290350073BE78 /* GlucoseRangeSchedule.swift in Sources */,
				4322B77E202FA2AF0002837D /* PersistedPumpEvent.swift in Sources */,
				437AFEEE2036A156008C4892 /* CachedCarbObject+CoreDataProperties.swift in Sources */,
				4322B772202FA2790002837D /* AbsorbedCarbValue.swift in Sources */,
				1F5DAB1F2118C95700048054 /* LocalizedString.swift in Sources */,
				434113AD20F287DC00D05747 /* NSManagedObjectContext.swift in Sources */,
				4322B77B202FA2790002837D /* StoredCarbEntry.swift in Sources */,
<<<<<<< HEAD
=======
				C16C3D3F21A3101700401105 /* WeakSet.swift in Sources */,
>>>>>>> 4136d526
				4322B790202FA2B30002837D /* InsulinValue.swift in Sources */,
				434C5F9E209938CD00B2FD1A /* NumberFormatter.swift in Sources */,
				437AFEEF2036A156008C4892 /* DeletedCarbObject+CoreDataClass.swift in Sources */,
				4322B78C202FA2B30002837D /* HKQuantitySample+InsulinKit.swift in Sources */,
				4322B78F202FA2B30002837D /* InsulinModel.swift in Sources */,
				434C5F9C2098352500B2FD1A /* QuantityFormatter.swift in Sources */,
				43F503642106C78C009FA89A /* ServiceAuthentication.swift in Sources */,
				433BC7A720523DB7000B1200 /* NewGlucoseSample.swift in Sources */,
				4322B78E202FA2B30002837D /* InsulinMath.swift in Sources */,
				43B17C89208EEC0B00AC27E9 /* HealthStoreUnitCache.swift in Sources */,
				4322B775202FA2790002837D /* CarbStatus.swift in Sources */,
				4322B787202FA2B30002837D /* DoseEntry.swift in Sources */,
				43CB51B2211EB1A400DB9B4A /* NSUserActivity+CarbKit.swift in Sources */,
				434113AB20F171CB00D05747 /* CachedInsulinDeliveryObject+CoreDataProperties.swift in Sources */,
				43CF0B3F2030FD0D002A66DE /* UploadState.swift in Sources */,
				433BC7AD20538FCA000B1200 /* StoredGlucoseSample.swift in Sources */,
				43D8FDF91C7290350073BE78 /* GlucoseEffect.swift in Sources */,
				43D8FDFE1C7290350073BE78 /* LoopMath.swift in Sources */,
				43D8FDFF1C7290350073BE78 /* Date.swift in Sources */,
				43C9805C212D216A003B5D17 /* GlucoseChange.swift in Sources */,
				43D8FDFB1C7290350073BE78 /* GlucoseSchedule.swift in Sources */,
				4322B77A202FA2790002837D /* NSUserDefaults.swift in Sources */,
				4322B776202FA2790002837D /* CarbStore.swift in Sources */,
				433BC7AA20538D4C000B1200 /* CachedGlucoseObject+CoreDataClass.swift in Sources */,
				4322B786202FA2AF0002837D /* WalshInsulinModel.swift in Sources */,
				4378B64B1ED61965000AE785 /* GlucoseEffectVelocity.swift in Sources */,
				4322B780202FA2AF0002837D /* PumpEvent+CoreDataClass.swift in Sources */,
				433BC7B120562705000B1200 /* UpdateSource.swift in Sources */,
				4322B784202FA2AF0002837D /* Reservoir+CoreDataProperties.swift in Sources */,
				8996363C21ED938700361918 /* TestingCGMManagerDelegate.swift in Sources */,
				4322B778202FA2790002837D /* HKQuantitySample+CarbKit.swift in Sources */,
				8992426021EC113C00EA512B /* WeakObserverSet.swift in Sources */,
				4322B771202FA26F0002837D /* HKQuantitySample+GlucoseKit.swift in Sources */,
				433BC7AB20538D4C000B1200 /* CachedGlucoseObject+CoreDataProperties.swift in Sources */,
				43FB610720DDF19B002B996B /* PumpManagerError.swift in Sources */,
				43FB60EB20DDC868002B996B /* SetBolusError.swift in Sources */,
				4353D17A203E7840007B4ECD /* Locked.swift in Sources */,
				4322B770202FA26F0002837D /* GlucoseStore.swift in Sources */,
				4352A73C20DECF0700CAC200 /* CGMManager.swift in Sources */,
				4353D16F203D104F007B4ECD /* CarbStoreError.swift in Sources */,
				43AF1FB21C926CDD00EA2F3D /* HKQuantity.swift in Sources */,
			);
			runOnlyForDeploymentPostprocessing = 0;
		};
		43D8FDD11C728FDF0073BE78 /* Sources */ = {
			isa = PBXSourcesBuildPhase;
			buildActionMask = 2147483647;
			files = (
				1F5DAB202118C95700048054 /* LocalizedString.swift in Sources */,
				434113B820F2BDE800D05747 /* PersistenceControllerTestCase.swift in Sources */,
				437874B6202FDD1500A3D8B9 /* InsulinMathTests.swift in Sources */,
				437AFF21203AA740008C4892 /* NSManagedObjectContext.swift in Sources */,
				434C5FA1209AC4EE00B2FD1A /* HKUnit.swift in Sources */,
				437AFF1F203A763F008C4892 /* HKHealthStoreMock.swift in Sources */,
				434C5FA0209ABD4700B2FD1A /* QuantityFormatterTests.swift in Sources */,
				43D8FE1E1C72906E0073BE78 /* NSDateTests.swift in Sources */,
				43D9888D1C87EBE400DA4467 /* LoopMathTests.swift in Sources */,
				434113BA20F2C41C00D05747 /* DeletedCarbObjectTests.swift in Sources */,
				437874B5202FDD1200A3D8B9 /* DoseStoreTests.swift in Sources */,
				4322B76C202F9ECD0002837D /* CarbMathTests.swift in Sources */,
				434113B520F2BDB500D05747 /* CachedInsulinDeliveryObjectTests.swift in Sources */,
				43D8FE1F1C72906E0073BE78 /* QuantityScheduleTests.swift in Sources */,
				437AFF1A2039F149008C4892 /* CarbStoreTests.swift in Sources */,
				43D8FE1D1C72906E0073BE78 /* BasalRateScheduleTests.swift in Sources */,
				434113B320F2890800D05747 /* PersistenceControllerTests.swift in Sources */,
				434113BE20F2C72000D05747 /* CachedCarbObjectTests.swift in Sources */,
				43260F6E21C4BF7A00DD6837 /* UUID.swift in Sources */,
				4303C4941E2D665F00ADEDC8 /* TimeZone.swift in Sources */,
				4322B76D202F9EF20002837D /* GlucoseMathTests.swift in Sources */,
				43025DAF1D5AB2E300106C28 /* NSTimeInterval.swift in Sources */,
				43D8FDDB1C728FDF0073BE78 /* LoopKitTests.swift in Sources */,
				437AFF1D203A45DB008C4892 /* CacheStore.swift in Sources */,
				434113BC20F2C56100D05747 /* CachedGlucoseObjectTests.swift in Sources */,
				430059241CCDD08C00C861EA /* NSDateFormatter.swift in Sources */,
			);
			runOnlyForDeploymentPostprocessing = 0;
		};
		89D2046E21CC7BD7001238CC /* Sources */ = {
			isa = PBXSourcesBuildPhase;
			buildActionMask = 2147483647;
			files = (
				89D204BF21CC7FFB001238CC /* NSTimeInterval.swift in Sources */,
				89D204C421CC803C001238CC /* HKUnit.swift in Sources */,
				89D204B321CC7DC7001238CC /* Locked.swift in Sources */,
				89D204A921CC7C8F001238CC /* MockPumpManager.swift in Sources */,
				89D204AA21CC7C8F001238CC /* MockGlucoseProvider.swift in Sources */,
				89D204AB21CC7C8F001238CC /* MockCGMDataSource.swift in Sources */,
				89D204B221CC7D93001238CC /* Collection.swift in Sources */,
				89D204AC21CC7C8F001238CC /* MockCGMManager.swift in Sources */,
				8992425F21EC113100EA512B /* WeakObserverSet.swift in Sources */,
			);
			runOnlyForDeploymentPostprocessing = 0;
		};
		89D2047621CC7BD8001238CC /* Sources */ = {
			isa = PBXSourcesBuildPhase;
			buildActionMask = 2147483647;
			files = (
				89D2048021CC7BD8001238CC /* MockKitTests.swift in Sources */,
			);
			runOnlyForDeploymentPostprocessing = 0;
		};
		89D2048B21CC7C12001238CC /* Sources */ = {
			isa = PBXSourcesBuildPhase;
			buildActionMask = 2147483647;
			files = (
				89D204B721CC7F34001238CC /* MockPumpManagerSetupViewController.swift in Sources */,
				89D204B421CC7E74001238CC /* MockCGMManager+UI.swift in Sources */,
				89D204B521CC7E74001238CC /* MockPumpManager+UI.swift in Sources */,
				89D204C121CC8005001238CC /* NibLoadable.swift in Sources */,
				89D204BE21CC7F34001238CC /* GlucoseTrendTableViewController.swift in Sources */,
				89D204C621CC8165001238CC /* UITableViewCell.swift in Sources */,
				8992426521EC138000EA512B /* UIColor.swift in Sources */,
				89D204BA21CC7F34001238CC /* MockPumpManagerSettingsViewController.swift in Sources */,
				89D204BC21CC7F34001238CC /* SineCurveParametersTableViewController.swift in Sources */,
				89D204BD21CC7F34001238CC /* RandomOutlierTableViewController.swift in Sources */,
				89D204B821CC7F34001238CC /* MockPumpManagerSettingsSetupViewController.swift in Sources */,
				89D204C321CC800B001238CC /* Comparable.swift in Sources */,
				89D204C221CC8008001238CC /* IdentifiableClass.swift in Sources */,
				89D204CB21CC8228001238CC /* NumberFormatter.swift in Sources */,
				89D204BB21CC7F34001238CC /* MockCGMManagerSettingsViewController.swift in Sources */,
				89D204C521CC815E001238CC /* NSTimeInterval.swift in Sources */,
				89D204CC21CC8236001238CC /* LocalizedString.swift in Sources */,
			);
			runOnlyForDeploymentPostprocessing = 0;
		};
		89D2049321CC7C13001238CC /* Sources */ = {
			isa = PBXSourcesBuildPhase;
			buildActionMask = 2147483647;
			files = (
				89D2049D21CC7C13001238CC /* MockKitUITests.swift in Sources */,
			);
			runOnlyForDeploymentPostprocessing = 0;
		};
/* End PBXSourcesBuildPhase section */

/* Begin PBXTargetDependency section */
		4301580E1C7EC03B00B64B63 /* PBXTargetDependency */ = {
			isa = PBXTargetDependency;
			target = 430157F61C7EC03B00B64B63 /* LoopKit Example */;
			targetProxy = 4301580D1C7EC03B00B64B63 /* PBXContainerItemProxy */;
		};
		4301581C1C7ECB5E00B64B63 /* PBXTargetDependency */ = {
			isa = PBXTargetDependency;
			target = 43D8FDCA1C728FDF0073BE78 /* LoopKit */;
			targetProxy = 4301581B1C7ECB5E00B64B63 /* PBXContainerItemProxy */;
		};
		43BA715A201E484D0058961E /* PBXTargetDependency */ = {
			isa = PBXTargetDependency;
			target = 43BA7153201E484D0058961E /* LoopKitUI */;
			targetProxy = 43BA7159201E484D0058961E /* PBXContainerItemProxy */;
		};
		43D8FDD81C728FDF0073BE78 /* PBXTargetDependency */ = {
			isa = PBXTargetDependency;
			target = 43D8FDCA1C728FDF0073BE78 /* LoopKit */;
			targetProxy = 43D8FDD71C728FDF0073BE78 /* PBXContainerItemProxy */;
		};
		89D2047D21CC7BD8001238CC /* PBXTargetDependency */ = {
			isa = PBXTargetDependency;
			target = 89D2047121CC7BD7001238CC /* MockKit */;
			targetProxy = 89D2047C21CC7BD8001238CC /* PBXContainerItemProxy */;
		};
		89D2049A21CC7C13001238CC /* PBXTargetDependency */ = {
			isa = PBXTargetDependency;
			target = 89D2048E21CC7C12001238CC /* MockKitUI */;
			targetProxy = 89D2049921CC7C13001238CC /* PBXContainerItemProxy */;
		};
/* End PBXTargetDependency section */

/* Begin PBXVariantGroup section */
		1F5DAB222118CE9300048054 /* InfoPlist.strings */ = {
			isa = PBXVariantGroup;
			children = (
				1F5DAB232118CE9300048054 /* es */,
				1F5DAB2F2118D2A700048054 /* ru */,
				1F5DAB3C2118D5A300048054 /* de */,
				1F5DAB492118F14700048054 /* fr */,
				1F5DAB592118F2C700048054 /* zh-Hans */,
				1F5DAB652118F33000048054 /* it */,
				1F5DAB712118F3C300048054 /* nl */,
				1F5DAB7D2118F3FC00048054 /* nb */,
				1F50C327212B20D400C18FAB /* pl */,
			);
			name = InfoPlist.strings;
			sourceTree = "<group>";
		};
		1F5DAB252118CE9300048054 /* InfoPlist.strings */ = {
			isa = PBXVariantGroup;
			children = (
				1F5DAB262118CE9300048054 /* es */,
				1F5DAB302118D2A700048054 /* ru */,
				1F5DAB3D2118D5A300048054 /* de */,
				1F5DAB4A2118F14700048054 /* fr */,
				1F5DAB5A2118F2C700048054 /* zh-Hans */,
				1F5DAB662118F33100048054 /* it */,
				1F5DAB722118F3C300048054 /* nl */,
				1F5DAB7E2118F3FC00048054 /* nb */,
				1F50C328212B20D400C18FAB /* pl */,
			);
			name = InfoPlist.strings;
			sourceTree = "<group>";
		};
		1F5DAB282118CE9300048054 /* InfoPlist.strings */ = {
			isa = PBXVariantGroup;
			children = (
				1F5DAB292118CE9300048054 /* es */,
				1F5DAB312118D2A700048054 /* ru */,
				1F5DAB3F2118D5A300048054 /* de */,
				1F5DAB4C2118F14700048054 /* fr */,
				1F5DAB5C2118F2C700048054 /* zh-Hans */,
				1F5DAB682118F33100048054 /* it */,
				1F5DAB742118F3C300048054 /* nl */,
				1F5DAB802118F3FC00048054 /* nb */,
				1F50C32A212B20D400C18FAB /* pl */,
			);
			name = InfoPlist.strings;
			sourceTree = "<group>";
		};
		1F5DAB2B2118CE9300048054 /* Localizable.strings */ = {
			isa = PBXVariantGroup;
			children = (
				1F5DAB2C2118CE9300048054 /* es */,
				1F5DAB322118D2A700048054 /* ru */,
				1F5DAB392118D5A200048054 /* de */,
				1F5DAB462118F14600048054 /* fr */,
				1F5DAB4D2118F18E00048054 /* en */,
				1F5DAB562118F2C700048054 /* zh-Hans */,
				1F5DAB622118F33000048054 /* it */,
				1F5DAB6E2118F3C200048054 /* nl */,
				1F5DAB7A2118F3FB00048054 /* nb */,
				1FE58794211D0967004F24ED /* Base */,
				1F50C324212B20D300C18FAB /* pl */,
			);
			name = Localizable.strings;
			sourceTree = "<group>";
		};
		430157FF1C7EC03B00B64B63 /* Main.storyboard */ = {
			isa = PBXVariantGroup;
			children = (
				430158001C7EC03B00B64B63 /* Base */,
				7D68A9EE1FE0A3D400522C49 /* es */,
				7D68AABB1FE31A2800522C49 /* ru */,
				1F5DAB352118D5A200048054 /* de */,
				1F5DAB422118F14600048054 /* fr */,
				1F5DAB522118F2C600048054 /* zh-Hans */,
				1F5DAB5E2118F33000048054 /* it */,
				1F5DAB6A2118F3C200048054 /* nl */,
				1F5DAB762118F3FB00048054 /* nb */,
				1F50C320212B20D300C18FAB /* pl */,
			);
			name = Main.storyboard;
			sourceTree = "<group>";
		};
		430158041C7EC03B00B64B63 /* LaunchScreen.storyboard */ = {
			isa = PBXVariantGroup;
			children = (
				430158051C7EC03B00B64B63 /* Base */,
				7D68A9EF1FE0A3D400522C49 /* es */,
				7D68AABA1FE31A2800522C49 /* ru */,
				1F5DAB342118D5A200048054 /* de */,
				1F5DAB412118F14600048054 /* fr */,
				1F5DAB512118F2C600048054 /* zh-Hans */,
				1F5DAB5D2118F33000048054 /* it */,
				1F5DAB692118F3C200048054 /* nl */,
				1F5DAB752118F3FB00048054 /* nb */,
				1F50C31F212B20D300C18FAB /* pl */,
			);
			name = LaunchScreen.storyboard;
			sourceTree = "<group>";
		};
		43BA719920203EF30058961E /* CarbKit.storyboard */ = {
			isa = PBXVariantGroup;
			children = (
				43BA719820203EF30058961E /* Base */,
				1F5DAB2E2118CE9300048054 /* es */,
				1F5DAB332118D2A700048054 /* ru */,
				1F5DAB362118D5A200048054 /* de */,
				1F5DAB432118F14600048054 /* fr */,
				1F5DAB532118F2C700048054 /* zh-Hans */,
				1F5DAB5F2118F33000048054 /* it */,
				1F5DAB6B2118F3C200048054 /* nl */,
				1F5DAB772118F3FB00048054 /* nb */,
				1F50C321212B20D300C18FAB /* pl */,
			);
			name = CarbKit.storyboard;
			sourceTree = "<group>";
		};
		43D8FEED1C7294E90073BE78 /* InsulinKit.storyboard */ = {
			isa = PBXVariantGroup;
			children = (
				43D8FEEE1C7294E90073BE78 /* Base */,
				7D68A9CA1FE0A3D200522C49 /* es */,
				7D68AAB91FE31A2800522C49 /* ru */,
				1F5DAB372118D5A200048054 /* de */,
				1F5DAB442118F14600048054 /* fr */,
				1F5DAB542118F2C700048054 /* zh-Hans */,
				1F5DAB602118F33000048054 /* it */,
				1F5DAB6C2118F3C200048054 /* nl */,
				1F5DAB782118F3FB00048054 /* nb */,
				1F50C322212B20D300C18FAB /* pl */,
			);
			name = InsulinKit.storyboard;
			sourceTree = "<group>";
		};
		7D68A9B01FE0A3D000522C49 /* Localizable.strings */ = {
			isa = PBXVariantGroup;
			children = (
				7D68A9AF1FE0A3D000522C49 /* es */,
				7D68AABC1FE31BE700522C49 /* ru */,
				1F5DAB3B2118D5A300048054 /* de */,
				1F5DAB402118D5D500048054 /* en */,
				1F5DAB482118F14700048054 /* fr */,
				1F5DAB582118F2C700048054 /* zh-Hans */,
				1F5DAB642118F33000048054 /* it */,
				1F5DAB702118F3C200048054 /* nl */,
				1F5DAB7C2118F3FC00048054 /* nb */,
				1F50C326212B20D400C18FAB /* pl */,
			);
			name = Localizable.strings;
			sourceTree = "<group>";
		};
		7D68A9BA1FE0A3D100522C49 /* InfoPlist.strings */ = {
			isa = PBXVariantGroup;
			children = (
				7D68A9B91FE0A3D100522C49 /* es */,
				7D68AABE1FE31BE700522C49 /* ru */,
				1F5DAB3A2118D5A300048054 /* de */,
				1F5DAB472118F14600048054 /* fr */,
				1F5DAB572118F2C700048054 /* zh-Hans */,
				1F5DAB632118F33000048054 /* it */,
				1F5DAB6F2118F3C200048054 /* nl */,
				1F5DAB7B2118F3FB00048054 /* nb */,
				1F50C325212B20D400C18FAB /* pl */,
			);
			name = InfoPlist.strings;
			sourceTree = "<group>";
		};
		7D68A9C41FE0A3D200522C49 /* InfoPlist.strings */ = {
			isa = PBXVariantGroup;
			children = (
				7D68A9C31FE0A3D200522C49 /* es */,
				7D68AAC01FE31BE800522C49 /* ru */,
				1F5DAB382118D5A200048054 /* de */,
				1F5DAB452118F14600048054 /* fr */,
				1F5DAB552118F2C700048054 /* zh-Hans */,
				1F5DAB612118F33000048054 /* it */,
				1F5DAB6D2118F3C200048054 /* nl */,
				1F5DAB792118F3FB00048054 /* nb */,
				1F50C323212B20D300C18FAB /* pl */,
			);
			name = InfoPlist.strings;
			sourceTree = "<group>";
		};
		7D68A9E31FE0A3D300522C49 /* Localizable.strings */ = {
			isa = PBXVariantGroup;
			children = (
				7D68A9E21FE0A3D300522C49 /* es */,
				7D68AAC61FE31BE900522C49 /* ru */,
				1F5DAB3E2118D5A300048054 /* de */,
				1F5DAB4B2118F14700048054 /* fr */,
				1F5DAB5B2118F2C700048054 /* zh-Hans */,
				1F5DAB672118F33100048054 /* it */,
				1F5DAB732118F3C300048054 /* nl */,
				1F5DAB7F2118F3FC00048054 /* nb */,
				1FE58790211CFBB7004F24ED /* Base */,
				1F50C329212B20D400C18FAB /* pl */,
			);
			name = Localizable.strings;
			sourceTree = "<group>";
		};
/* End PBXVariantGroup section */

/* Begin XCBuildConfiguration section */
		430158131C7EC03B00B64B63 /* Debug */ = {
			isa = XCBuildConfiguration;
			buildSettings = {
				ALWAYS_EMBED_SWIFT_STANDARD_LIBRARIES = YES;
				ASSETCATALOG_COMPILER_APPICON_NAME = AppIcon;
				CODE_SIGN_ENTITLEMENTS = "LoopKit Example/LoopKitExample.entitlements";
				CODE_SIGN_IDENTITY = "iPhone Developer";
				"CODE_SIGN_IDENTITY[sdk=iphoneos*]" = "iPhone Developer";
				DEVELOPMENT_TEAM = "";
				INFOPLIST_FILE = "LoopKit Example/Info.plist";
				LD_RUNPATH_SEARCH_PATHS = "$(inherited) @executable_path/Frameworks";
				PRODUCT_BUNDLE_IDENTIFIER = com.rileylink.LoopKitExample;
				PRODUCT_NAME = "$(TARGET_NAME)";
				PROVISIONING_PROFILE = "";
				SWIFT_VERSION = 4.2;
			};
			name = Debug;
		};
		430158141C7EC03B00B64B63 /* Release */ = {
			isa = XCBuildConfiguration;
			buildSettings = {
				ALWAYS_EMBED_SWIFT_STANDARD_LIBRARIES = YES;
				ASSETCATALOG_COMPILER_APPICON_NAME = AppIcon;
				CODE_SIGN_ENTITLEMENTS = "LoopKit Example/LoopKitExample.entitlements";
				CODE_SIGN_IDENTITY = "iPhone Developer";
				"CODE_SIGN_IDENTITY[sdk=iphoneos*]" = "iPhone Developer";
				DEVELOPMENT_TEAM = "";
				INFOPLIST_FILE = "LoopKit Example/Info.plist";
				LD_RUNPATH_SEARCH_PATHS = "$(inherited) @executable_path/Frameworks";
				PRODUCT_BUNDLE_IDENTIFIER = com.rileylink.LoopKitExample;
				PRODUCT_NAME = "$(TARGET_NAME)";
				PROVISIONING_PROFILE = "";
				SWIFT_VERSION = 4.2;
			};
			name = Release;
		};
		430158151C7EC03B00B64B63 /* Debug */ = {
			isa = XCBuildConfiguration;
			buildSettings = {
				DEVELOPMENT_TEAM = "";
				INFOPLIST_FILE = "LoopKit ExampleUITests/Info.plist";
				LD_RUNPATH_SEARCH_PATHS = "$(inherited) @executable_path/Frameworks @loader_path/Frameworks";
				PRODUCT_BUNDLE_IDENTIFIER = "com.loopkit.LoopKit-ExampleUITests";
				PRODUCT_NAME = "$(TARGET_NAME)";
				SWIFT_VERSION = 4.2;
				TEST_TARGET_NAME = "LoopKit Example";
				USES_XCTRUNNER = YES;
			};
			name = Debug;
		};
		430158161C7EC03B00B64B63 /* Release */ = {
			isa = XCBuildConfiguration;
			buildSettings = {
				DEVELOPMENT_TEAM = "";
				INFOPLIST_FILE = "LoopKit ExampleUITests/Info.plist";
				LD_RUNPATH_SEARCH_PATHS = "$(inherited) @executable_path/Frameworks @loader_path/Frameworks";
				PRODUCT_BUNDLE_IDENTIFIER = "com.loopkit.LoopKit-ExampleUITests";
				PRODUCT_NAME = "$(TARGET_NAME)";
				SWIFT_VERSION = 4.2;
				TEST_TARGET_NAME = "LoopKit Example";
				USES_XCTRUNNER = YES;
			};
			name = Release;
		};
		43BA715D201E484D0058961E /* Debug */ = {
			isa = XCBuildConfiguration;
			buildSettings = {
				CLANG_ANALYZER_NONNULL = YES;
				CLANG_ANALYZER_NUMBER_OBJECT_CONVERSION = YES_AGGRESSIVE;
				CLANG_CXX_LANGUAGE_STANDARD = "gnu++14";
				CLANG_WARN_DOCUMENTATION_COMMENTS = YES;
				CLANG_WARN_UNGUARDED_AVAILABILITY = YES_AGGRESSIVE;
				CODE_SIGN_IDENTITY = "";
				"CODE_SIGN_IDENTITY[sdk=iphoneos*]" = "iPhone Developer";
				CODE_SIGN_STYLE = Automatic;
				CURRENT_PROJECT_VERSION = 41;
				DEFINES_MODULE = YES;
				DEVELOPMENT_TEAM = "";
				DYLIB_COMPATIBILITY_VERSION = 1;
				DYLIB_CURRENT_VERSION = 41;
				DYLIB_INSTALL_NAME_BASE = "@rpath";
				GCC_C_LANGUAGE_STANDARD = gnu11;
				INFOPLIST_FILE = LoopKitUI/Info.plist;
				INSTALL_PATH = "$(LOCAL_LIBRARY_DIR)/Frameworks";
				LD_RUNPATH_SEARCH_PATHS = "$(inherited) @executable_path/Frameworks @loader_path/Frameworks";
				PRODUCT_BUNDLE_IDENTIFIER = com.loopkit.LoopKitUI;
				PRODUCT_NAME = "$(TARGET_NAME:c99extidentifier)";
				SKIP_INSTALL = YES;
				SWIFT_ACTIVE_COMPILATION_CONDITIONS = DEBUG;
				SWIFT_VERSION = 4.2;
			};
			name = Debug;
		};
		43BA715E201E484D0058961E /* Release */ = {
			isa = XCBuildConfiguration;
			buildSettings = {
				CLANG_ANALYZER_NONNULL = YES;
				CLANG_ANALYZER_NUMBER_OBJECT_CONVERSION = YES_AGGRESSIVE;
				CLANG_CXX_LANGUAGE_STANDARD = "gnu++14";
				CLANG_WARN_DOCUMENTATION_COMMENTS = YES;
				CLANG_WARN_UNGUARDED_AVAILABILITY = YES_AGGRESSIVE;
				CODE_SIGN_IDENTITY = "";
				"CODE_SIGN_IDENTITY[sdk=iphoneos*]" = "iPhone Developer";
				CODE_SIGN_STYLE = Automatic;
				CURRENT_PROJECT_VERSION = 41;
				DEFINES_MODULE = YES;
				DEVELOPMENT_TEAM = "";
				DYLIB_COMPATIBILITY_VERSION = 1;
				DYLIB_CURRENT_VERSION = 41;
				DYLIB_INSTALL_NAME_BASE = "@rpath";
				GCC_C_LANGUAGE_STANDARD = gnu11;
				INFOPLIST_FILE = LoopKitUI/Info.plist;
				INSTALL_PATH = "$(LOCAL_LIBRARY_DIR)/Frameworks";
				LD_RUNPATH_SEARCH_PATHS = "$(inherited) @executable_path/Frameworks @loader_path/Frameworks";
				PRODUCT_BUNDLE_IDENTIFIER = com.loopkit.LoopKitUI;
				PRODUCT_NAME = "$(TARGET_NAME:c99extidentifier)";
				SKIP_INSTALL = YES;
				SWIFT_VERSION = 4.2;
			};
			name = Release;
		};
		43D8FDDD1C728FDF0073BE78 /* Debug */ = {
			isa = XCBuildConfiguration;
			buildSettings = {
				ALWAYS_SEARCH_USER_PATHS = NO;
				CLANG_ANALYZER_LOCALIZABILITY_NONLOCALIZED = YES;
				CLANG_CXX_LANGUAGE_STANDARD = "gnu++0x";
				CLANG_CXX_LIBRARY = "libc++";
				CLANG_ENABLE_MODULES = YES;
				CLANG_ENABLE_OBJC_ARC = YES;
				CLANG_WARN_BLOCK_CAPTURE_AUTORELEASING = YES;
				CLANG_WARN_BOOL_CONVERSION = YES;
				CLANG_WARN_COMMA = YES;
				CLANG_WARN_CONSTANT_CONVERSION = YES;
				CLANG_WARN_DEPRECATED_OBJC_IMPLEMENTATIONS = YES;
				CLANG_WARN_DIRECT_OBJC_ISA_USAGE = YES_ERROR;
				CLANG_WARN_EMPTY_BODY = YES;
				CLANG_WARN_ENUM_CONVERSION = YES;
				CLANG_WARN_INFINITE_RECURSION = YES;
				CLANG_WARN_INT_CONVERSION = YES;
				CLANG_WARN_NON_LITERAL_NULL_CONVERSION = YES;
				CLANG_WARN_OBJC_IMPLICIT_RETAIN_SELF = YES;
				CLANG_WARN_OBJC_LITERAL_CONVERSION = YES;
				CLANG_WARN_OBJC_ROOT_CLASS = YES_ERROR;
				CLANG_WARN_RANGE_LOOP_ANALYSIS = YES;
				CLANG_WARN_STRICT_PROTOTYPES = YES;
				CLANG_WARN_SUSPICIOUS_MOVE = YES;
				CLANG_WARN_UNREACHABLE_CODE = YES;
				CLANG_WARN__DUPLICATE_METHOD_MATCH = YES;
				"CODE_SIGN_IDENTITY[sdk=iphoneos*]" = "iPhone Developer";
				COPY_PHASE_STRIP = NO;
				CURRENT_PROJECT_VERSION = 41;
				DEBUG_INFORMATION_FORMAT = dwarf;
				ENABLE_STRICT_OBJC_MSGSEND = YES;
				ENABLE_TESTABILITY = YES;
				GCC_C_LANGUAGE_STANDARD = gnu99;
				GCC_DYNAMIC_NO_PIC = NO;
				GCC_NO_COMMON_BLOCKS = YES;
				GCC_OPTIMIZATION_LEVEL = 0;
				GCC_PREPROCESSOR_DEFINITIONS = (
					"DEBUG=1",
					"$(inherited)",
				);
				GCC_WARN_64_TO_32_BIT_CONVERSION = YES;
				GCC_WARN_ABOUT_RETURN_TYPE = YES_ERROR;
				GCC_WARN_UNDECLARED_SELECTOR = YES;
				GCC_WARN_UNINITIALIZED_AUTOS = YES_AGGRESSIVE;
				GCC_WARN_UNUSED_FUNCTION = YES;
				GCC_WARN_UNUSED_VARIABLE = YES;
				IPHONEOS_DEPLOYMENT_TARGET = 11.1;
				LOCALIZED_STRING_MACRO_NAMES = (
					NSLocalizedString,
					CFLocalizedString,
					LocalizedString,
				);
				MTL_ENABLE_DEBUG_INFO = YES;
				ONLY_ACTIVE_ARCH = YES;
				SDKROOT = iphoneos;
				SWIFT_OPTIMIZATION_LEVEL = "-Onone";
				SWIFT_VERSION = 4.0;
				TARGETED_DEVICE_FAMILY = "1,2";
				VERSIONING_SYSTEM = "apple-generic";
				VERSION_INFO_PREFIX = "";
				WATCHOS_DEPLOYMENT_TARGET = 4.0;
			};
			name = Debug;
		};
		43D8FDDE1C728FDF0073BE78 /* Release */ = {
			isa = XCBuildConfiguration;
			buildSettings = {
				ALWAYS_SEARCH_USER_PATHS = NO;
				CLANG_ANALYZER_LOCALIZABILITY_NONLOCALIZED = YES;
				CLANG_CXX_LANGUAGE_STANDARD = "gnu++0x";
				CLANG_CXX_LIBRARY = "libc++";
				CLANG_ENABLE_MODULES = YES;
				CLANG_ENABLE_OBJC_ARC = YES;
				CLANG_WARN_BLOCK_CAPTURE_AUTORELEASING = YES;
				CLANG_WARN_BOOL_CONVERSION = YES;
				CLANG_WARN_COMMA = YES;
				CLANG_WARN_CONSTANT_CONVERSION = YES;
				CLANG_WARN_DEPRECATED_OBJC_IMPLEMENTATIONS = YES;
				CLANG_WARN_DIRECT_OBJC_ISA_USAGE = YES_ERROR;
				CLANG_WARN_EMPTY_BODY = YES;
				CLANG_WARN_ENUM_CONVERSION = YES;
				CLANG_WARN_INFINITE_RECURSION = YES;
				CLANG_WARN_INT_CONVERSION = YES;
				CLANG_WARN_NON_LITERAL_NULL_CONVERSION = YES;
				CLANG_WARN_OBJC_IMPLICIT_RETAIN_SELF = YES;
				CLANG_WARN_OBJC_LITERAL_CONVERSION = YES;
				CLANG_WARN_OBJC_ROOT_CLASS = YES_ERROR;
				CLANG_WARN_RANGE_LOOP_ANALYSIS = YES;
				CLANG_WARN_STRICT_PROTOTYPES = YES;
				CLANG_WARN_SUSPICIOUS_MOVE = YES;
				CLANG_WARN_UNREACHABLE_CODE = YES;
				CLANG_WARN__DUPLICATE_METHOD_MATCH = YES;
				"CODE_SIGN_IDENTITY[sdk=iphoneos*]" = "iPhone Developer";
				COPY_PHASE_STRIP = NO;
				CURRENT_PROJECT_VERSION = 41;
				DEBUG_INFORMATION_FORMAT = "dwarf-with-dsym";
				ENABLE_NS_ASSERTIONS = NO;
				ENABLE_STRICT_OBJC_MSGSEND = YES;
				GCC_C_LANGUAGE_STANDARD = gnu99;
				GCC_NO_COMMON_BLOCKS = YES;
				GCC_WARN_64_TO_32_BIT_CONVERSION = YES;
				GCC_WARN_ABOUT_RETURN_TYPE = YES_ERROR;
				GCC_WARN_UNDECLARED_SELECTOR = YES;
				GCC_WARN_UNINITIALIZED_AUTOS = YES_AGGRESSIVE;
				GCC_WARN_UNUSED_FUNCTION = YES;
				GCC_WARN_UNUSED_VARIABLE = YES;
				IPHONEOS_DEPLOYMENT_TARGET = 11.1;
				LOCALIZED_STRING_MACRO_NAMES = (
					NSLocalizedString,
					CFLocalizedString,
					LocalizedString,
				);
				MTL_ENABLE_DEBUG_INFO = NO;
				SDKROOT = iphoneos;
				SWIFT_OPTIMIZATION_LEVEL = "-Owholemodule";
				SWIFT_VERSION = 4.0;
				TARGETED_DEVICE_FAMILY = "1,2";
				VALIDATE_PRODUCT = YES;
				VERSIONING_SYSTEM = "apple-generic";
				VERSION_INFO_PREFIX = "";
				WATCHOS_DEPLOYMENT_TARGET = 4.0;
			};
			name = Release;
		};
		43D8FDE01C728FDF0073BE78 /* Debug */ = {
			isa = XCBuildConfiguration;
			buildSettings = {
				APPLICATION_EXTENSION_API_ONLY = YES;
				CLANG_ENABLE_MODULES = YES;
				"CODE_SIGN_IDENTITY[sdk=iphoneos*]" = "";
				DEFINES_MODULE = YES;
				DYLIB_COMPATIBILITY_VERSION = 1;
				DYLIB_CURRENT_VERSION = 41;
				DYLIB_INSTALL_NAME_BASE = "@rpath";
				INFOPLIST_FILE = LoopKit/Info.plist;
				INSTALL_PATH = "$(LOCAL_LIBRARY_DIR)/Frameworks";
				LD_RUNPATH_SEARCH_PATHS = "$(inherited) @executable_path/Frameworks @loader_path/Frameworks";
				PRODUCT_BUNDLE_IDENTIFIER = com.loopkit.LoopKit;
				PRODUCT_NAME = "$(TARGET_NAME)";
				SKIP_INSTALL = YES;
				SUPPORTED_PLATFORMS = "iphonesimulator iphoneos watchos watchsimulator";
				SWIFT_VERSION = 4.2;
				TARGETED_DEVICE_FAMILY = "1,2,4";
			};
			name = Debug;
		};
		43D8FDE11C728FDF0073BE78 /* Release */ = {
			isa = XCBuildConfiguration;
			buildSettings = {
				APPLICATION_EXTENSION_API_ONLY = YES;
				CLANG_ENABLE_MODULES = YES;
				"CODE_SIGN_IDENTITY[sdk=iphoneos*]" = "";
				DEFINES_MODULE = YES;
				DYLIB_COMPATIBILITY_VERSION = 1;
				DYLIB_CURRENT_VERSION = 41;
				DYLIB_INSTALL_NAME_BASE = "@rpath";
				INFOPLIST_FILE = LoopKit/Info.plist;
				INSTALL_PATH = "$(LOCAL_LIBRARY_DIR)/Frameworks";
				LD_RUNPATH_SEARCH_PATHS = "$(inherited) @executable_path/Frameworks @loader_path/Frameworks";
				PRODUCT_BUNDLE_IDENTIFIER = com.loopkit.LoopKit;
				PRODUCT_NAME = "$(TARGET_NAME)";
				SKIP_INSTALL = YES;
				SUPPORTED_PLATFORMS = "iphonesimulator iphoneos watchos watchsimulator";
				SWIFT_VERSION = 4.2;
				TARGETED_DEVICE_FAMILY = "1,2,4";
			};
			name = Release;
		};
		43D8FDE31C728FDF0073BE78 /* Debug */ = {
			isa = XCBuildConfiguration;
			buildSettings = {
				DEVELOPMENT_TEAM = "";
				INFOPLIST_FILE = LoopKitTests/Info.plist;
				LD_RUNPATH_SEARCH_PATHS = "$(inherited) @executable_path/Frameworks @loader_path/Frameworks";
				PRODUCT_BUNDLE_IDENTIFIER = com.loopkit.LoopKitTests;
				PRODUCT_NAME = "$(TARGET_NAME)";
				SWIFT_VERSION = 4.2;
			};
			name = Debug;
		};
		43D8FDE41C728FDF0073BE78 /* Release */ = {
			isa = XCBuildConfiguration;
			buildSettings = {
				DEVELOPMENT_TEAM = "";
				INFOPLIST_FILE = LoopKitTests/Info.plist;
				LD_RUNPATH_SEARCH_PATHS = "$(inherited) @executable_path/Frameworks @loader_path/Frameworks";
				PRODUCT_BUNDLE_IDENTIFIER = com.loopkit.LoopKitTests;
				PRODUCT_NAME = "$(TARGET_NAME)";
				SWIFT_VERSION = 4.2;
			};
			name = Release;
		};
		89D2048321CC7BD8001238CC /* Debug */ = {
			isa = XCBuildConfiguration;
			buildSettings = {
				CLANG_ANALYZER_NONNULL = YES;
				CLANG_ANALYZER_NUMBER_OBJECT_CONVERSION = YES_AGGRESSIVE;
				CLANG_CXX_LANGUAGE_STANDARD = "gnu++14";
				CLANG_ENABLE_OBJC_WEAK = YES;
				CLANG_WARN_DOCUMENTATION_COMMENTS = YES;
				CLANG_WARN_UNGUARDED_AVAILABILITY = YES_AGGRESSIVE;
				CODE_SIGN_IDENTITY = "iPhone Developer";
				CODE_SIGN_STYLE = Automatic;
				CURRENT_PROJECT_VERSION = 1;
				DEFINES_MODULE = YES;
				DYLIB_COMPATIBILITY_VERSION = 1;
				DYLIB_CURRENT_VERSION = 1;
				DYLIB_INSTALL_NAME_BASE = "@rpath";
				GCC_C_LANGUAGE_STANDARD = gnu11;
				INFOPLIST_FILE = MockKit/Info.plist;
				INSTALL_PATH = "$(LOCAL_LIBRARY_DIR)/Frameworks";
				IPHONEOS_DEPLOYMENT_TARGET = 11.1;
				LD_RUNPATH_SEARCH_PATHS = "$(inherited) @executable_path/Frameworks @loader_path/Frameworks";
				MTL_ENABLE_DEBUG_INFO = INCLUDE_SOURCE;
				MTL_FAST_MATH = YES;
				PRODUCT_BUNDLE_IDENTIFIER = com.loopkit.MockKit;
				PRODUCT_NAME = "$(TARGET_NAME:c99extidentifier)";
				SKIP_INSTALL = YES;
				SWIFT_ACTIVE_COMPILATION_CONDITIONS = DEBUG;
				SWIFT_VERSION = 4.2;
				TARGETED_DEVICE_FAMILY = "1,2";
			};
			name = Debug;
		};
		89D2048421CC7BD8001238CC /* Release */ = {
			isa = XCBuildConfiguration;
			buildSettings = {
				CLANG_ANALYZER_NONNULL = YES;
				CLANG_ANALYZER_NUMBER_OBJECT_CONVERSION = YES_AGGRESSIVE;
				CLANG_CXX_LANGUAGE_STANDARD = "gnu++14";
				CLANG_ENABLE_OBJC_WEAK = YES;
				CLANG_WARN_DOCUMENTATION_COMMENTS = YES;
				CLANG_WARN_UNGUARDED_AVAILABILITY = YES_AGGRESSIVE;
				CODE_SIGN_IDENTITY = "iPhone Developer";
				CODE_SIGN_STYLE = Automatic;
				CURRENT_PROJECT_VERSION = 1;
				DEFINES_MODULE = YES;
				DYLIB_COMPATIBILITY_VERSION = 1;
				DYLIB_CURRENT_VERSION = 1;
				DYLIB_INSTALL_NAME_BASE = "@rpath";
				GCC_C_LANGUAGE_STANDARD = gnu11;
				INFOPLIST_FILE = MockKit/Info.plist;
				INSTALL_PATH = "$(LOCAL_LIBRARY_DIR)/Frameworks";
				IPHONEOS_DEPLOYMENT_TARGET = 11.1;
				LD_RUNPATH_SEARCH_PATHS = "$(inherited) @executable_path/Frameworks @loader_path/Frameworks";
				MTL_FAST_MATH = YES;
				PRODUCT_BUNDLE_IDENTIFIER = com.loopkit.MockKit;
				PRODUCT_NAME = "$(TARGET_NAME:c99extidentifier)";
				SKIP_INSTALL = YES;
				SWIFT_VERSION = 4.2;
				TARGETED_DEVICE_FAMILY = "1,2";
			};
			name = Release;
		};
		89D2048521CC7BD8001238CC /* Debug */ = {
			isa = XCBuildConfiguration;
			buildSettings = {
				ALWAYS_EMBED_SWIFT_STANDARD_LIBRARIES = YES;
				CLANG_ANALYZER_NONNULL = YES;
				CLANG_ANALYZER_NUMBER_OBJECT_CONVERSION = YES_AGGRESSIVE;
				CLANG_CXX_LANGUAGE_STANDARD = "gnu++14";
				CLANG_ENABLE_OBJC_WEAK = YES;
				CLANG_WARN_DOCUMENTATION_COMMENTS = YES;
				CLANG_WARN_UNGUARDED_AVAILABILITY = YES_AGGRESSIVE;
				CODE_SIGN_IDENTITY = "iPhone Developer";
				CODE_SIGN_STYLE = Automatic;
				GCC_C_LANGUAGE_STANDARD = gnu11;
				INFOPLIST_FILE = MockKitTests/Info.plist;
				IPHONEOS_DEPLOYMENT_TARGET = 12.0;
				LD_RUNPATH_SEARCH_PATHS = "$(inherited) @executable_path/Frameworks @loader_path/Frameworks";
				MTL_ENABLE_DEBUG_INFO = INCLUDE_SOURCE;
				MTL_FAST_MATH = YES;
				PRODUCT_BUNDLE_IDENTIFIER = com.loopkit.MockKitTests;
				PRODUCT_NAME = "$(TARGET_NAME)";
				SWIFT_ACTIVE_COMPILATION_CONDITIONS = DEBUG;
				SWIFT_VERSION = 4.2;
				TARGETED_DEVICE_FAMILY = "1,2";
			};
			name = Debug;
		};
		89D2048621CC7BD8001238CC /* Release */ = {
			isa = XCBuildConfiguration;
			buildSettings = {
				ALWAYS_EMBED_SWIFT_STANDARD_LIBRARIES = YES;
				CLANG_ANALYZER_NONNULL = YES;
				CLANG_ANALYZER_NUMBER_OBJECT_CONVERSION = YES_AGGRESSIVE;
				CLANG_CXX_LANGUAGE_STANDARD = "gnu++14";
				CLANG_ENABLE_OBJC_WEAK = YES;
				CLANG_WARN_DOCUMENTATION_COMMENTS = YES;
				CLANG_WARN_UNGUARDED_AVAILABILITY = YES_AGGRESSIVE;
				CODE_SIGN_IDENTITY = "iPhone Developer";
				CODE_SIGN_STYLE = Automatic;
				GCC_C_LANGUAGE_STANDARD = gnu11;
				INFOPLIST_FILE = MockKitTests/Info.plist;
				IPHONEOS_DEPLOYMENT_TARGET = 12.0;
				LD_RUNPATH_SEARCH_PATHS = "$(inherited) @executable_path/Frameworks @loader_path/Frameworks";
				MTL_FAST_MATH = YES;
				PRODUCT_BUNDLE_IDENTIFIER = com.loopkit.MockKitTests;
				PRODUCT_NAME = "$(TARGET_NAME)";
				SWIFT_VERSION = 4.2;
				TARGETED_DEVICE_FAMILY = "1,2";
			};
			name = Release;
		};
		89D204A121CC7C13001238CC /* Debug */ = {
			isa = XCBuildConfiguration;
			buildSettings = {
				CLANG_ANALYZER_NONNULL = YES;
				CLANG_ANALYZER_NUMBER_OBJECT_CONVERSION = YES_AGGRESSIVE;
				CLANG_CXX_LANGUAGE_STANDARD = "gnu++14";
				CLANG_ENABLE_OBJC_WEAK = YES;
				CLANG_WARN_DOCUMENTATION_COMMENTS = YES;
				CLANG_WARN_UNGUARDED_AVAILABILITY = YES_AGGRESSIVE;
				CODE_SIGN_IDENTITY = "iPhone Developer";
				CODE_SIGN_STYLE = Automatic;
				CURRENT_PROJECT_VERSION = 1;
				DEFINES_MODULE = YES;
				DYLIB_COMPATIBILITY_VERSION = 1;
				DYLIB_CURRENT_VERSION = 1;
				DYLIB_INSTALL_NAME_BASE = "@rpath";
				GCC_C_LANGUAGE_STANDARD = gnu11;
				INFOPLIST_FILE = MockKitUI/Info.plist;
				INSTALL_PATH = "$(LOCAL_LIBRARY_DIR)/Frameworks";
				IPHONEOS_DEPLOYMENT_TARGET = 11.1;
				LD_RUNPATH_SEARCH_PATHS = "$(inherited) @executable_path/Frameworks @loader_path/Frameworks";
				MTL_ENABLE_DEBUG_INFO = INCLUDE_SOURCE;
				MTL_FAST_MATH = YES;
				PRODUCT_BUNDLE_IDENTIFIER = com.loopkit.MockKitUI;
				PRODUCT_NAME = "$(TARGET_NAME:c99extidentifier)";
				SKIP_INSTALL = YES;
				SWIFT_ACTIVE_COMPILATION_CONDITIONS = DEBUG;
				SWIFT_VERSION = 4.2;
				TARGETED_DEVICE_FAMILY = "1,2";
			};
			name = Debug;
		};
		89D204A221CC7C13001238CC /* Release */ = {
			isa = XCBuildConfiguration;
			buildSettings = {
				CLANG_ANALYZER_NONNULL = YES;
				CLANG_ANALYZER_NUMBER_OBJECT_CONVERSION = YES_AGGRESSIVE;
				CLANG_CXX_LANGUAGE_STANDARD = "gnu++14";
				CLANG_ENABLE_OBJC_WEAK = YES;
				CLANG_WARN_DOCUMENTATION_COMMENTS = YES;
				CLANG_WARN_UNGUARDED_AVAILABILITY = YES_AGGRESSIVE;
				CODE_SIGN_IDENTITY = "iPhone Developer";
				CODE_SIGN_STYLE = Automatic;
				CURRENT_PROJECT_VERSION = 1;
				DEFINES_MODULE = YES;
				DYLIB_COMPATIBILITY_VERSION = 1;
				DYLIB_CURRENT_VERSION = 1;
				DYLIB_INSTALL_NAME_BASE = "@rpath";
				GCC_C_LANGUAGE_STANDARD = gnu11;
				INFOPLIST_FILE = MockKitUI/Info.plist;
				INSTALL_PATH = "$(LOCAL_LIBRARY_DIR)/Frameworks";
				IPHONEOS_DEPLOYMENT_TARGET = 11.1;
				LD_RUNPATH_SEARCH_PATHS = "$(inherited) @executable_path/Frameworks @loader_path/Frameworks";
				MTL_FAST_MATH = YES;
				PRODUCT_BUNDLE_IDENTIFIER = com.loopkit.MockKitUI;
				PRODUCT_NAME = "$(TARGET_NAME:c99extidentifier)";
				SKIP_INSTALL = YES;
				SWIFT_VERSION = 4.2;
				TARGETED_DEVICE_FAMILY = "1,2";
			};
			name = Release;
		};
		89D204A421CC7C13001238CC /* Debug */ = {
			isa = XCBuildConfiguration;
			buildSettings = {
				ALWAYS_EMBED_SWIFT_STANDARD_LIBRARIES = YES;
				CLANG_ANALYZER_NONNULL = YES;
				CLANG_ANALYZER_NUMBER_OBJECT_CONVERSION = YES_AGGRESSIVE;
				CLANG_CXX_LANGUAGE_STANDARD = "gnu++14";
				CLANG_ENABLE_OBJC_WEAK = YES;
				CLANG_WARN_DOCUMENTATION_COMMENTS = YES;
				CLANG_WARN_UNGUARDED_AVAILABILITY = YES_AGGRESSIVE;
				CODE_SIGN_IDENTITY = "iPhone Developer";
				CODE_SIGN_STYLE = Automatic;
				GCC_C_LANGUAGE_STANDARD = gnu11;
				INFOPLIST_FILE = MockKitUITests/Info.plist;
				IPHONEOS_DEPLOYMENT_TARGET = 12.0;
				LD_RUNPATH_SEARCH_PATHS = "$(inherited) @executable_path/Frameworks @loader_path/Frameworks";
				MTL_ENABLE_DEBUG_INFO = INCLUDE_SOURCE;
				MTL_FAST_MATH = YES;
				PRODUCT_BUNDLE_IDENTIFIER = com.loopkit.MockKitUITests;
				PRODUCT_NAME = "$(TARGET_NAME)";
				SWIFT_ACTIVE_COMPILATION_CONDITIONS = DEBUG;
				SWIFT_VERSION = 4.2;
				TARGETED_DEVICE_FAMILY = "1,2";
			};
			name = Debug;
		};
		89D204A521CC7C13001238CC /* Release */ = {
			isa = XCBuildConfiguration;
			buildSettings = {
				ALWAYS_EMBED_SWIFT_STANDARD_LIBRARIES = YES;
				CLANG_ANALYZER_NONNULL = YES;
				CLANG_ANALYZER_NUMBER_OBJECT_CONVERSION = YES_AGGRESSIVE;
				CLANG_CXX_LANGUAGE_STANDARD = "gnu++14";
				CLANG_ENABLE_OBJC_WEAK = YES;
				CLANG_WARN_DOCUMENTATION_COMMENTS = YES;
				CLANG_WARN_UNGUARDED_AVAILABILITY = YES_AGGRESSIVE;
				CODE_SIGN_IDENTITY = "iPhone Developer";
				CODE_SIGN_STYLE = Automatic;
				GCC_C_LANGUAGE_STANDARD = gnu11;
				INFOPLIST_FILE = MockKitUITests/Info.plist;
				IPHONEOS_DEPLOYMENT_TARGET = 12.0;
				LD_RUNPATH_SEARCH_PATHS = "$(inherited) @executable_path/Frameworks @loader_path/Frameworks";
				MTL_FAST_MATH = YES;
				PRODUCT_BUNDLE_IDENTIFIER = com.loopkit.MockKitUITests;
				PRODUCT_NAME = "$(TARGET_NAME)";
				SWIFT_VERSION = 4.2;
				TARGETED_DEVICE_FAMILY = "1,2";
			};
			name = Release;
		};
/* End XCBuildConfiguration section */

/* Begin XCConfigurationList section */
		430158171C7EC03B00B64B63 /* Build configuration list for PBXNativeTarget "LoopKit Example" */ = {
			isa = XCConfigurationList;
			buildConfigurations = (
				430158131C7EC03B00B64B63 /* Debug */,
				430158141C7EC03B00B64B63 /* Release */,
			);
			defaultConfigurationIsVisible = 0;
			defaultConfigurationName = Release;
		};
		430158181C7EC03B00B64B63 /* Build configuration list for PBXNativeTarget "LoopKit ExampleUITests" */ = {
			isa = XCConfigurationList;
			buildConfigurations = (
				430158151C7EC03B00B64B63 /* Debug */,
				430158161C7EC03B00B64B63 /* Release */,
			);
			defaultConfigurationIsVisible = 0;
			defaultConfigurationName = Release;
		};
		43BA715F201E484D0058961E /* Build configuration list for PBXNativeTarget "LoopKitUI" */ = {
			isa = XCConfigurationList;
			buildConfigurations = (
				43BA715D201E484D0058961E /* Debug */,
				43BA715E201E484D0058961E /* Release */,
			);
			defaultConfigurationIsVisible = 0;
			defaultConfigurationName = Release;
		};
		43D8FDC51C728FDF0073BE78 /* Build configuration list for PBXProject "LoopKit" */ = {
			isa = XCConfigurationList;
			buildConfigurations = (
				43D8FDDD1C728FDF0073BE78 /* Debug */,
				43D8FDDE1C728FDF0073BE78 /* Release */,
			);
			defaultConfigurationIsVisible = 0;
			defaultConfigurationName = Release;
		};
		43D8FDDF1C728FDF0073BE78 /* Build configuration list for PBXNativeTarget "LoopKit" */ = {
			isa = XCConfigurationList;
			buildConfigurations = (
				43D8FDE01C728FDF0073BE78 /* Debug */,
				43D8FDE11C728FDF0073BE78 /* Release */,
			);
			defaultConfigurationIsVisible = 0;
			defaultConfigurationName = Release;
		};
		43D8FDE21C728FDF0073BE78 /* Build configuration list for PBXNativeTarget "LoopKitTests" */ = {
			isa = XCConfigurationList;
			buildConfigurations = (
				43D8FDE31C728FDF0073BE78 /* Debug */,
				43D8FDE41C728FDF0073BE78 /* Release */,
			);
			defaultConfigurationIsVisible = 0;
			defaultConfigurationName = Release;
		};
		89D2048721CC7BD8001238CC /* Build configuration list for PBXNativeTarget "MockKit" */ = {
			isa = XCConfigurationList;
			buildConfigurations = (
				89D2048321CC7BD8001238CC /* Debug */,
				89D2048421CC7BD8001238CC /* Release */,
			);
			defaultConfigurationIsVisible = 0;
			defaultConfigurationName = Release;
		};
		89D2048821CC7BD8001238CC /* Build configuration list for PBXNativeTarget "MockKitTests" */ = {
			isa = XCConfigurationList;
			buildConfigurations = (
				89D2048521CC7BD8001238CC /* Debug */,
				89D2048621CC7BD8001238CC /* Release */,
			);
			defaultConfigurationIsVisible = 0;
			defaultConfigurationName = Release;
		};
		89D204A021CC7C13001238CC /* Build configuration list for PBXNativeTarget "MockKitUI" */ = {
			isa = XCConfigurationList;
			buildConfigurations = (
				89D204A121CC7C13001238CC /* Debug */,
				89D204A221CC7C13001238CC /* Release */,
			);
			defaultConfigurationIsVisible = 0;
			defaultConfigurationName = Release;
		};
		89D204A321CC7C13001238CC /* Build configuration list for PBXNativeTarget "MockKitUITests" */ = {
			isa = XCConfigurationList;
			buildConfigurations = (
				89D204A421CC7C13001238CC /* Debug */,
				89D204A521CC7C13001238CC /* Release */,
			);
			defaultConfigurationIsVisible = 0;
			defaultConfigurationName = Release;
		};
/* End XCConfigurationList section */

/* Begin XCVersionGroup section */
		43D8FEE01C7294D50073BE78 /* Model.xcdatamodeld */ = {
			isa = XCVersionGroup;
			children = (
				43D8FEE11C7294D50073BE78 /* Model.xcdatamodel */,
			);
			currentVersion = 43D8FEE11C7294D50073BE78 /* Model.xcdatamodel */;
			path = Model.xcdatamodeld;
			sourceTree = "<group>";
			versionGroupType = wrapper.xcdatamodel;
		};
/* End XCVersionGroup section */
	};
	rootObject = 43D8FDC21C728FDF0073BE78 /* Project object */;
}<|MERGE_RESOLUTION|>--- conflicted
+++ resolved
@@ -312,8 +312,6 @@
 		7D68A9C21FE0A3D200522C49 /* InfoPlist.strings in Resources */ = {isa = PBXBuildFile; fileRef = 7D68A9C41FE0A3D200522C49 /* InfoPlist.strings */; };
 		8907E35921A9D0EC00335852 /* GlucoseEntryTableViewController.swift in Sources */ = {isa = PBXBuildFile; fileRef = 8907E35821A9D0EC00335852 /* GlucoseEntryTableViewController.swift */; };
 		895695F621AA413B00828067 /* DateAndDurationTableViewController.swift in Sources */ = {isa = PBXBuildFile; fileRef = 895695F521AA413B00828067 /* DateAndDurationTableViewController.swift */; };
-		8992425F21EC113100EA512B /* WeakObserverSet.swift in Sources */ = {isa = PBXBuildFile; fileRef = 8992425D21EC112700EA512B /* WeakObserverSet.swift */; };
-		8992426021EC113C00EA512B /* WeakObserverSet.swift in Sources */ = {isa = PBXBuildFile; fileRef = 8992425D21EC112700EA512B /* WeakObserverSet.swift */; };
 		8992426221EC11FD00EA512B /* UIColor.swift in Sources */ = {isa = PBXBuildFile; fileRef = 8992426121EC11FD00EA512B /* UIColor.swift */; };
 		8992426521EC138000EA512B /* UIColor.swift in Sources */ = {isa = PBXBuildFile; fileRef = 8992426421EC138000EA512B /* UIColor.swift */; };
 		8996363A21ED932100361918 /* TestingPumpManagerDelegate.swift in Sources */ = {isa = PBXBuildFile; fileRef = 8996363921ED932100361918 /* TestingPumpManagerDelegate.swift */; };
@@ -359,12 +357,7 @@
 		89D204D221CC837A001238CC /* Assets.xcassets in Resources */ = {isa = PBXBuildFile; fileRef = 89D204D121CC837A001238CC /* Assets.xcassets */; };
 		89E72DE021BDDD6C00F0985C /* SwitchTableViewCell.xib in Resources */ = {isa = PBXBuildFile; fileRef = 89E72DDF21BDDD6C00F0985C /* SwitchTableViewCell.xib */; };
 		C11166B02180FA5C000EEAAB /* LoadingTableViewCell.swift in Sources */ = {isa = PBXBuildFile; fileRef = C11166AF2180FA5C000EEAAB /* LoadingTableViewCell.swift */; };
-<<<<<<< HEAD
-		C168C40421B08EC900ADE90E /* SetupNavigationController.swift in Sources */ = {isa = PBXBuildFile; fileRef = C168C40321B08EC900ADE90E /* SetupNavigationController.swift */; };
-		C16C3D3F21A3101700401105 /* WeakObserverSet.swift in Sources */ = {isa = PBXBuildFile; fileRef = C133FD1621A2A845009B2D20 /* WeakObserverSet.swift */; };
-=======
 		C16C3D3F21A3101700401105 /* WeakSet.swift in Sources */ = {isa = PBXBuildFile; fileRef = C133FD1621A2A845009B2D20 /* WeakSet.swift */; };
->>>>>>> 4136d526
 		C184FECB219F2E0100CD2722 /* SuspendResumeTableViewCell.swift in Sources */ = {isa = PBXBuildFile; fileRef = C184FECA219F2E0100CD2722 /* SuspendResumeTableViewCell.swift */; };
 		C1D7366421F78A4D00048CDD /* UIAlertController.swift in Sources */ = {isa = PBXBuildFile; fileRef = C1D7366321F78A4D00048CDD /* UIAlertController.swift */; };
 		C1E31F1222008AA300E88C00 /* SettingsNavigationViewController.swift in Sources */ = {isa = PBXBuildFile; fileRef = C1E31F1122008AA300E88C00 /* SettingsNavigationViewController.swift */; };
@@ -832,7 +825,6 @@
 		8907E35A21A9D1B200335852 /* SineCurveParametersTableViewController.swift */ = {isa = PBXFileReference; lastKnownFileType = sourcecode.swift; path = SineCurveParametersTableViewController.swift; sourceTree = "<group>"; };
 		892F481A21AB2964004D313D /* RandomOutlierTableViewController.swift */ = {isa = PBXFileReference; lastKnownFileType = sourcecode.swift; path = RandomOutlierTableViewController.swift; sourceTree = "<group>"; };
 		895695F521AA413B00828067 /* DateAndDurationTableViewController.swift */ = {isa = PBXFileReference; lastKnownFileType = sourcecode.swift; path = DateAndDurationTableViewController.swift; sourceTree = "<group>"; };
-		8992425D21EC112700EA512B /* WeakObserverSet.swift */ = {isa = PBXFileReference; fileEncoding = 4; lastKnownFileType = sourcecode.swift; name = WeakObserverSet.swift; path = LoopKit/WeakObserverSet.swift; sourceTree = SOURCE_ROOT; };
 		8992426121EC11FD00EA512B /* UIColor.swift */ = {isa = PBXFileReference; lastKnownFileType = sourcecode.swift; path = UIColor.swift; sourceTree = "<group>"; };
 		8992426421EC138000EA512B /* UIColor.swift */ = {isa = PBXFileReference; lastKnownFileType = sourcecode.swift; path = UIColor.swift; sourceTree = "<group>"; };
 		8996363921ED932100361918 /* TestingPumpManagerDelegate.swift */ = {isa = PBXFileReference; lastKnownFileType = sourcecode.swift; path = TestingPumpManagerDelegate.swift; sourceTree = "<group>"; };
@@ -869,10 +861,7 @@
 		C1110E981EE98CF5009BB852 /* ice_35_min_input.json */ = {isa = PBXFileReference; fileEncoding = 4; lastKnownFileType = text.json; path = ice_35_min_input.json; sourceTree = "<group>"; };
 		C11166AF2180FA5C000EEAAB /* LoadingTableViewCell.swift */ = {isa = PBXFileReference; lastKnownFileType = sourcecode.swift; path = LoadingTableViewCell.swift; sourceTree = "<group>"; };
 		C12EE16B1F2964B3007DB9F1 /* InsulinModel.swift */ = {isa = PBXFileReference; fileEncoding = 4; lastKnownFileType = sourcecode.swift; path = InsulinModel.swift; sourceTree = "<group>"; };
-<<<<<<< HEAD
-=======
 		C133FD1621A2A845009B2D20 /* WeakSet.swift */ = {isa = PBXFileReference; fileEncoding = 4; lastKnownFileType = sourcecode.swift; path = WeakSet.swift; sourceTree = "<group>"; };
->>>>>>> 4136d526
 		C13E6D291EEB1CB9006F5880 /* ice_slow_absorption.json */ = {isa = PBXFileReference; fileEncoding = 4; lastKnownFileType = text.json; path = ice_slow_absorption.json; sourceTree = "<group>"; };
 		C17F4CB21EE9B6DF005079B1 /* carb_entry_input.json */ = {isa = PBXFileReference; fileEncoding = 4; lastKnownFileType = text.json; path = carb_entry_input.json; sourceTree = "<group>"; };
 		C184FECA219F2E0100CD2722 /* SuspendResumeTableViewCell.swift */ = {isa = PBXFileReference; lastKnownFileType = sourcecode.swift; path = SuspendResumeTableViewCell.swift; sourceTree = "<group>"; };
@@ -980,7 +969,6 @@
 		1F5DAB1B2118C91C00048054 /* Common */ = {
 			isa = PBXGroup;
 			children = (
-				8992425D21EC112700EA512B /* WeakObserverSet.swift */,
 				1F5DAB1C2118C95700048054 /* LocalizedString.swift */,
 				4353D179203E7840007B4ECD /* Locked.swift */,
 			);
@@ -1051,7 +1039,6 @@
 				89CCD4F921A911510068C3FB /* PercentageTextFieldTableViewController.swift */,
 				8907E35821A9D0EC00335852 /* GlucoseEntryTableViewController.swift */,
 				895695F521AA413B00828067 /* DateAndDurationTableViewController.swift */,
-				C168C40321B08EC900ADE90E /* SetupNavigationController.swift */,
 				C1E31F1122008AA300E88C00 /* SettingsNavigationViewController.swift */,
 			);
 			path = "View Controllers";
@@ -1173,22 +1160,17 @@
 				43A275171F1C6E4000EAFEBD /* GlucoseRangeSchedule+UI.swift */,
 				4322B76A202F9E4B0002837D /* HKUnit+LoopKitUI.swift */,
 				C1E31F132200E7D500E88C00 /* HUDProvider.swift */,
-				43BA7157201E484D0058961E /* Info.plist */,
-				1F5DAB282118CE9300048054 /* InfoPlist.strings */,
 				43D8FEED1C7294E90073BE78 /* InsulinKit.storyboard */,
 				7D68A9E31FE0A3D300522C49 /* Localizable.strings */,
-				43BA7156201E484D0058961E /* LoopKitUI.h */,
 				43FB60E220DCB9E0002B996B /* PumpManagerUI.swift */,
 				43F503622106C761009FA89A /* ServiceAuthenticationUI.swift */,
 				43F5035521059A8A009FA89A /* ServiceCredential.swift */,
-				43D8FE0E1C7290530073BE78 /* UIViewController.swift */,
 				43BA7156201E484D0058961E /* LoopKitUI.h */,
 				43BA7157201E484D0058961E /* Info.plist */,
 				1F5DAB282118CE9300048054 /* InfoPlist.strings */,
 				8992426121EC11FD00EA512B /* UIColor.swift */,
 				C1FB428621755B8B00FAB378 /* StateColorPalette.swift */,
 				C1D7366321F78A4D00048CDD /* UIAlertController.swift */,
-				43F5035C21059B56009FA89A /* UIColor.swift */,
 			);
 			path = LoopKitUI;
 			sourceTree = "<group>";
@@ -1294,7 +1276,6 @@
 				43D8FDF31C7290350073BE78 /* SampleValue.swift */,
 				43F5035421059A8A009FA89A /* ServiceAuthentication.swift */,
 				43FB60EA20DDC868002B996B /* SetBolusError.swift */,
-<<<<<<< HEAD
 				43D8FE2B1C72914D0073BE78 /* CarbKit */,
 				437AFF22203BE382008C4892 /* Extensions */,
 				43D8FE701C7293070073BE78 /* GlucoseKit */,
@@ -1302,9 +1283,7 @@
 				43D8FEB21C7294520073BE78 /* InsulinKit */,
 				1F5DAB2B2118CE9300048054 /* Localizable.strings */,
 				437874B4202FDC8300A3D8B9 /* Persistence */,
-=======
 				C133FD1621A2A845009B2D20 /* WeakSet.swift */,
->>>>>>> 4136d526
 			);
 			path = LoopKit;
 			sourceTree = "<group>";
@@ -2243,10 +2222,7 @@
 				1F5DAB1F2118C95700048054 /* LocalizedString.swift in Sources */,
 				434113AD20F287DC00D05747 /* NSManagedObjectContext.swift in Sources */,
 				4322B77B202FA2790002837D /* StoredCarbEntry.swift in Sources */,
-<<<<<<< HEAD
-=======
 				C16C3D3F21A3101700401105 /* WeakSet.swift in Sources */,
->>>>>>> 4136d526
 				4322B790202FA2B30002837D /* InsulinValue.swift in Sources */,
 				434C5F9E209938CD00B2FD1A /* NumberFormatter.swift in Sources */,
 				437AFEEF2036A156008C4892 /* DeletedCarbObject+CoreDataClass.swift in Sources */,
@@ -2278,7 +2254,6 @@
 				4322B784202FA2AF0002837D /* Reservoir+CoreDataProperties.swift in Sources */,
 				8996363C21ED938700361918 /* TestingCGMManagerDelegate.swift in Sources */,
 				4322B778202FA2790002837D /* HKQuantitySample+CarbKit.swift in Sources */,
-				8992426021EC113C00EA512B /* WeakObserverSet.swift in Sources */,
 				4322B771202FA26F0002837D /* HKQuantitySample+GlucoseKit.swift in Sources */,
 				433BC7AB20538D4C000B1200 /* CachedGlucoseObject+CoreDataProperties.swift in Sources */,
 				43FB610720DDF19B002B996B /* PumpManagerError.swift in Sources */,
@@ -2336,7 +2311,6 @@
 				89D204AB21CC7C8F001238CC /* MockCGMDataSource.swift in Sources */,
 				89D204B221CC7D93001238CC /* Collection.swift in Sources */,
 				89D204AC21CC7C8F001238CC /* MockCGMManager.swift in Sources */,
-				8992425F21EC113100EA512B /* WeakObserverSet.swift in Sources */,
 			);
 			runOnlyForDeploymentPostprocessing = 0;
 		};
