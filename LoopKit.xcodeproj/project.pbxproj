--- conflicted
+++ resolved
@@ -762,15 +762,12 @@
 		E9CDA72A24E3A4F60049B0D5 /* PersistedOutsideDoseEvent.swift in Sources */ = {isa = PBXBuildFile; fileRef = E9CDA72924E3A4F60049B0D5 /* PersistedOutsideDoseEvent.swift */; };
 		E9CDA72B24E3A4F60049B0D5 /* PersistedOutsideDoseEvent.swift in Sources */ = {isa = PBXBuildFile; fileRef = E9CDA72924E3A4F60049B0D5 /* PersistedOutsideDoseEvent.swift */; };
 		E9D95F6524C7BC400079F47D /* PresentationMode.swift in Sources */ = {isa = PBXBuildFile; fileRef = E9D95F6424C7BC400079F47D /* PresentationMode.swift */; };
-<<<<<<< HEAD
+		E9DFB92524E43CF500468917 /* ExpandableDatePicker.swift in Sources */ = {isa = PBXBuildFile; fileRef = E9DFB92424E43CF500468917 /* ExpandableDatePicker.swift */; };
 		E9DFB92724E490BE00468917 /* ExpandableDatePicker.swift in Sources */ = {isa = PBXBuildFile; fileRef = E9DFB92624E490BE00468917 /* ExpandableDatePicker.swift */; };
 		E9DFB92C24E634E800468917 /* ExpandablePicker.swift in Sources */ = {isa = PBXBuildFile; fileRef = E9DFB92B24E634E800468917 /* ExpandablePicker.swift */; };
 		E9DFB92E24E8A75C00468917 /* iob_from_multiple_curves_output.json in Resources */ = {isa = PBXBuildFile; fileRef = E9DFB92D24E8A75C00468917 /* iob_from_multiple_curves_output.json */; };
 		E9DFB93024E8CA8500468917 /* LegacyInsulinDeliveryTableViewController.swift in Sources */ = {isa = PBXBuildFile; fileRef = E9DFB92F24E8CA8500468917 /* LegacyInsulinDeliveryTableViewController.swift */; };
 		E9DFB93524E8CD5800468917 /* LegacyInsulinDeliveryTableViewController.storyboard in Resources */ = {isa = PBXBuildFile; fileRef = E9DFB93324E8CD5800468917 /* LegacyInsulinDeliveryTableViewController.storyboard */; };
-=======
-		E9DFB92524E43CF500468917 /* ExpandableDatePicker.swift in Sources */ = {isa = PBXBuildFile; fileRef = E9DFB92424E43CF500468917 /* ExpandableDatePicker.swift */; };
->>>>>>> 0a36cd50
 		E9E5E56524D362E900B5DFFE /* dynamic_glucose_effect_none_observed_output.json in Resources */ = {isa = PBXBuildFile; fileRef = E9E5E56124D362E800B5DFFE /* dynamic_glucose_effect_none_observed_output.json */; };
 		E9E5E56624D362E900B5DFFE /* dynamic_glucose_effect_never_fully_observed_output.json in Resources */ = {isa = PBXBuildFile; fileRef = E9E5E56224D362E800B5DFFE /* dynamic_glucose_effect_never_fully_observed_output.json */; };
 		E9E5E56724D362E900B5DFFE /* dynamic_glucose_effect_partially_observed_output.json in Resources */ = {isa = PBXBuildFile; fileRef = E9E5E56324D362E800B5DFFE /* dynamic_glucose_effect_partially_observed_output.json */; };
@@ -1523,7 +1520,7 @@
 		E9CDA72924E3A4F60049B0D5 /* PersistedOutsideDoseEvent.swift */ = {isa = PBXFileReference; lastKnownFileType = sourcecode.swift; path = PersistedOutsideDoseEvent.swift; sourceTree = "<group>"; };
 		E9CDA72C24E3FFAC0049B0D5 /* Modelv3.xcdatamodel */ = {isa = PBXFileReference; lastKnownFileType = wrapper.xcdatamodel; path = Modelv3.xcdatamodel; sourceTree = "<group>"; };
 		E9D95F6424C7BC400079F47D /* PresentationMode.swift */ = {isa = PBXFileReference; lastKnownFileType = sourcecode.swift; path = PresentationMode.swift; sourceTree = "<group>"; };
-<<<<<<< HEAD
+		E9DFB92424E43CF500468917 /* ExpandableDatePicker.swift */ = {isa = PBXFileReference; lastKnownFileType = sourcecode.swift; path = ExpandableDatePicker.swift; sourceTree = "<group>"; };
 		E9DFB92624E490BE00468917 /* ExpandableDatePicker.swift */ = {isa = PBXFileReference; lastKnownFileType = sourcecode.swift; path = ExpandableDatePicker.swift; sourceTree = "<group>"; };
 		E9DFB92B24E634E800468917 /* ExpandablePicker.swift */ = {isa = PBXFileReference; lastKnownFileType = sourcecode.swift; path = ExpandablePicker.swift; sourceTree = "<group>"; };
 		E9DFB92D24E8A75C00468917 /* iob_from_multiple_curves_output.json */ = {isa = PBXFileReference; fileEncoding = 4; lastKnownFileType = text.json; path = iob_from_multiple_curves_output.json; sourceTree = "<group>"; };
@@ -1539,9 +1536,6 @@
 		E9DFB94524E8CD8300468917 /* pl */ = {isa = PBXFileReference; lastKnownFileType = text.plist.strings; name = pl; path = pl.lproj/LegacyInsulinDeliveryTableViewController.strings; sourceTree = "<group>"; };
 		E9DFB94724E8CD8400468917 /* ru */ = {isa = PBXFileReference; lastKnownFileType = text.plist.strings; name = ru; path = ru.lproj/LegacyInsulinDeliveryTableViewController.strings; sourceTree = "<group>"; };
 		E9DFB94924E8CD8600468917 /* es */ = {isa = PBXFileReference; lastKnownFileType = text.plist.strings; name = es; path = es.lproj/LegacyInsulinDeliveryTableViewController.strings; sourceTree = "<group>"; };
-=======
-		E9DFB92424E43CF500468917 /* ExpandableDatePicker.swift */ = {isa = PBXFileReference; lastKnownFileType = sourcecode.swift; path = ExpandableDatePicker.swift; sourceTree = "<group>"; };
->>>>>>> 0a36cd50
 		E9E5E56124D362E800B5DFFE /* dynamic_glucose_effect_none_observed_output.json */ = {isa = PBXFileReference; fileEncoding = 4; lastKnownFileType = text.json; path = dynamic_glucose_effect_none_observed_output.json; sourceTree = "<group>"; };
 		E9E5E56224D362E800B5DFFE /* dynamic_glucose_effect_never_fully_observed_output.json */ = {isa = PBXFileReference; fileEncoding = 4; lastKnownFileType = text.json; path = dynamic_glucose_effect_never_fully_observed_output.json; sourceTree = "<group>"; };
 		E9E5E56324D362E800B5DFFE /* dynamic_glucose_effect_partially_observed_output.json */ = {isa = PBXFileReference; fileEncoding = 4; lastKnownFileType = text.json; path = dynamic_glucose_effect_partially_observed_output.json; sourceTree = "<group>"; };
@@ -1879,12 +1873,9 @@
 				89CAB36A24C9EC25009EE3CE /* DismissibleKeyboardTextField.swift */,
 				E9086B3424B3A8820062F5C8 /* ChartContainerView.swift */,
 				89186C0A24BFD6DB0003D0F3 /* DurationPicker.swift */,
-<<<<<<< HEAD
+				E9DFB92424E43CF500468917 /* ExpandableDatePicker.swift */,
 				E9DFB92624E490BE00468917 /* ExpandableDatePicker.swift */,
 				E9DFB92B24E634E800468917 /* ExpandablePicker.swift */,
-=======
-				E9DFB92424E43CF500468917 /* ExpandableDatePicker.swift */,
->>>>>>> 0a36cd50
 			);
 			path = Views;
 			sourceTree = "<group>";
@@ -4598,19 +4589,13 @@
 		43D8FEE01C7294D50073BE78 /* Model.xcdatamodeld */ = {
 			isa = XCVersionGroup;
 			children = (
-<<<<<<< HEAD
+				A996FB6924F089F900864646 /* Modelv3.xcdatamodel */,
 				E9CDA72C24E3FFAC0049B0D5 /* Modelv3.xcdatamodel */,
 				A91A601823CD01B000C0E8A1 /* Modelv2.xcdatamodel */,
 				43D8FEE11C7294D50073BE78 /* Model.xcdatamodel */,
 			);
+			currentVersion = A996FB6924F089F900864646 /* Modelv3.xcdatamodel */;
 			currentVersion = E9CDA72C24E3FFAC0049B0D5 /* Modelv3.xcdatamodel */;
-=======
-				A996FB6924F089F900864646 /* Modelv3.xcdatamodel */,
-				A91A601823CD01B000C0E8A1 /* Modelv2.xcdatamodel */,
-				43D8FEE11C7294D50073BE78 /* Model.xcdatamodel */,
-			);
-			currentVersion = A996FB6924F089F900864646 /* Modelv3.xcdatamodel */;
->>>>>>> 0a36cd50
 			path = Model.xcdatamodeld;
 			sourceTree = "<group>";
 			versionGroupType = wrapper.xcdatamodel;
