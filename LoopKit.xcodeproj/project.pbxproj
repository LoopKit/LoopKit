// !$*UTF8*$!
{
	archiveVersion = 1;
	classes = {
	};
	objectVersion = 48;
	objects = {

/* Begin PBXBuildFile section */
		1D096BFA24C242300078B6B5 /* CheckmarkListItem.swift in Sources */ = {isa = PBXBuildFile; fileRef = 1D096BF924C242300078B6B5 /* CheckmarkListItem.swift */; };
		1D096C0224C24C220078B6B5 /* InsulinModelSettings.swift in Sources */ = {isa = PBXBuildFile; fileRef = 1D096BFF24C24C220078B6B5 /* InsulinModelSettings.swift */; };
		1D096C0324C24C220078B6B5 /* ExponentialInsulinModelPreset.swift in Sources */ = {isa = PBXBuildFile; fileRef = 1D096C0024C24C220078B6B5 /* ExponentialInsulinModelPreset.swift */; };
		1D096C0524C624F70078B6B5 /* InsulinModelSettings+LoopKitUI.swift in Sources */ = {isa = PBXBuildFile; fileRef = 1D096C0424C624F70078B6B5 /* InsulinModelSettings+LoopKitUI.swift */; };
		1D1A019E24B678BF0077D86E /* TherapySettingsView.swift in Sources */ = {isa = PBXBuildFile; fileRef = 1D1A019D24B678BF0077D86E /* TherapySettingsView.swift */; };
		1D1FCE2324BD13A2000300A8 /* CorrectionRangeOverridesExpandableSetting.swift in Sources */ = {isa = PBXBuildFile; fileRef = 1D1FCE2224BD13A2000300A8 /* CorrectionRangeOverridesExpandableSetting.swift */; };
		1D1FCE2524BD42EF000300A8 /* TherapySettingsViewModel.swift in Sources */ = {isa = PBXBuildFile; fileRef = 1D1FCE2424BD42EF000300A8 /* TherapySettingsViewModel.swift */; };
		1D1FCE2724BE4DE2000300A8 /* CorrectionRangeOverrides.swift in Sources */ = {isa = PBXBuildFile; fileRef = 1D1FCE2624BE4DE2000300A8 /* CorrectionRangeOverrides.swift */; };
		1D1FCE2924BE4F11000300A8 /* TherapySetting.swift in Sources */ = {isa = PBXBuildFile; fileRef = 1D1FCE2824BE4F11000300A8 /* TherapySetting.swift */; };
		1D1FCE2B24BE704A000300A8 /* TherapySetting+Settings.swift in Sources */ = {isa = PBXBuildFile; fileRef = 1D1FCE2A24BE704A000300A8 /* TherapySetting+Settings.swift */; };
		1D24A8D524C896E100AB8DB9 /* Prescription.swift in Sources */ = {isa = PBXBuildFile; fileRef = 1D24A8D424C896E100AB8DB9 /* Prescription.swift */; };
		1D25C22E246A2A1A00E87FA0 /* critical.caf in Resources */ = {isa = PBXBuildFile; fileRef = 1D25C22D246A2A1A00E87FA0 /* critical.caf */; };
		1D498E4724D892B0000627F2 /* Environment+Authenticate.swift in Sources */ = {isa = PBXBuildFile; fileRef = 1D498E4624D892B0000627F2 /* Environment+Authenticate.swift */; };
		1D60355E24D39ED10095DC2A /* Environment+AppName.swift in Sources */ = {isa = PBXBuildFile; fileRef = 1D60355D24D39ED10095DC2A /* Environment+AppName.swift */; };
		1D640FF724525228008F9755 /* sub.caf in Resources */ = {isa = PBXBuildFile; fileRef = 1D640FF524524284008F9755 /* sub.caf */; };
		1D6EAB9124C12C090081249D /* PumpSupportedIncrements.swift in Sources */ = {isa = PBXBuildFile; fileRef = 1D6EAB9024C12C090081249D /* PumpSupportedIncrements.swift */; };
		1D841AAD24577EE10069DBFF /* AlertSoundPlayer.swift in Sources */ = {isa = PBXBuildFile; fileRef = 1D841AAC24577EE10069DBFF /* AlertSoundPlayer.swift */; };
		1DA649AB2445174400F61E75 /* Alert.swift in Sources */ = {isa = PBXBuildFile; fileRef = 1DA649AA2445174400F61E75 /* Alert.swift */; };
		1DABAD3A2453615200ACF708 /* IssueAlertTableViewController.swift in Sources */ = {isa = PBXBuildFile; fileRef = 1DABAD392453615200ACF708 /* IssueAlertTableViewController.swift */; };
		1DC64C7C24BF6BFD004A63A1 /* CorrectionRangeOverridesExtension.swift in Sources */ = {isa = PBXBuildFile; fileRef = 1DC64C7B24BF6BFD004A63A1 /* CorrectionRangeOverridesExtension.swift */; };
		1DC64C7E24BF6EBC004A63A1 /* DeliveryLimits.swift in Sources */ = {isa = PBXBuildFile; fileRef = 1DC64C7D24BF6EBC004A63A1 /* DeliveryLimits.swift */; };
		1DD1964E248AE88000420876 /* HorizontalSizeClassOverride.swift in Sources */ = {isa = PBXBuildFile; fileRef = 1DD1964D248AE88000420876 /* HorizontalSizeClassOverride.swift */; };
		1DD3DEB624451C3300BD8E40 /* Alert.swift in Sources */ = {isa = PBXBuildFile; fileRef = 1DA649AA2445174400F61E75 /* Alert.swift */; };
		1DE35E7A24ABEC720086F9AE /* DeviceManagerUI.swift in Sources */ = {isa = PBXBuildFile; fileRef = 1DE35E7924ABEC720086F9AE /* DeviceManagerUI.swift */; };
		1DECC3F52513F98D00F4056E /* UITextField.swift in Sources */ = {isa = PBXBuildFile; fileRef = 1DECC3F42513F98D00F4056E /* UITextField.swift */; };
		1DEE227724A676A300693C32 /* HKHealthStoreMock.swift in Sources */ = {isa = PBXBuildFile; fileRef = 437AFF1E203A763F008C4892 /* HKHealthStoreMock.swift */; };
		1DEE229D24A676A300693C32 /* LoopKit.framework in Frameworks */ = {isa = PBXBuildFile; fileRef = 43D8FDCB1C728FDF0073BE78 /* LoopKit.framework */; };
		1DEF977524C62F8400D630CB /* SupportedInsulinModelSettings.swift in Sources */ = {isa = PBXBuildFile; fileRef = 1DEF977424C62F8400D630CB /* SupportedInsulinModelSettings.swift */; };
		1DFB99D6245CB2E900DCC8C9 /* AlertTests.swift in Sources */ = {isa = PBXBuildFile; fileRef = 1DFB99D5245CB2E900DCC8C9 /* AlertTests.swift */; };
		1F5DAB1D2118C95700048054 /* LocalizedString.swift in Sources */ = {isa = PBXBuildFile; fileRef = 1F5DAB1C2118C95700048054 /* LocalizedString.swift */; };
		1F5DAB1F2118C95700048054 /* LocalizedString.swift in Sources */ = {isa = PBXBuildFile; fileRef = 1F5DAB1C2118C95700048054 /* LocalizedString.swift */; };
		1F5DAB202118C95700048054 /* LocalizedString.swift in Sources */ = {isa = PBXBuildFile; fileRef = 1F5DAB1C2118C95700048054 /* LocalizedString.swift */; };
		1F5DAB212118C95700048054 /* LocalizedString.swift in Sources */ = {isa = PBXBuildFile; fileRef = 1F5DAB1C2118C95700048054 /* LocalizedString.swift */; };
		1F5DAB2D2118CE9300048054 /* Localizable.strings in Resources */ = {isa = PBXBuildFile; fileRef = 1F5DAB2B2118CE9300048054 /* Localizable.strings */; };
		1FE58796211D12CE004F24ED /* Localizable.strings in Resources */ = {isa = PBXBuildFile; fileRef = 7D68A9E31FE0A3D300522C49 /* Localizable.strings */; };
		430059241CCDD08C00C861EA /* NSDateFormatter.swift in Sources */ = {isa = PBXBuildFile; fileRef = 43D8FDF11C7290350073BE78 /* NSDateFormatter.swift */; };
		430157FA1C7EC03B00B64B63 /* AppDelegate.swift in Sources */ = {isa = PBXBuildFile; fileRef = 430157F91C7EC03B00B64B63 /* AppDelegate.swift */; };
		430157FC1C7EC03B00B64B63 /* MasterViewController.swift in Sources */ = {isa = PBXBuildFile; fileRef = 430157FB1C7EC03B00B64B63 /* MasterViewController.swift */; };
		430158011C7EC03B00B64B63 /* Main.storyboard in Resources */ = {isa = PBXBuildFile; fileRef = 430157FF1C7EC03B00B64B63 /* Main.storyboard */; };
		430158031C7EC03B00B64B63 /* Assets.xcassets in Resources */ = {isa = PBXBuildFile; fileRef = 430158021C7EC03B00B64B63 /* Assets.xcassets */; };
		430158061C7EC03B00B64B63 /* LaunchScreen.storyboard in Resources */ = {isa = PBXBuildFile; fileRef = 430158041C7EC03B00B64B63 /* LaunchScreen.storyboard */; };
		430158191C7ECB5E00B64B63 /* LoopKit.framework in Frameworks */ = {isa = PBXBuildFile; fileRef = 43D8FDCB1C728FDF0073BE78 /* LoopKit.framework */; };
		4301581A1C7ECB5E00B64B63 /* LoopKit.framework in Embed Frameworks */ = {isa = PBXBuildFile; fileRef = 43D8FDCB1C728FDF0073BE78 /* LoopKit.framework */; settings = {ATTRIBUTES = (CodeSignOnCopy, RemoveHeadersOnCopy, ); }; };
		4301582B1C7ECCEF00B64B63 /* LoopKitExample.entitlements in Resources */ = {isa = PBXBuildFile; fileRef = 4301582A1C7ECCEF00B64B63 /* LoopKitExample.entitlements */; };
		4301582D1C7ECD7A00B64B63 /* HealthKit.framework in Frameworks */ = {isa = PBXBuildFile; fileRef = 4301582C1C7ECD7A00B64B63 /* HealthKit.framework */; };
		43025DAF1D5AB2E300106C28 /* NSTimeInterval.swift in Sources */ = {isa = PBXBuildFile; fileRef = 43D8FDF21C7290350073BE78 /* NSTimeInterval.swift */; };
		43026D642132404900A332E2 /* ice_minus_flat_carb_effect_output.json in Resources */ = {isa = PBXBuildFile; fileRef = 43026D632132404900A332E2 /* ice_minus_flat_carb_effect_output.json */; };
		4302F4D91D4D32D500F0FCAF /* NSTimeInterval.swift in Sources */ = {isa = PBXBuildFile; fileRef = 43D8FDF21C7290350073BE78 /* NSTimeInterval.swift */; };
		4302F4DF1D4E607B00F0FCAF /* InsulinDeliveryTableViewController.swift in Sources */ = {isa = PBXBuildFile; fileRef = 4302F4DE1D4E607B00F0FCAF /* InsulinDeliveryTableViewController.swift */; };
		4303C4921E2D665000ADEDC8 /* TimeZone.swift in Sources */ = {isa = PBXBuildFile; fileRef = 4303C4901E2D664200ADEDC8 /* TimeZone.swift */; };
		4303C4941E2D665F00ADEDC8 /* TimeZone.swift in Sources */ = {isa = PBXBuildFile; fileRef = 4303C4901E2D664200ADEDC8 /* TimeZone.swift */; };
		43177D021D3729E60006E908 /* IdentifiableClass.swift in Sources */ = {isa = PBXBuildFile; fileRef = 434FF1DF1CF269D8000DB779 /* IdentifiableClass.swift */; };
		43177D041D372A7F0006E908 /* CarbEntryTableViewController.swift in Sources */ = {isa = PBXBuildFile; fileRef = 43177D031D372A7F0006E908 /* CarbEntryTableViewController.swift */; };
		4322B76C202F9ECD0002837D /* CarbMathTests.swift in Sources */ = {isa = PBXBuildFile; fileRef = 43D8FE411C7291900073BE78 /* CarbMathTests.swift */; };
		4322B76D202F9EF20002837D /* GlucoseMathTests.swift in Sources */ = {isa = PBXBuildFile; fileRef = 43D8FE991C7293D00073BE78 /* GlucoseMathTests.swift */; };
		4322B76E202FA26B0002837D /* GlucoseMath.swift in Sources */ = {isa = PBXBuildFile; fileRef = 43D8FE861C72934C0073BE78 /* GlucoseMath.swift */; };
		4322B76F202FA26F0002837D /* GlucoseSampleValue.swift in Sources */ = {isa = PBXBuildFile; fileRef = 43971A3F1C8CABFF0013154F /* GlucoseSampleValue.swift */; };
		4322B770202FA26F0002837D /* GlucoseStore.swift in Sources */ = {isa = PBXBuildFile; fileRef = 43D8FE871C72934C0073BE78 /* GlucoseStore.swift */; };
		4322B771202FA26F0002837D /* HKQuantitySample+GlucoseKit.swift in Sources */ = {isa = PBXBuildFile; fileRef = 43FADDFA1C89679200DDE013 /* HKQuantitySample+GlucoseKit.swift */; };
		4322B772202FA2790002837D /* AbsorbedCarbValue.swift in Sources */ = {isa = PBXBuildFile; fileRef = 4378B64C1ED61C22000AE785 /* AbsorbedCarbValue.swift */; };
		4322B773202FA2790002837D /* CarbEntry.swift in Sources */ = {isa = PBXBuildFile; fileRef = 43D8FE4A1C7291BD0073BE78 /* CarbEntry.swift */; };
		4322B774202FA2790002837D /* CarbMath.swift in Sources */ = {isa = PBXBuildFile; fileRef = 43D8FE4B1C7291BD0073BE78 /* CarbMath.swift */; };
		4322B775202FA2790002837D /* CarbStatus.swift in Sources */ = {isa = PBXBuildFile; fileRef = 4378B6501ED62D8D000AE785 /* CarbStatus.swift */; };
		4322B776202FA2790002837D /* CarbStore.swift in Sources */ = {isa = PBXBuildFile; fileRef = 43D8FE4C1C7291BD0073BE78 /* CarbStore.swift */; };
		4322B777202FA2790002837D /* CarbValue.swift in Sources */ = {isa = PBXBuildFile; fileRef = 4378B64E1ED61C64000AE785 /* CarbValue.swift */; };
		4322B778202FA2790002837D /* HKQuantitySample+CarbKit.swift in Sources */ = {isa = PBXBuildFile; fileRef = 43D8FE4D1C7291BD0073BE78 /* HKQuantitySample+CarbKit.swift */; };
		4322B779202FA2790002837D /* NewCarbEntry.swift in Sources */ = {isa = PBXBuildFile; fileRef = 43D8FE5B1C7291D80073BE78 /* NewCarbEntry.swift */; };
		4322B77A202FA2790002837D /* NSUserDefaults.swift in Sources */ = {isa = PBXBuildFile; fileRef = 4346D1FB1C79481E00ABAFE3 /* NSUserDefaults.swift */; };
		4322B77B202FA2790002837D /* StoredCarbEntry.swift in Sources */ = {isa = PBXBuildFile; fileRef = 43D8FE4E1C7291BD0073BE78 /* StoredCarbEntry.swift */; };
		4322B77C202FA2A60002837D /* NSData.swift in Sources */ = {isa = PBXBuildFile; fileRef = 434FB64B1D712449007B9C70 /* NSData.swift */; };
		4322B77D202FA2AF0002837D /* NewPumpEvent.swift in Sources */ = {isa = PBXBuildFile; fileRef = 4302F4EA1D50670500F0FCAF /* NewPumpEvent.swift */; };
		4322B77E202FA2AF0002837D /* PersistedPumpEvent.swift in Sources */ = {isa = PBXBuildFile; fileRef = 4302F4EC1D5068CE00F0FCAF /* PersistedPumpEvent.swift */; };
		4322B77F202FA2AF0002837D /* PersistenceController.swift in Sources */ = {isa = PBXBuildFile; fileRef = 43D8FEE21C7294D50073BE78 /* PersistenceController.swift */; };
		4322B780202FA2AF0002837D /* PumpEvent+CoreDataClass.swift in Sources */ = {isa = PBXBuildFile; fileRef = 43DFE27B1CB1D6A600EFBE95 /* PumpEvent+CoreDataClass.swift */; };
		4322B781202FA2AF0002837D /* PumpEvent+CoreDataProperties.swift in Sources */ = {isa = PBXBuildFile; fileRef = 43DFE27C1CB1D6A600EFBE95 /* PumpEvent+CoreDataProperties.swift */; };
		4322B782202FA2AF0002837D /* PumpEventType.swift in Sources */ = {isa = PBXBuildFile; fileRef = 43DFE27F1CB1E12D00EFBE95 /* PumpEventType.swift */; };
		4322B783202FA2AF0002837D /* Reservoir.swift in Sources */ = {isa = PBXBuildFile; fileRef = 43D8FEE31C7294D50073BE78 /* Reservoir.swift */; };
		4322B784202FA2AF0002837D /* Reservoir+CoreDataProperties.swift in Sources */ = {isa = PBXBuildFile; fileRef = 43D8FEE41C7294D50073BE78 /* Reservoir+CoreDataProperties.swift */; };
		4322B785202FA2AF0002837D /* ReservoirValue.swift in Sources */ = {isa = PBXBuildFile; fileRef = 4302F4E81D5066F400F0FCAF /* ReservoirValue.swift */; };
		4322B786202FA2AF0002837D /* WalshInsulinModel.swift in Sources */ = {isa = PBXBuildFile; fileRef = C1DB55B01F2E95FD00C483A2 /* WalshInsulinModel.swift */; };
		4322B787202FA2B30002837D /* DoseEntry.swift in Sources */ = {isa = PBXBuildFile; fileRef = 43D8FEDC1C7294D50073BE78 /* DoseEntry.swift */; };
		4322B788202FA2B30002837D /* DoseStore.swift in Sources */ = {isa = PBXBuildFile; fileRef = 43D8FEDD1C7294D50073BE78 /* DoseStore.swift */; };
		4322B789202FA2B30002837D /* DoseType.swift in Sources */ = {isa = PBXBuildFile; fileRef = 43A0670E1F23CAC700E9E90F /* DoseType.swift */; };
		4322B78A202FA2B30002837D /* DoseUnit.swift in Sources */ = {isa = PBXBuildFile; fileRef = 43C094451CAA1E98001F6403 /* DoseUnit.swift */; };
		4322B78B202FA2B30002837D /* ExponentialInsulinModel.swift in Sources */ = {isa = PBXBuildFile; fileRef = C1DB55B21F2E964400C483A2 /* ExponentialInsulinModel.swift */; };
		4322B78C202FA2B30002837D /* HKQuantitySample+InsulinKit.swift in Sources */ = {isa = PBXBuildFile; fileRef = 437B064D1F2EB35800D95237 /* HKQuantitySample+InsulinKit.swift */; };
		4322B78D202FA2B30002837D /* InsulinDeliveryStore.swift in Sources */ = {isa = PBXBuildFile; fileRef = 438207701F2AE9A300886C13 /* InsulinDeliveryStore.swift */; };
		4322B78E202FA2B30002837D /* InsulinMath.swift in Sources */ = {isa = PBXBuildFile; fileRef = 43D8FEDF1C7294D50073BE78 /* InsulinMath.swift */; };
		4322B78F202FA2B30002837D /* InsulinModel.swift in Sources */ = {isa = PBXBuildFile; fileRef = C12EE16B1F2964B3007DB9F1 /* InsulinModel.swift */; };
		4322B790202FA2B30002837D /* InsulinValue.swift in Sources */ = {isa = PBXBuildFile; fileRef = 43DFE2811CB1FB8500EFBE95 /* InsulinValue.swift */; };
		4322B791202FA2B70002837D /* Model.xcdatamodeld in Sources */ = {isa = PBXBuildFile; fileRef = 43D8FEE01C7294D50073BE78 /* Model.xcdatamodeld */; };
		4322B792202FA3CC0002837D /* carb_effect_from_history_input.json in Resources */ = {isa = PBXBuildFile; fileRef = 43D8FE441C7291A60073BE78 /* carb_effect_from_history_input.json */; };
		4322B793202FA3CC0002837D /* carb_effect_from_history_output.json in Resources */ = {isa = PBXBuildFile; fileRef = 43D8FE451C7291A60073BE78 /* carb_effect_from_history_output.json */; };
		4322B794202FA3CC0002837D /* carb_entry_input.json in Resources */ = {isa = PBXBuildFile; fileRef = C17F4CB21EE9B6DF005079B1 /* carb_entry_input.json */; };
		4322B795202FA3CC0002837D /* carbs_on_board_output.json in Resources */ = {isa = PBXBuildFile; fileRef = 43D8FE461C7291A60073BE78 /* carbs_on_board_output.json */; };
		4322B796202FA3CC0002837D /* grouped_by_overlapping_absorption_times_border_case_input.json in Resources */ = {isa = PBXBuildFile; fileRef = 43EBE44C1EAC7F0C0073A0B5 /* grouped_by_overlapping_absorption_times_border_case_input.json */; };
		4322B797202FA3CC0002837D /* grouped_by_overlapping_absorption_times_border_case_output.json in Resources */ = {isa = PBXBuildFile; fileRef = 43EBE44B1EAC7F0C0073A0B5 /* grouped_by_overlapping_absorption_times_border_case_output.json */; };
		4322B798202FA3CC0002837D /* grouped_by_overlapping_absorption_times_input.json in Resources */ = {isa = PBXBuildFile; fileRef = 43EBE4471EAC77290073A0B5 /* grouped_by_overlapping_absorption_times_input.json */; };
		4322B799202FA3CC0002837D /* grouped_by_overlapping_absorption_times_output.json in Resources */ = {isa = PBXBuildFile; fileRef = 43EBE4481EAC77290073A0B5 /* grouped_by_overlapping_absorption_times_output.json */; };
		4322B79A202FA3CC0002837D /* ice_1_hour_input.json in Resources */ = {isa = PBXBuildFile; fileRef = C1CBF61B1EEA2A1E001E4851 /* ice_1_hour_input.json */; };
		4322B79B202FA3CC0002837D /* ice_1_hour_output.json in Resources */ = {isa = PBXBuildFile; fileRef = 439BCD8F1EEDD2AD00100EAA /* ice_1_hour_output.json */; };
		4322B79C202FA3CC0002837D /* ice_35_min_input.json in Resources */ = {isa = PBXBuildFile; fileRef = C1110E981EE98CF5009BB852 /* ice_35_min_input.json */; };
		4322B79D202FA3CC0002837D /* ice_35_min_none_output.json in Resources */ = {isa = PBXBuildFile; fileRef = 439BCD8D1EEDD22900100EAA /* ice_35_min_none_output.json */; };
		4322B79E202FA3CC0002837D /* ice_35_min_partial_output.json in Resources */ = {isa = PBXBuildFile; fileRef = 4359E74F1EED04330022EF0C /* ice_35_min_partial_output.json */; };
		4322B79F202FA3CC0002837D /* ice_slow_absorption_output.json in Resources */ = {isa = PBXBuildFile; fileRef = 439BCD911EEDD33F00100EAA /* ice_slow_absorption_output.json */; };
		4322B7A0202FA3CC0002837D /* ice_slow_absorption.json in Resources */ = {isa = PBXBuildFile; fileRef = C13E6D291EEB1CB9006F5880 /* ice_slow_absorption.json */; };
		4322B7A1202FA3D20002837D /* momentum_effect_bouncing_glucose_input.json in Resources */ = {isa = PBXBuildFile; fileRef = 43D8FE9C1C7293FA0073BE78 /* momentum_effect_bouncing_glucose_input.json */; };
		4322B7A2202FA3D20002837D /* momentum_effect_bouncing_glucose_output.json in Resources */ = {isa = PBXBuildFile; fileRef = 43D8FE9D1C7293FA0073BE78 /* momentum_effect_bouncing_glucose_output.json */; };
		4322B7A3202FA3D20002837D /* momentum_effect_display_only_glucose_input.json in Resources */ = {isa = PBXBuildFile; fileRef = 43971A411C8CAEF20013154F /* momentum_effect_display_only_glucose_input.json */; };
		4322B7A4202FA3D20002837D /* momentum_effect_duplicate_glucose_input.json in Resources */ = {isa = PBXBuildFile; fileRef = 4303C48B1E29DD4200ADEDC8 /* momentum_effect_duplicate_glucose_input.json */; };
		4322B7A5202FA3D20002837D /* momentum_effect_falling_glucose_input.json in Resources */ = {isa = PBXBuildFile; fileRef = 43D8FE9E1C7293FA0073BE78 /* momentum_effect_falling_glucose_input.json */; };
		4322B7A6202FA3D20002837D /* momentum_effect_falling_glucose_output.json in Resources */ = {isa = PBXBuildFile; fileRef = 43D8FE9F1C7293FA0073BE78 /* momentum_effect_falling_glucose_output.json */; };
		4322B7A7202FA3D20002837D /* momentum_effect_incomplete_glucose_input.json in Resources */ = {isa = PBXBuildFile; fileRef = 43DC87B51C8A9567005BC30D /* momentum_effect_incomplete_glucose_input.json */; };
		4322B7A8202FA3D20002837D /* momentum_effect_mixed_provenance_glucose_input.json in Resources */ = {isa = PBXBuildFile; fileRef = 43C27D921E3C4E7D00613CE1 /* momentum_effect_mixed_provenance_glucose_input.json */; };
		4322B7A9202FA3D20002837D /* momentum_effect_rising_glucose_input.json in Resources */ = {isa = PBXBuildFile; fileRef = 43D8FEA01C7293FA0073BE78 /* momentum_effect_rising_glucose_input.json */; };
		4322B7AA202FA3D20002837D /* momentum_effect_rising_glucose_output.json in Resources */ = {isa = PBXBuildFile; fileRef = 43D8FEA11C7293FA0073BE78 /* momentum_effect_rising_glucose_output.json */; };
		4322B7AB202FA3D20002837D /* momentum_effect_stable_glucose_input.json in Resources */ = {isa = PBXBuildFile; fileRef = 43D8FEA21C7293FA0073BE78 /* momentum_effect_stable_glucose_input.json */; };
		4322B7AC202FA3D20002837D /* momentum_effect_stable_glucose_output.json in Resources */ = {isa = PBXBuildFile; fileRef = 43D8FEA31C7293FA0073BE78 /* momentum_effect_stable_glucose_output.json */; };
		43260F6E21C4BF7A00DD6837 /* UUID.swift in Sources */ = {isa = PBXBuildFile; fileRef = 43260F6D21C4BF7A00DD6837 /* UUID.swift */; };
		432762741D60505F0083215A /* HKQuantitySample.swift in Sources */ = {isa = PBXBuildFile; fileRef = 432762731D60505F0083215A /* HKQuantitySample.swift */; };
		432CF86520D7692E0066B889 /* DeliveryLimitSettingsTableViewController.swift in Sources */ = {isa = PBXBuildFile; fileRef = 432CF86420D7692E0066B889 /* DeliveryLimitSettingsTableViewController.swift */; };
		432CF86720D76AB90066B889 /* SettingsTableViewCell.swift in Sources */ = {isa = PBXBuildFile; fileRef = 432CF86620D76AB90066B889 /* SettingsTableViewCell.swift */; };
		432CF86920D76B320066B889 /* SetupButton.swift in Sources */ = {isa = PBXBuildFile; fileRef = 432CF86820D76B320066B889 /* SetupButton.swift */; };
		432CF86B20D76B9C0066B889 /* SetupIndicatorView.swift in Sources */ = {isa = PBXBuildFile; fileRef = 432CF86A20D76B9C0066B889 /* SetupIndicatorView.swift */; };
		432CF86D20D76C470066B889 /* SwitchTableViewCell.swift in Sources */ = {isa = PBXBuildFile; fileRef = 432CF86C20D76C470066B889 /* SwitchTableViewCell.swift */; };
		432CF86F20D76CCF0066B889 /* GlucoseTrend.swift in Sources */ = {isa = PBXBuildFile; fileRef = 432CF86E20D76CCF0066B889 /* GlucoseTrend.swift */; };
		432CF87120D76D5A0066B889 /* GlucoseDisplayable.swift in Sources */ = {isa = PBXBuildFile; fileRef = 432CF87020D76D5A0066B889 /* GlucoseDisplayable.swift */; };
		432CF87320D774220066B889 /* PumpManager.swift in Sources */ = {isa = PBXBuildFile; fileRef = 432CF87220D774220066B889 /* PumpManager.swift */; };
		432CF87420D774520066B889 /* NumberFormatter.swift in Sources */ = {isa = PBXBuildFile; fileRef = 434C5F9D209938CD00B2FD1A /* NumberFormatter.swift */; };
		433BC7A720523DB7000B1200 /* NewGlucoseSample.swift in Sources */ = {isa = PBXBuildFile; fileRef = 433BC7A620523DB7000B1200 /* NewGlucoseSample.swift */; };
		433BC7AA20538D4C000B1200 /* CachedGlucoseObject+CoreDataClass.swift in Sources */ = {isa = PBXBuildFile; fileRef = 433BC7A820538D4C000B1200 /* CachedGlucoseObject+CoreDataClass.swift */; };
		433BC7AB20538D4C000B1200 /* CachedGlucoseObject+CoreDataProperties.swift in Sources */ = {isa = PBXBuildFile; fileRef = 433BC7A920538D4C000B1200 /* CachedGlucoseObject+CoreDataProperties.swift */; };
		433BC7AD20538FCA000B1200 /* StoredGlucoseSample.swift in Sources */ = {isa = PBXBuildFile; fileRef = 433BC7AC20538FCA000B1200 /* StoredGlucoseSample.swift */; };
		433BC7B120562705000B1200 /* UpdateSource.swift in Sources */ = {isa = PBXBuildFile; fileRef = 433BC7B020562705000B1200 /* UpdateSource.swift */; };
		434113AA20F171CB00D05747 /* CachedInsulinDeliveryObject+CoreDataClass.swift in Sources */ = {isa = PBXBuildFile; fileRef = 434113A820F171CB00D05747 /* CachedInsulinDeliveryObject+CoreDataClass.swift */; };
		434113AB20F171CB00D05747 /* CachedInsulinDeliveryObject+CoreDataProperties.swift in Sources */ = {isa = PBXBuildFile; fileRef = 434113A920F171CB00D05747 /* CachedInsulinDeliveryObject+CoreDataProperties.swift */; };
		434113AD20F287DC00D05747 /* NSManagedObjectContext.swift in Sources */ = {isa = PBXBuildFile; fileRef = 434113AC20F287DC00D05747 /* NSManagedObjectContext.swift */; };
		434113B320F2890800D05747 /* PersistenceControllerTests.swift in Sources */ = {isa = PBXBuildFile; fileRef = 434113B220F2890800D05747 /* PersistenceControllerTests.swift */; };
		434113B520F2BDB500D05747 /* CachedInsulinDeliveryObjectTests.swift in Sources */ = {isa = PBXBuildFile; fileRef = 434113B420F2BDB500D05747 /* CachedInsulinDeliveryObjectTests.swift */; };
		434113B820F2BDE800D05747 /* PersistenceControllerTestCase.swift in Sources */ = {isa = PBXBuildFile; fileRef = 434113B720F2BDE800D05747 /* PersistenceControllerTestCase.swift */; };
		434113BC20F2C56100D05747 /* CachedGlucoseObjectTests.swift in Sources */ = {isa = PBXBuildFile; fileRef = 434113BB20F2C56100D05747 /* CachedGlucoseObjectTests.swift */; };
		434113BE20F2C72000D05747 /* CachedCarbObjectTests.swift in Sources */ = {isa = PBXBuildFile; fileRef = 434113BD20F2C72000D05747 /* CachedCarbObjectTests.swift */; };
		4343951F205EED1F0056DC37 /* counteraction_effect_falling_glucose_output.json in Resources */ = {isa = PBXBuildFile; fileRef = 4343951E205EED1F0056DC37 /* counteraction_effect_falling_glucose_output.json */; };
		43439521205F2D910056DC37 /* counteraction_effect_falling_glucose_input.json in Resources */ = {isa = PBXBuildFile; fileRef = 43439520205F2D910056DC37 /* counteraction_effect_falling_glucose_input.json */; };
		434570441FE605E30089C4DC /* OSLog.swift in Sources */ = {isa = PBXBuildFile; fileRef = 434570431FE605E30089C4DC /* OSLog.swift */; };
		434C5F9C2098352500B2FD1A /* QuantityFormatter.swift in Sources */ = {isa = PBXBuildFile; fileRef = 434C5F9B2098352500B2FD1A /* QuantityFormatter.swift */; };
		434C5F9E209938CD00B2FD1A /* NumberFormatter.swift in Sources */ = {isa = PBXBuildFile; fileRef = 434C5F9D209938CD00B2FD1A /* NumberFormatter.swift */; };
		434C5FA0209ABD4700B2FD1A /* QuantityFormatterTests.swift in Sources */ = {isa = PBXBuildFile; fileRef = 434C5F9F209ABD4700B2FD1A /* QuantityFormatterTests.swift */; };
		434C5FA1209AC4EE00B2FD1A /* HKUnit.swift in Sources */ = {isa = PBXBuildFile; fileRef = 43D8FDEE1C7290350073BE78 /* HKUnit.swift */; };
		4352A73C20DECF0700CAC200 /* CGMManager.swift in Sources */ = {isa = PBXBuildFile; fileRef = 4352A73B20DECF0600CAC200 /* CGMManager.swift */; };
		4353D16F203D104F007B4ECD /* CarbStoreError.swift in Sources */ = {isa = PBXBuildFile; fileRef = 4353D16E203D104F007B4ECD /* CarbStoreError.swift */; };
		4353D170203D3E5C007B4ECD /* HealthKit.framework in Frameworks */ = {isa = PBXBuildFile; fileRef = 4301582C1C7ECD7A00B64B63 /* HealthKit.framework */; };
		4353D171203D3E71007B4ECD /* HealthKit.framework in Frameworks */ = {isa = PBXBuildFile; fileRef = 4301582C1C7ECD7A00B64B63 /* HealthKit.framework */; };
		4353D173203D3E7E007B4ECD /* CoreData.framework in Frameworks */ = {isa = PBXBuildFile; fileRef = 4353D172203D3E7E007B4ECD /* CoreData.framework */; };
		435D2925205F3A670026F401 /* counteraction_effect_falling_glucose_almost_duplicates_input.json in Resources */ = {isa = PBXBuildFile; fileRef = 435D2924205F3A670026F401 /* counteraction_effect_falling_glucose_almost_duplicates_input.json */; };
		435D2928205F3C760026F401 /* counteraction_effect_falling_glucose_double_entries._input.json in Resources */ = {isa = PBXBuildFile; fileRef = 435D2926205F3C750026F401 /* counteraction_effect_falling_glucose_double_entries._input.json */; };
		435D2929205F3C760026F401 /* momentum_effect_rising_glucose_double_entries_input.json in Resources */ = {isa = PBXBuildFile; fileRef = 435D2927205F3C750026F401 /* momentum_effect_rising_glucose_double_entries_input.json */; };
		435D292B205F46180026F401 /* counteraction_effect_falling_glucose_almost_duplicates_output.json in Resources */ = {isa = PBXBuildFile; fileRef = 435D292A205F46180026F401 /* counteraction_effect_falling_glucose_almost_duplicates_output.json */; };
		435D292D205F48750026F401 /* counteraction_effect_falling_glucose_insulin.json in Resources */ = {isa = PBXBuildFile; fileRef = 435D292C205F48750026F401 /* counteraction_effect_falling_glucose_insulin.json */; };
		435F355E1C9CD16A00C204D2 /* NSUserDefaults.swift in Sources */ = {isa = PBXBuildFile; fileRef = 435F355D1C9CD16A00C204D2 /* NSUserDefaults.swift */; };
		435F35611C9CD25F00C204D2 /* DeviceDataManager.swift in Sources */ = {isa = PBXBuildFile; fileRef = 435F35601C9CD25F00C204D2 /* DeviceDataManager.swift */; };
		4369F08F208859E6000E3E45 /* PaddedTextField.swift in Sources */ = {isa = PBXBuildFile; fileRef = 4369F08E208859E6000E3E45 /* PaddedTextField.swift */; };
		4369F092208B0DFF000E3E45 /* DateAndDurationTableViewCell.swift in Sources */ = {isa = PBXBuildFile; fileRef = 4369F091208B0DFF000E3E45 /* DateAndDurationTableViewCell.swift */; };
		4369F094208BA001000E3E45 /* TextButtonTableViewCell.swift in Sources */ = {isa = PBXBuildFile; fileRef = 4369F093208BA001000E3E45 /* TextButtonTableViewCell.swift */; };
		437874B5202FDD1200A3D8B9 /* DoseStoreTests.swift in Sources */ = {isa = PBXBuildFile; fileRef = 43A067121F245A2F00E9E90F /* DoseStoreTests.swift */; };
		437874B6202FDD1500A3D8B9 /* InsulinMathTests.swift in Sources */ = {isa = PBXBuildFile; fileRef = 43D8FEC81C7294640073BE78 /* InsulinMathTests.swift */; };
		437874B7202FDD2D00A3D8B9 /* basal_dose.json in Resources */ = {isa = PBXBuildFile; fileRef = 43B99B051C74552300D050F5 /* basal_dose.json */; };
		437874B8202FDD2D00A3D8B9 /* bolus_dose.json in Resources */ = {isa = PBXBuildFile; fileRef = 43B99AFB1C744CE300D050F5 /* bolus_dose.json */; };
		437874B9202FDD2D00A3D8B9 /* doses_overlay_basal_profile_output.json in Resources */ = {isa = PBXBuildFile; fileRef = 4333931E1F32E31C009466DC /* doses_overlay_basal_profile_output.json */; };
		437874BA202FDD2D00A3D8B9 /* effect_from_basal_output.json in Resources */ = {isa = PBXBuildFile; fileRef = 43B99B071C74553900D050F5 /* effect_from_basal_output.json */; };
		437874BB202FDD2D00A3D8B9 /* effect_from_bolus_output.json in Resources */ = {isa = PBXBuildFile; fileRef = 43B99AFD1C744E5F00D050F5 /* effect_from_bolus_output.json */; };
		437874BC202FDD2D00A3D8B9 /* effect_from_history_output.json in Resources */ = {isa = PBXBuildFile; fileRef = 43B99AFF1C7450EE00D050F5 /* effect_from_history_output.json */; };
		437874BD202FDD2D00A3D8B9 /* iob_from_bolus_120min_output.json in Resources */ = {isa = PBXBuildFile; fileRef = 43CE7CE11CA9EA1A003CC1B0 /* iob_from_bolus_120min_output.json */; };
		437874BE202FDD2D00A3D8B9 /* iob_from_bolus_180min_output.json in Resources */ = {isa = PBXBuildFile; fileRef = 43CE7CE31CA9EB1E003CC1B0 /* iob_from_bolus_180min_output.json */; };
		437874BF202FDD2D00A3D8B9 /* iob_from_bolus_240min_output.json in Resources */ = {isa = PBXBuildFile; fileRef = 43CE7CDF1CA9E8B0003CC1B0 /* iob_from_bolus_240min_output.json */; };
		437874C0202FDD2D00A3D8B9 /* iob_from_bolus_300min_output.json in Resources */ = {isa = PBXBuildFile; fileRef = 43CE7CE51CA9EBD2003CC1B0 /* iob_from_bolus_300min_output.json */; };
		437874C1202FDD2D00A3D8B9 /* iob_from_bolus_312min_output.json in Resources */ = {isa = PBXBuildFile; fileRef = 43CE7CE71CA9EC1F003CC1B0 /* iob_from_bolus_312min_output.json */; };
		437874C2202FDD2D00A3D8B9 /* iob_from_bolus_360min_output.json in Resources */ = {isa = PBXBuildFile; fileRef = 43CE7CE91CA9EC50003CC1B0 /* iob_from_bolus_360min_output.json */; };
		437874C3202FDD2D00A3D8B9 /* iob_from_bolus_420min_output.json in Resources */ = {isa = PBXBuildFile; fileRef = 43CE7CEB1CA9EC88003CC1B0 /* iob_from_bolus_420min_output.json */; };
		437874C4202FDD2D00A3D8B9 /* iob_from_bolus_exponential_output.json in Resources */ = {isa = PBXBuildFile; fileRef = C1DB55B61F2EACD500C483A2 /* iob_from_bolus_exponential_output.json */; };
		437874C5202FDD2D00A3D8B9 /* iob_from_doses_exponential_output.json in Resources */ = {isa = PBXBuildFile; fileRef = C1DB55B41F2EA6EA00C483A2 /* iob_from_doses_exponential_output.json */; };
		437874C6202FDD2D00A3D8B9 /* iob_from_doses_output.json in Resources */ = {isa = PBXBuildFile; fileRef = 43D8FECE1C7294B80073BE78 /* iob_from_doses_output.json */; };
		437874C7202FDD2D00A3D8B9 /* iob_from_reservoir_output.json in Resources */ = {isa = PBXBuildFile; fileRef = 43D8FECF1C7294B80073BE78 /* iob_from_reservoir_output.json */; };
		437874C8202FDD2D00A3D8B9 /* normalize_edge_case_doses_input.json in Resources */ = {isa = PBXBuildFile; fileRef = 43CE7CED1CA9F2CF003CC1B0 /* normalize_edge_case_doses_input.json */; };
		437874C9202FDD2D00A3D8B9 /* normalize_edge_case_doses_output.json in Resources */ = {isa = PBXBuildFile; fileRef = 43CE7CEF1CA9F32C003CC1B0 /* normalize_edge_case_doses_output.json */; };
		437874CA202FDD2D00A3D8B9 /* normalized_doses.json in Resources */ = {isa = PBXBuildFile; fileRef = 43B99B011C7451E500D050F5 /* normalized_doses.json */; };
		437874CB202FDD2D00A3D8B9 /* normalized_reservoir_history_output.json in Resources */ = {isa = PBXBuildFile; fileRef = 43D8FED01C7294B80073BE78 /* normalized_reservoir_history_output.json */; };
		437874CC202FDD2D00A3D8B9 /* reconcile_history_input.json in Resources */ = {isa = PBXBuildFile; fileRef = 434872781CB6256500E55D75 /* reconcile_history_input.json */; };
		437874CD202FDD2D00A3D8B9 /* reconcile_history_output.json in Resources */ = {isa = PBXBuildFile; fileRef = 4348727C1CB626E500E55D75 /* reconcile_history_output.json */; };
		437874CE202FDD2D00A3D8B9 /* reconcile_resume_before_rewind_input.json in Resources */ = {isa = PBXBuildFile; fileRef = 43BDD7E71F804ED5005BA15C /* reconcile_resume_before_rewind_input.json */; };
		437874CF202FDD2D00A3D8B9 /* reconcile_resume_before_rewind_output.json in Resources */ = {isa = PBXBuildFile; fileRef = 43BDD7E91F8050C3005BA15C /* reconcile_resume_before_rewind_output.json */; };
		437874D0202FDD2D00A3D8B9 /* reservoir_history_with_continuity_holes.json in Resources */ = {isa = PBXBuildFile; fileRef = 434FB6471D70096A007B9C70 /* reservoir_history_with_continuity_holes.json */; };
		437874D1202FDD2D00A3D8B9 /* reservoir_history_with_rewind_and_prime_input.json in Resources */ = {isa = PBXBuildFile; fileRef = 43D8FED11C7294B80073BE78 /* reservoir_history_with_rewind_and_prime_input.json */; };
		437874D2202FDD2D00A3D8B9 /* reservoir_history_with_rewind_and_prime_output.json in Resources */ = {isa = PBXBuildFile; fileRef = 43D8FED21C7294B80073BE78 /* reservoir_history_with_rewind_and_prime_output.json */; };
		437874D3202FDD2D00A3D8B9 /* short_basal_dose.json in Resources */ = {isa = PBXBuildFile; fileRef = 43B99B031C74538D00D050F5 /* short_basal_dose.json */; };
		437874D4202FDD2D00A3D8B9 /* suspend_dose_reconciled_normalized_iob.json in Resources */ = {isa = PBXBuildFile; fileRef = 4378B6441ED55F8C000AE785 /* suspend_dose_reconciled_normalized_iob.json */; };
		437874D5202FDD2D00A3D8B9 /* suspend_dose_reconciled_normalized.json in Resources */ = {isa = PBXBuildFile; fileRef = 4378B6451ED55F8C000AE785 /* suspend_dose_reconciled_normalized.json */; };
		437874D6202FDD2D00A3D8B9 /* suspend_dose_reconciled.json in Resources */ = {isa = PBXBuildFile; fileRef = 4378B6461ED55F8C000AE785 /* suspend_dose_reconciled.json */; };
		437874D7202FDD2D00A3D8B9 /* suspend_dose.json in Resources */ = {isa = PBXBuildFile; fileRef = 4378B6421ED55E81000AE785 /* suspend_dose.json */; };
		4378B64B1ED61965000AE785 /* GlucoseEffectVelocity.swift in Sources */ = {isa = PBXBuildFile; fileRef = 4378B64A1ED61965000AE785 /* GlucoseEffectVelocity.swift */; };
		4379CFE321102A4100AADC79 /* DeviceManager.swift in Sources */ = {isa = PBXBuildFile; fileRef = 4379CFE221102A4100AADC79 /* DeviceManager.swift */; };
		437AFEED2036A156008C4892 /* CachedCarbObject+CoreDataClass.swift in Sources */ = {isa = PBXBuildFile; fileRef = 437AFEE92036A156008C4892 /* CachedCarbObject+CoreDataClass.swift */; };
		437AFEEE2036A156008C4892 /* CachedCarbObject+CoreDataProperties.swift in Sources */ = {isa = PBXBuildFile; fileRef = 437AFEEA2036A156008C4892 /* CachedCarbObject+CoreDataProperties.swift */; };
		437AFF1D203A45DB008C4892 /* CacheStore.swift in Sources */ = {isa = PBXBuildFile; fileRef = 437AFF1C203A45DB008C4892 /* CacheStore.swift */; };
		437AFF1F203A763F008C4892 /* HKHealthStoreMock.swift in Sources */ = {isa = PBXBuildFile; fileRef = 437AFF1E203A763F008C4892 /* HKHealthStoreMock.swift */; };
		437AFF21203AA740008C4892 /* NSManagedObjectContext.swift in Sources */ = {isa = PBXBuildFile; fileRef = 437AFF20203AA740008C4892 /* NSManagedObjectContext.swift */; };
		437AFF24203BE402008C4892 /* HKHealthStore.swift in Sources */ = {isa = PBXBuildFile; fileRef = 437AFF23203BE402008C4892 /* HKHealthStore.swift */; };
		439706E922D2E94800C81566 /* BoundSwitchTableViewCell.swift in Sources */ = {isa = PBXBuildFile; fileRef = 439706E822D2E94800C81566 /* BoundSwitchTableViewCell.swift */; };
		43A8EC3C210CEEA500A81379 /* CGMManagerUI.swift in Sources */ = {isa = PBXBuildFile; fileRef = 43A8EC3B210CEEA500A81379 /* CGMManagerUI.swift */; };
		43AF1FB21C926CDD00EA2F3D /* HKQuantity.swift in Sources */ = {isa = PBXBuildFile; fileRef = 43AF1FB11C926CDD00EA2F3D /* HKQuantity.swift */; };
		43B17C81208BFA6600AC27E9 /* HKUnit.swift in Sources */ = {isa = PBXBuildFile; fileRef = 43D8FDEE1C7290350073BE78 /* HKUnit.swift */; };
		43B17C89208EEC0B00AC27E9 /* HealthStoreUnitCache.swift in Sources */ = {isa = PBXBuildFile; fileRef = 43B17C88208EEC0B00AC27E9 /* HealthStoreUnitCache.swift */; };
		43BA7158201E484D0058961E /* LoopKitUI.h in Headers */ = {isa = PBXBuildFile; fileRef = 43BA7156201E484D0058961E /* LoopKitUI.h */; settings = {ATTRIBUTES = (Public, ); }; };
		43BA715B201E484D0058961E /* LoopKitUI.framework in Frameworks */ = {isa = PBXBuildFile; fileRef = 43BA7154201E484D0058961E /* LoopKitUI.framework */; };
		43BA715C201E484D0058961E /* LoopKitUI.framework in Embed Frameworks */ = {isa = PBXBuildFile; fileRef = 43BA7154201E484D0058961E /* LoopKitUI.framework */; settings = {ATTRIBUTES = (CodeSignOnCopy, RemoveHeadersOnCopy, ); }; };
		43BA7162201E490D0058961E /* ErrorBackgroundView.swift in Sources */ = {isa = PBXBuildFile; fileRef = 43D8FEEF1C7294E90073BE78 /* ErrorBackgroundView.swift */; };
		43BA7163201E490D0058961E /* InsulinDeliveryTableViewController.swift in Sources */ = {isa = PBXBuildFile; fileRef = 4302F4DC1D4DCED000F0FCAF /* InsulinDeliveryTableViewController.swift */; };
		43BA7164201E49130058961E /* InsulinKit.storyboard in Resources */ = {isa = PBXBuildFile; fileRef = 43D8FEED1C7294E90073BE78 /* InsulinKit.storyboard */; };
		43BA7169201E49220058961E /* CarbEntryEditViewController.swift in Sources */ = {isa = PBXBuildFile; fileRef = 43D8FE561C7291D80073BE78 /* CarbEntryEditViewController.swift */; };
		43BA716A201E49220058961E /* CarbEntryTableViewController.swift in Sources */ = {isa = PBXBuildFile; fileRef = 43D8FE571C7291D80073BE78 /* CarbEntryTableViewController.swift */; };
		43BA716B201E49220058961E /* CarbEntryValidationNavigationDelegate.swift in Sources */ = {isa = PBXBuildFile; fileRef = 2FD1A6AF1E4A76CC0042EF39 /* CarbEntryValidationNavigationDelegate.swift */; };
		43BA716C201E49220058961E /* CustomInputTextField.swift in Sources */ = {isa = PBXBuildFile; fileRef = 432711371EDE826A00171F6A /* CustomInputTextField.swift */; };
		43BA716D201E49220058961E /* DatePickerTableViewCell.swift in Sources */ = {isa = PBXBuildFile; fileRef = 43D8FE591C7291D80073BE78 /* DatePickerTableViewCell.swift */; };
		43BA716E201E49220058961E /* DecimalTextFieldTableViewCell.swift in Sources */ = {isa = PBXBuildFile; fileRef = 43D8FE5A1C7291D80073BE78 /* DecimalTextFieldTableViewCell.swift */; };
		43BA716F201E49220058961E /* FoodEmojiDataSource.swift in Sources */ = {isa = PBXBuildFile; fileRef = 4359E74D1EEA1FBC0022EF0C /* FoodEmojiDataSource.swift */; };
		43BA7170201E49220058961E /* FoodTypeShortcutCell.swift in Sources */ = {isa = PBXBuildFile; fileRef = 433D705D1EFB29700004EB9F /* FoodTypeShortcutCell.swift */; };
		43BA7173201E492E0058961E /* DateAndDurationTableViewCell.xib in Resources */ = {isa = PBXBuildFile; fileRef = 434A01CF1F019D9100938125 /* DateAndDurationTableViewCell.xib */; };
		43BA717A201E4F1D0058961E /* IdentifiableClass.swift in Sources */ = {isa = PBXBuildFile; fileRef = 434FF1DF1CF269D8000DB779 /* IdentifiableClass.swift */; };
		43BA717B201EE6A40058961E /* NibLoadable.swift in Sources */ = {isa = PBXBuildFile; fileRef = 43177D0D1D3737420006E908 /* NibLoadable.swift */; };
		43BA717D201EE7090058961E /* GlucoseRangeTableViewCell.swift in Sources */ = {isa = PBXBuildFile; fileRef = 43D8FE071C7290530073BE78 /* GlucoseRangeTableViewCell.swift */; };
		43BA717E201EE7090058961E /* CommandResponseViewController.swift in Sources */ = {isa = PBXBuildFile; fileRef = 434FB6491D712158007B9C70 /* CommandResponseViewController.swift */; };
		43BA717F201EE7090058961E /* GlucoseRangeOverrideTableViewCell.swift in Sources */ = {isa = PBXBuildFile; fileRef = 43177D0B1D3734040006E908 /* GlucoseRangeOverrideTableViewCell.swift */; };
		43BA7180201EE7090058961E /* SingleValueScheduleTableViewController.swift in Sources */ = {isa = PBXBuildFile; fileRef = 43D8FE0C1C7290530073BE78 /* SingleValueScheduleTableViewController.swift */; };
		43BA7181201EE7090058961E /* RepeatingScheduleValueTableViewCell.swift in Sources */ = {isa = PBXBuildFile; fileRef = 43D8FE0A1C7290530073BE78 /* RepeatingScheduleValueTableViewCell.swift */; };
		43BA7182201EE7090058961E /* TextFieldTableViewCell.swift in Sources */ = {isa = PBXBuildFile; fileRef = 434FF1F01CF29451000DB779 /* TextFieldTableViewCell.swift */; };
		43BA7183201EE7090058961E /* DailyQuantityScheduleTableViewController.swift in Sources */ = {isa = PBXBuildFile; fileRef = 43D8FE041C7290530073BE78 /* DailyQuantityScheduleTableViewController.swift */; };
		43BA7184201EE7090058961E /* TextFieldTableViewController.swift in Sources */ = {isa = PBXBuildFile; fileRef = 434FF1F31CF294A9000DB779 /* TextFieldTableViewController.swift */; };
		43BA7185201EE7090058961E /* DailyValueScheduleTableViewController.swift in Sources */ = {isa = PBXBuildFile; fileRef = 43D8FE051C7290530073BE78 /* DailyValueScheduleTableViewController.swift */; };
		43BA7187201EE7090058961E /* GlucoseRangeScheduleTableViewController.swift in Sources */ = {isa = PBXBuildFile; fileRef = 43D8FE061C7290530073BE78 /* GlucoseRangeScheduleTableViewController.swift */; };
		43BA7188201EE85B0058961E /* HKUnit.swift in Sources */ = {isa = PBXBuildFile; fileRef = 43D8FDEE1C7290350073BE78 /* HKUnit.swift */; };
		43BA7189201EE8980058961E /* UITableViewCell.swift in Sources */ = {isa = PBXBuildFile; fileRef = 434FF1E31CF26A1E000DB779 /* UITableViewCell.swift */; };
		43BA718A201EE8CF0058961E /* NSTimeInterval.swift in Sources */ = {isa = PBXBuildFile; fileRef = 43D8FDF21C7290350073BE78 /* NSTimeInterval.swift */; };
		43BA718B201EE93C0058961E /* TimeZone.swift in Sources */ = {isa = PBXBuildFile; fileRef = 4303C4901E2D664200ADEDC8 /* TimeZone.swift */; };
		43BA718C201EEE5A0058961E /* NSData.swift in Sources */ = {isa = PBXBuildFile; fileRef = 434FB64B1D712449007B9C70 /* NSData.swift */; };
		43BA7191202020140058961E /* LoopKit.framework in Frameworks */ = {isa = PBXBuildFile; fileRef = 43D8FDCB1C728FDF0073BE78 /* LoopKit.framework */; };
		43BA7192202039950058961E /* RepeatingScheduleValueTableViewCell.xib in Resources */ = {isa = PBXBuildFile; fileRef = 43D8FE0B1C7290530073BE78 /* RepeatingScheduleValueTableViewCell.xib */; };
		43BA7193202039A30058961E /* TextFieldTableViewCell.xib in Resources */ = {isa = PBXBuildFile; fileRef = 434FF1EF1CF29451000DB779 /* TextFieldTableViewCell.xib */; };
		43BA7194202039A90058961E /* GlucoseRangeTableViewCell.xib in Resources */ = {isa = PBXBuildFile; fileRef = 43D8FE081C7290530073BE78 /* GlucoseRangeTableViewCell.xib */; };
		43BA7195202039B00058961E /* GlucoseRangeOverrideTableViewCell.xib in Resources */ = {isa = PBXBuildFile; fileRef = 43177D071D37306D0006E908 /* GlucoseRangeOverrideTableViewCell.xib */; };
		43BA719620203C750058961E /* Assets.xcassets in Resources */ = {isa = PBXBuildFile; fileRef = 43177D091D3732C70006E908 /* Assets.xcassets */; };
		43BA719720203EF30058961E /* CarbKit.storyboard in Resources */ = {isa = PBXBuildFile; fileRef = 43BA719920203EF30058961E /* CarbKit.storyboard */; };
		43C9805A212BDEE4003B5D17 /* ice_minus_carb_effect_with_gaps_output.json in Resources */ = {isa = PBXBuildFile; fileRef = 43C98059212BDEE4003B5D17 /* ice_minus_carb_effect_with_gaps_output.json */; };
		43C9805C212D216A003B5D17 /* GlucoseChange.swift in Sources */ = {isa = PBXBuildFile; fileRef = 43C9805B212D216A003B5D17 /* GlucoseChange.swift */; };
		43CACE0E2247F89100F90AF5 /* WeakSynchronizedSet.swift in Sources */ = {isa = PBXBuildFile; fileRef = 43CACE0D2247F89100F90AF5 /* WeakSynchronizedSet.swift */; };
		43CB51B2211EB1A400DB9B4A /* NSUserActivity+CarbKit.swift in Sources */ = {isa = PBXBuildFile; fileRef = 43CB51B0211EB16C00DB9B4A /* NSUserActivity+CarbKit.swift */; };
		43CF0B3F2030FD0D002A66DE /* UploadState.swift in Sources */ = {isa = PBXBuildFile; fileRef = 43CF0B3E2030FD0D002A66DE /* UploadState.swift */; };
		43D8FDCF1C728FDF0073BE78 /* LoopKit.h in Headers */ = {isa = PBXBuildFile; fileRef = 43D8FDCE1C728FDF0073BE78 /* LoopKit.h */; settings = {ATTRIBUTES = (Public, ); }; };
		43D8FDD61C728FDF0073BE78 /* LoopKit.framework in Frameworks */ = {isa = PBXBuildFile; fileRef = 43D8FDCB1C728FDF0073BE78 /* LoopKit.framework */; };
		43D8FDDB1C728FDF0073BE78 /* LoopKitTests.swift in Sources */ = {isa = PBXBuildFile; fileRef = 43D8FDDA1C728FDF0073BE78 /* LoopKitTests.swift */; };
		43D8FDF41C7290350073BE78 /* BasalRateSchedule.swift in Sources */ = {isa = PBXBuildFile; fileRef = 43D8FDE51C7290340073BE78 /* BasalRateSchedule.swift */; };
		43D8FDF51C7290350073BE78 /* CarbRatioSchedule.swift in Sources */ = {isa = PBXBuildFile; fileRef = 43D8FDE61C7290350073BE78 /* CarbRatioSchedule.swift */; };
		43D8FDF61C7290350073BE78 /* DailyQuantitySchedule.swift in Sources */ = {isa = PBXBuildFile; fileRef = 43D8FDE71C7290350073BE78 /* DailyQuantitySchedule.swift */; };
		43D8FDF71C7290350073BE78 /* DailyValueSchedule.swift in Sources */ = {isa = PBXBuildFile; fileRef = 43D8FDE81C7290350073BE78 /* DailyValueSchedule.swift */; };
		43D8FDF81C7290350073BE78 /* Double.swift in Sources */ = {isa = PBXBuildFile; fileRef = 43D8FDE91C7290350073BE78 /* Double.swift */; };
		43D8FDF91C7290350073BE78 /* GlucoseEffect.swift in Sources */ = {isa = PBXBuildFile; fileRef = 43D8FDEA1C7290350073BE78 /* GlucoseEffect.swift */; };
		43D8FDFA1C7290350073BE78 /* GlucoseRangeSchedule.swift in Sources */ = {isa = PBXBuildFile; fileRef = 43D8FDEB1C7290350073BE78 /* GlucoseRangeSchedule.swift */; };
		43D8FDFB1C7290350073BE78 /* GlucoseSchedule.swift in Sources */ = {isa = PBXBuildFile; fileRef = 43D8FDEC1C7290350073BE78 /* GlucoseSchedule.swift */; };
		43D8FDFC1C7290350073BE78 /* HealthKitSampleStore.swift in Sources */ = {isa = PBXBuildFile; fileRef = 43D8FDED1C7290350073BE78 /* HealthKitSampleStore.swift */; };
		43D8FDFD1C7290350073BE78 /* HKUnit.swift in Sources */ = {isa = PBXBuildFile; fileRef = 43D8FDEE1C7290350073BE78 /* HKUnit.swift */; };
		43D8FDFE1C7290350073BE78 /* LoopMath.swift in Sources */ = {isa = PBXBuildFile; fileRef = 43D8FDEF1C7290350073BE78 /* LoopMath.swift */; };
		43D8FDFF1C7290350073BE78 /* Date.swift in Sources */ = {isa = PBXBuildFile; fileRef = 43D8FDF01C7290350073BE78 /* Date.swift */; };
		43D8FE011C7290350073BE78 /* NSTimeInterval.swift in Sources */ = {isa = PBXBuildFile; fileRef = 43D8FDF21C7290350073BE78 /* NSTimeInterval.swift */; };
		43D8FE021C7290350073BE78 /* SampleValue.swift in Sources */ = {isa = PBXBuildFile; fileRef = 43D8FDF31C7290350073BE78 /* SampleValue.swift */; };
		43D8FE1D1C72906E0073BE78 /* BasalRateScheduleTests.swift in Sources */ = {isa = PBXBuildFile; fileRef = 43D8FE1A1C72906E0073BE78 /* BasalRateScheduleTests.swift */; };
		43D8FE1E1C72906E0073BE78 /* NSDateTests.swift in Sources */ = {isa = PBXBuildFile; fileRef = 43D8FE1B1C72906E0073BE78 /* NSDateTests.swift */; };
		43D8FE1F1C72906E0073BE78 /* QuantityScheduleTests.swift in Sources */ = {isa = PBXBuildFile; fileRef = 43D8FE1C1C72906E0073BE78 /* QuantityScheduleTests.swift */; };
		43D8FE691C7292B00073BE78 /* read_carb_ratios.json in Resources */ = {isa = PBXBuildFile; fileRef = 43D8FE661C7292950073BE78 /* read_carb_ratios.json */; };
		43D8FEF71C7295500073BE78 /* basal.json in Resources */ = {isa = PBXBuildFile; fileRef = 43D8FEF41C7295490073BE78 /* basal.json */; };
		43D9888B1C87E47800DA4467 /* GlucoseValue.swift in Sources */ = {isa = PBXBuildFile; fileRef = 43D9888A1C87E47800DA4467 /* GlucoseValue.swift */; };
		43D9888D1C87EBE400DA4467 /* LoopMathTests.swift in Sources */ = {isa = PBXBuildFile; fileRef = 43D9888C1C87EBE400DA4467 /* LoopMathTests.swift */; };
		43D988A11C87FFA300DA4467 /* glucose_from_effects_no_momentum_output.json in Resources */ = {isa = PBXBuildFile; fileRef = 43D988921C87FFA300DA4467 /* glucose_from_effects_no_momentum_output.json */; };
		43D988A21C87FFA300DA4467 /* glucose_from_effects_momentum_up_output.json in Resources */ = {isa = PBXBuildFile; fileRef = 43D988931C87FFA300DA4467 /* glucose_from_effects_momentum_up_output.json */; };
		43D988A31C87FFA300DA4467 /* glucose_from_effects_momentum_up_input.json in Resources */ = {isa = PBXBuildFile; fileRef = 43D988941C87FFA300DA4467 /* glucose_from_effects_momentum_up_input.json */; };
		43D988A41C87FFA300DA4467 /* glucose_from_effects_momentum_flat_output.json in Resources */ = {isa = PBXBuildFile; fileRef = 43D988951C87FFA300DA4467 /* glucose_from_effects_momentum_flat_output.json */; };
		43D988A51C87FFA300DA4467 /* glucose_from_effects_momentum_flat_input.json in Resources */ = {isa = PBXBuildFile; fileRef = 43D988961C87FFA300DA4467 /* glucose_from_effects_momentum_flat_input.json */; };
		43D988A61C87FFA300DA4467 /* glucose_from_effects_momentum_flat_glucose_input.json in Resources */ = {isa = PBXBuildFile; fileRef = 43D988971C87FFA300DA4467 /* glucose_from_effects_momentum_flat_glucose_input.json */; };
		43D988A71C87FFA300DA4467 /* glucose_from_effects_momentum_down_output.json in Resources */ = {isa = PBXBuildFile; fileRef = 43D988981C87FFA300DA4467 /* glucose_from_effects_momentum_down_output.json */; };
		43D988A81C87FFA300DA4467 /* glucose_from_effects_momentum_down_input.json in Resources */ = {isa = PBXBuildFile; fileRef = 43D988991C87FFA300DA4467 /* glucose_from_effects_momentum_down_input.json */; };
		43D988A91C87FFA300DA4467 /* glucose_from_effects_momentum_blend_output.json in Resources */ = {isa = PBXBuildFile; fileRef = 43D9889A1C87FFA300DA4467 /* glucose_from_effects_momentum_blend_output.json */; };
		43D988AA1C87FFA300DA4467 /* glucose_from_effects_momentum_blend_momentum_input.json in Resources */ = {isa = PBXBuildFile; fileRef = 43D9889B1C87FFA300DA4467 /* glucose_from_effects_momentum_blend_momentum_input.json */; };
		43D988AB1C87FFA300DA4467 /* glucose_from_effects_momentum_blend_insulin_effect_input.json in Resources */ = {isa = PBXBuildFile; fileRef = 43D9889C1C87FFA300DA4467 /* glucose_from_effects_momentum_blend_insulin_effect_input.json */; };
		43D988AC1C87FFA300DA4467 /* glucose_from_effects_momentum_blend_glucose_input.json in Resources */ = {isa = PBXBuildFile; fileRef = 43D9889D1C87FFA300DA4467 /* glucose_from_effects_momentum_blend_glucose_input.json */; };
		43D988AD1C87FFA300DA4467 /* glucose_from_effects_insulin_effect_input.json in Resources */ = {isa = PBXBuildFile; fileRef = 43D9889E1C87FFA300DA4467 /* glucose_from_effects_insulin_effect_input.json */; };
		43D988AE1C87FFA300DA4467 /* glucose_from_effects_glucose_input.json in Resources */ = {isa = PBXBuildFile; fileRef = 43D9889F1C87FFA300DA4467 /* glucose_from_effects_glucose_input.json */; };
		43D988AF1C87FFA300DA4467 /* glucose_from_effects_carb_effect_input.json in Resources */ = {isa = PBXBuildFile; fileRef = 43D988A01C87FFA300DA4467 /* glucose_from_effects_carb_effect_input.json */; };
		43DC87B81C8AD058005BC30D /* glucose_from_effects_non_zero_glucose_input.json in Resources */ = {isa = PBXBuildFile; fileRef = 43DC87B71C8AD058005BC30D /* glucose_from_effects_non_zero_glucose_input.json */; };
		43DC87BB1C8AD0ED005BC30D /* glucose_from_effects_non_zero_insulin_input.json in Resources */ = {isa = PBXBuildFile; fileRef = 43DC87B91C8AD0ED005BC30D /* glucose_from_effects_non_zero_insulin_input.json */; };
		43DC87BC1C8AD0ED005BC30D /* glucose_from_effects_non_zero_carb_input.json in Resources */ = {isa = PBXBuildFile; fileRef = 43DC87BA1C8AD0ED005BC30D /* glucose_from_effects_non_zero_carb_input.json */; };
		43DC87BE1C8AD41D005BC30D /* glucose_from_effects_non_zero_output.json in Resources */ = {isa = PBXBuildFile; fileRef = 43DC87BD1C8AD41D005BC30D /* glucose_from_effects_non_zero_output.json */; };
		43F5034B21051FCE009FA89A /* KeychainManager.swift in Sources */ = {isa = PBXBuildFile; fileRef = 43F5034A21051FCD009FA89A /* KeychainManager.swift */; };
		43F5034D210599CC009FA89A /* AuthenticationViewController.swift in Sources */ = {isa = PBXBuildFile; fileRef = 43F5034C210599CC009FA89A /* AuthenticationViewController.swift */; };
		43F5034F210599DF009FA89A /* ValidatingIndicatorView.swift in Sources */ = {isa = PBXBuildFile; fileRef = 43F5034E210599DF009FA89A /* ValidatingIndicatorView.swift */; };
		43F5035721059A8A009FA89A /* ServiceCredential.swift in Sources */ = {isa = PBXBuildFile; fileRef = 43F5035521059A8A009FA89A /* ServiceCredential.swift */; };
		43F5035A21059AF7009FA89A /* AuthenticationTableViewCell.swift in Sources */ = {isa = PBXBuildFile; fileRef = 43F5035821059AF7009FA89A /* AuthenticationTableViewCell.swift */; };
		43F5035B21059AF7009FA89A /* AuthenticationTableViewCell.xib in Resources */ = {isa = PBXBuildFile; fileRef = 43F5035921059AF7009FA89A /* AuthenticationTableViewCell.xib */; };
		43F503632106C761009FA89A /* ServiceAuthenticationUI.swift in Sources */ = {isa = PBXBuildFile; fileRef = 43F503622106C761009FA89A /* ServiceAuthenticationUI.swift */; };
		43F503642106C78C009FA89A /* ServiceAuthentication.swift in Sources */ = {isa = PBXBuildFile; fileRef = 43F5035421059A8A009FA89A /* ServiceAuthentication.swift */; };
		43F89C9F22BDFB10006BB54E /* UIActivityIndicatorView.swift in Sources */ = {isa = PBXBuildFile; fileRef = 43F89C9E22BDFB10006BB54E /* UIActivityIndicatorView.swift */; };
		43FB60E320DCB9E0002B996B /* PumpManagerUI.swift in Sources */ = {isa = PBXBuildFile; fileRef = 43FB60E220DCB9E0002B996B /* PumpManagerUI.swift */; };
		43FB60E520DCBA02002B996B /* SetupTableViewController.swift in Sources */ = {isa = PBXBuildFile; fileRef = 43FB60E420DCBA02002B996B /* SetupTableViewController.swift */; };
		43FB60E720DCBC55002B996B /* RadioSelectionTableViewController.swift in Sources */ = {isa = PBXBuildFile; fileRef = 43FB60E620DCBC55002B996B /* RadioSelectionTableViewController.swift */; };
		43FB60E920DCBE64002B996B /* PumpManagerStatus.swift in Sources */ = {isa = PBXBuildFile; fileRef = 43FB60E820DCBE64002B996B /* PumpManagerStatus.swift */; };
		43FB610720DDF19B002B996B /* PumpManagerError.swift in Sources */ = {isa = PBXBuildFile; fileRef = 43FB610620DDF19B002B996B /* PumpManagerError.swift */; };
		7D68A9AE1FE0A3D000522C49 /* Localizable.strings in Resources */ = {isa = PBXBuildFile; fileRef = 7D68A9B01FE0A3D000522C49 /* Localizable.strings */; };
		8907E35921A9D0EC00335852 /* GlucoseEntryTableViewController.swift in Sources */ = {isa = PBXBuildFile; fileRef = 8907E35821A9D0EC00335852 /* GlucoseEntryTableViewController.swift */; };
		89186C0524BEC9CA0003D0F3 /* SegmentedControlTableViewCell.swift in Sources */ = {isa = PBXBuildFile; fileRef = 89186C0424BEC9CA0003D0F3 /* SegmentedControlTableViewCell.swift */; };
		89186C0724BF7FC70003D0F3 /* Guardrail+UI.swift in Sources */ = {isa = PBXBuildFile; fileRef = 89186C0624BF7FC70003D0F3 /* Guardrail+UI.swift */; };
		89186C0B24BFD6DB0003D0F3 /* DurationPicker.swift in Sources */ = {isa = PBXBuildFile; fileRef = 89186C0A24BFD6DB0003D0F3 /* DurationPicker.swift */; };
		891A3FC72247268F00378B27 /* Math.swift in Sources */ = {isa = PBXBuildFile; fileRef = 891A3FC62247268F00378B27 /* Math.swift */; };
		891A3FD12249948A00378B27 /* TemporaryScheduleOverrideHistoryTests.swift in Sources */ = {isa = PBXBuildFile; fileRef = 891A3FD02249948A00378B27 /* TemporaryScheduleOverrideHistoryTests.swift */; };
		891A3FD32249990900378B27 /* DailyValueSchedule.swift in Sources */ = {isa = PBXBuildFile; fileRef = 891A3FD22249990900378B27 /* DailyValueSchedule.swift */; };
		891A3FD5224B047200378B27 /* DailyQuantitySchedule+Override.swift in Sources */ = {isa = PBXBuildFile; fileRef = 891A3FD4224B047200378B27 /* DailyQuantitySchedule+Override.swift */; };
		891A3FD7224BE62100378B27 /* DailyValueScheduleTests.swift in Sources */ = {isa = PBXBuildFile; fileRef = 891A3FD6224BE62100378B27 /* DailyValueScheduleTests.swift */; };
		891A3FD9224BEB4600378B27 /* EGPSchedule.swift in Sources */ = {isa = PBXBuildFile; fileRef = 891A3FD8224BEB4500378B27 /* EGPSchedule.swift */; };
		891A3FDB224BEC0D00378B27 /* CarbSensitivitySchedule.swift in Sources */ = {isa = PBXBuildFile; fileRef = 891A3FDA224BEC0D00378B27 /* CarbSensitivitySchedule.swift */; };
		892155132245C516009112BC /* SegmentedGaugeBarView.swift in Sources */ = {isa = PBXBuildFile; fileRef = 892155122245C516009112BC /* SegmentedGaugeBarView.swift */; };
		892155152245C57E009112BC /* SegmentedGaugeBarLayer.swift in Sources */ = {isa = PBXBuildFile; fileRef = 892155142245C57E009112BC /* SegmentedGaugeBarLayer.swift */; };
		892155182245FBEF009112BC /* InsulinSensitivityScalingTableViewCell.swift in Sources */ = {isa = PBXBuildFile; fileRef = 892155162245FBEF009112BC /* InsulinSensitivityScalingTableViewCell.swift */; };
		892155192245FBEF009112BC /* InsulinSensitivityScalingTableViewCell.xib in Resources */ = {isa = PBXBuildFile; fileRef = 892155172245FBEF009112BC /* InsulinSensitivityScalingTableViewCell.xib */; };
		892A5D28222EF567008961AB /* (null) in Sources */ = {isa = PBXBuildFile; };
		892A5D2E222EF69A008961AB /* MockHUDProvider.swift in Sources */ = {isa = PBXBuildFile; fileRef = 892A5D2D222EF69A008961AB /* MockHUDProvider.swift */; };
		892A5D46222F03CB008961AB /* LoopTestingKit.h in Headers */ = {isa = PBXBuildFile; fileRef = 892A5D36222F03CB008961AB /* LoopTestingKit.h */; settings = {ATTRIBUTES = (Public, ); }; };
		892A5D49222F03CC008961AB /* LoopTestingKit.framework in Frameworks */ = {isa = PBXBuildFile; fileRef = 892A5D34222F03CB008961AB /* LoopTestingKit.framework */; };
		892A5D4A222F03CC008961AB /* LoopTestingKit.framework in Embed Frameworks */ = {isa = PBXBuildFile; fileRef = 892A5D34222F03CB008961AB /* LoopTestingKit.framework */; settings = {ATTRIBUTES = (CodeSignOnCopy, RemoveHeadersOnCopy, ); }; };
		892A5D52222F03DB008961AB /* TestingDeviceManager.swift in Sources */ = {isa = PBXBuildFile; fileRef = 892A5D51222F03DB008961AB /* TestingDeviceManager.swift */; };
		892A5D54222F03F9008961AB /* TestingPumpManager.swift in Sources */ = {isa = PBXBuildFile; fileRef = 892A5D53222F03F9008961AB /* TestingPumpManager.swift */; };
		892A5D56222F0414008961AB /* TestingCGMManager.swift in Sources */ = {isa = PBXBuildFile; fileRef = 892A5D55222F0414008961AB /* TestingCGMManager.swift */; };
		892A5D57222F04E2008961AB /* LoopTestingKit.framework in Frameworks */ = {isa = PBXBuildFile; fileRef = 892A5D34222F03CB008961AB /* LoopTestingKit.framework */; };
		892A5D5C222F1210008961AB /* LoopKit.framework in Frameworks */ = {isa = PBXBuildFile; fileRef = 43D8FDCB1C728FDF0073BE78 /* LoopKit.framework */; };
		892A5D9A2231E0E4008961AB /* SettingsNavigationViewController.swift in Sources */ = {isa = PBXBuildFile; fileRef = 892A5D992231E0E3008961AB /* SettingsNavigationViewController.swift */; };
		892A5D9C2231E118008961AB /* UIAlertController.swift in Sources */ = {isa = PBXBuildFile; fileRef = 892A5D9B2231E118008961AB /* UIAlertController.swift */; };
		892A5D9E2231E122008961AB /* StateColorPalette.swift in Sources */ = {isa = PBXBuildFile; fileRef = 892A5D9D2231E122008961AB /* StateColorPalette.swift */; };
		892A5DA02231E130008961AB /* CompletionNotifying.swift in Sources */ = {isa = PBXBuildFile; fileRef = 892A5D9F2231E12F008961AB /* CompletionNotifying.swift */; };
		892A5DA22231E137008961AB /* HUDProvider.swift in Sources */ = {isa = PBXBuildFile; fileRef = 892A5DA12231E136008961AB /* HUDProvider.swift */; };
		892A5DAE2231E185008961AB /* HUDAssets.xcassets in Resources */ = {isa = PBXBuildFile; fileRef = 892A5DAD2231E185008961AB /* HUDAssets.xcassets */; };
		892A5DB22231E191008961AB /* LoadingTableViewCell.swift in Sources */ = {isa = PBXBuildFile; fileRef = 892A5DAF2231E191008961AB /* LoadingTableViewCell.swift */; };
		892A5DB32231E191008961AB /* LevelHUDView.swift in Sources */ = {isa = PBXBuildFile; fileRef = 892A5DB02231E191008961AB /* LevelHUDView.swift */; };
		892A5DB42231E191008961AB /* LevelMaskView.swift in Sources */ = {isa = PBXBuildFile; fileRef = 892A5DB12231E191008961AB /* LevelMaskView.swift */; };
		892A5DB72231E1A0008961AB /* ReservoirVolumeHUDView.xib in Resources */ = {isa = PBXBuildFile; fileRef = 892A5DB52231E19F008961AB /* ReservoirVolumeHUDView.xib */; };
		892A5DB82231E1A0008961AB /* ReservoirVolumeHUDView.swift in Sources */ = {isa = PBXBuildFile; fileRef = 892A5DB62231E19F008961AB /* ReservoirVolumeHUDView.swift */; };
		892A5DBC2231E20C008961AB /* Comparable.swift in Sources */ = {isa = PBXBuildFile; fileRef = 892A5DBB2231E20C008961AB /* Comparable.swift */; };
		892ADE002446C858007CE08C /* Card.swift in Sources */ = {isa = PBXBuildFile; fileRef = 892ADDFF2446C858007CE08C /* Card.swift */; };
		893C9F8C2447DBD900CD4185 /* CardBuilder.swift in Sources */ = {isa = PBXBuildFile; fileRef = 893C9F8B2447DBD900CD4185 /* CardBuilder.swift */; };
		895FE06E22011E9A00FCF18A /* OverrideEmojiDataSource.swift in Sources */ = {isa = PBXBuildFile; fileRef = 895FE06C22011E9900FCF18A /* OverrideEmojiDataSource.swift */; };
		895FE06F22011E9A00FCF18A /* OverrideSelectionViewController.storyboard in Resources */ = {isa = PBXBuildFile; fileRef = 895FE06D22011E9A00FCF18A /* OverrideSelectionViewController.storyboard */; };
		895FE07122011EDD00FCF18A /* EmojiInputController.storyboard in Resources */ = {isa = PBXBuildFile; fileRef = 895FE07022011EDD00FCF18A /* EmojiInputController.storyboard */; };
		895FE07F22011F0C00FCF18A /* DoubleRangeTableViewCell.xib in Resources */ = {isa = PBXBuildFile; fileRef = 895FE07222011F0B00FCF18A /* DoubleRangeTableViewCell.xib */; };
		895FE08022011F0C00FCF18A /* EmojiDataSource.swift in Sources */ = {isa = PBXBuildFile; fileRef = 895FE07322011F0B00FCF18A /* EmojiDataSource.swift */; };
		895FE08122011F0C00FCF18A /* OverridePresetCollectionViewCell.swift in Sources */ = {isa = PBXBuildFile; fileRef = 895FE07422011F0B00FCF18A /* OverridePresetCollectionViewCell.swift */; };
		895FE08222011F0C00FCF18A /* LabeledTextFieldTableViewCell.swift in Sources */ = {isa = PBXBuildFile; fileRef = 895FE07522011F0B00FCF18A /* LabeledTextFieldTableViewCell.swift */; };
		895FE08322011F0C00FCF18A /* OverrideSelectionFooterView.swift in Sources */ = {isa = PBXBuildFile; fileRef = 895FE07622011F0B00FCF18A /* OverrideSelectionFooterView.swift */; };
		895FE08622011F0C00FCF18A /* DecimalTextFieldTableViewCell.xib in Resources */ = {isa = PBXBuildFile; fileRef = 895FE07922011F0B00FCF18A /* DecimalTextFieldTableViewCell.xib */; };
		895FE08722011F0C00FCF18A /* EmojiInputCell.swift in Sources */ = {isa = PBXBuildFile; fileRef = 895FE07A22011F0C00FCF18A /* EmojiInputCell.swift */; };
		895FE08822011F0C00FCF18A /* DoubleRangeTableViewCell.swift in Sources */ = {isa = PBXBuildFile; fileRef = 895FE07B22011F0C00FCF18A /* DoubleRangeTableViewCell.swift */; };
		895FE08922011F0C00FCF18A /* OverrideSelectionHeaderView.swift in Sources */ = {isa = PBXBuildFile; fileRef = 895FE07C22011F0C00FCF18A /* OverrideSelectionHeaderView.swift */; };
		895FE08A22011F0C00FCF18A /* LabeledTextFieldTableViewCell.xib in Resources */ = {isa = PBXBuildFile; fileRef = 895FE07D22011F0C00FCF18A /* LabeledTextFieldTableViewCell.xib */; };
		895FE08B22011F0C00FCF18A /* EmojiInputHeaderView.swift in Sources */ = {isa = PBXBuildFile; fileRef = 895FE07E22011F0C00FCF18A /* EmojiInputHeaderView.swift */; };
		895FE09022011F4800FCF18A /* OverrideSelectionViewController.swift in Sources */ = {isa = PBXBuildFile; fileRef = 895FE08C22011F4800FCF18A /* OverrideSelectionViewController.swift */; };
		895FE09122011F4800FCF18A /* AddEditOverrideTableViewController.swift in Sources */ = {isa = PBXBuildFile; fileRef = 895FE08D22011F4800FCF18A /* AddEditOverrideTableViewController.swift */; };
		895FE09322011F4800FCF18A /* EmojiInputController.swift in Sources */ = {isa = PBXBuildFile; fileRef = 895FE08F22011F4800FCF18A /* EmojiInputController.swift */; };
		89627B16244115A400BEB424 /* CardList.swift in Sources */ = {isa = PBXBuildFile; fileRef = 89627B15244115A400BEB424 /* CardList.swift */; };
		89627B182441168900BEB424 /* ConfigurationPage.swift in Sources */ = {isa = PBXBuildFile; fileRef = 89627B172441168900BEB424 /* ConfigurationPage.swift */; };
		89653C802473527100E1BAA5 /* FractionalQuantityPicker.swift in Sources */ = {isa = PBXBuildFile; fileRef = 89653C7F2473527100E1BAA5 /* FractionalQuantityPicker.swift */; };
		89653C822473592600E1BAA5 /* CarbRatioScheduleEditor.swift in Sources */ = {isa = PBXBuildFile; fileRef = 89653C812473592600E1BAA5 /* CarbRatioScheduleEditor.swift */; };
		89653C8424738D2B00E1BAA5 /* BasalRateScheduleEditor.swift in Sources */ = {isa = PBXBuildFile; fileRef = 89653C8324738D2B00E1BAA5 /* BasalRateScheduleEditor.swift */; };
		8974AFC022120D7A0043F01B /* TemporaryScheduleOverrideTests.swift in Sources */ = {isa = PBXBuildFile; fileRef = 8974AFBF22120D7A0043F01B /* TemporaryScheduleOverrideTests.swift */; };
		8974B0682215FE460043F01B /* Collection.swift in Sources */ = {isa = PBXBuildFile; fileRef = 8974B0672215FE460043F01B /* Collection.swift */; };
		8974B0692215FE460043F01B /* Collection.swift in Sources */ = {isa = PBXBuildFile; fileRef = 8974B0672215FE460043F01B /* Collection.swift */; };
		898B4E75246CCAB50053C484 /* Binding.swift in Sources */ = {isa = PBXBuildFile; fileRef = 898B4E74246CCAB50053C484 /* Binding.swift */; };
		898B4E77246DAE280053C484 /* GlucoseRangePicker.swift in Sources */ = {isa = PBXBuildFile; fileRef = 898B4E76246DAE280053C484 /* GlucoseRangePicker.swift */; };
		898B4E7B246DC6A70053C484 /* CorrectionRangeScheduleEditor.swift in Sources */ = {isa = PBXBuildFile; fileRef = 898B4E7A246DC6A70053C484 /* CorrectionRangeScheduleEditor.swift */; };
		898B4E7E246DEB920053C484 /* GuardrailConstrainedQuantityRangeView.swift in Sources */ = {isa = PBXBuildFile; fileRef = 898B4E7D246DEB920053C484 /* GuardrailConstrainedQuantityRangeView.swift */; };
		898C896A24D4BF11002FA994 /* Guardrail+Settings.swift in Sources */ = {isa = PBXBuildFile; fileRef = 898C896924D4BF11002FA994 /* Guardrail+Settings.swift */; };
		898C896D24D4BF75002FA994 /* FloatingPoint.swift in Sources */ = {isa = PBXBuildFile; fileRef = 898C896C24D4BF75002FA994 /* FloatingPoint.swift */; };
		898C897124D4C0E4002FA994 /* GuardrailTests.swift in Sources */ = {isa = PBXBuildFile; fileRef = 898C897024D4C0E4002FA994 /* GuardrailTests.swift */; };
		898E6E5D2241783C0019E459 /* SetConstrainedScheduleEntryTableViewCell.swift in Sources */ = {isa = PBXBuildFile; fileRef = 892A5D63222F6B13008961AB /* SetConstrainedScheduleEntryTableViewCell.swift */; };
		898E6E67224179310019E459 /* BaseHUDView.swift in Sources */ = {isa = PBXBuildFile; fileRef = 898E6E64224179300019E459 /* BaseHUDView.swift */; };
		898E6E68224179310019E459 /* BatteryLevelHUDView.xib in Resources */ = {isa = PBXBuildFile; fileRef = 898E6E65224179300019E459 /* BatteryLevelHUDView.xib */; };
		898E6E69224179310019E459 /* BatteryLevelHUDView.swift in Sources */ = {isa = PBXBuildFile; fileRef = 898E6E66224179300019E459 /* BatteryLevelHUDView.swift */; };
		898E6E6A224179530019E459 /* BasalScheduleTableViewController.swift in Sources */ = {isa = PBXBuildFile; fileRef = 892A5D60222F6AF3008961AB /* BasalScheduleTableViewController.swift */; };
		898E6E6C224194060019E459 /* UIColor.swift in Sources */ = {isa = PBXBuildFile; fileRef = 898E6E6B224194050019E459 /* UIColor.swift */; };
		898E6E6E2241ED9F0019E459 /* SuspendResumeTableViewCell.swift in Sources */ = {isa = PBXBuildFile; fileRef = 898E6E6D2241ED9F0019E459 /* SuspendResumeTableViewCell.swift */; };
		898E6E702241EDB70019E459 /* PercentageTextFieldTableViewController.swift in Sources */ = {isa = PBXBuildFile; fileRef = 898E6E6F2241EDB70019E459 /* PercentageTextFieldTableViewController.swift */; };
		898E6E722241EDC10019E459 /* DateAndDurationTableViewController.swift in Sources */ = {isa = PBXBuildFile; fileRef = 898E6E712241EDC10019E459 /* DateAndDurationTableViewController.swift */; };
		898E6E732241EE000019E459 /* Comparable.swift in Sources */ = {isa = PBXBuildFile; fileRef = 892A5DBB2231E20C008961AB /* Comparable.swift */; };
		899012C1246F1D8F007B88BA /* ExpandableSetting.swift in Sources */ = {isa = PBXBuildFile; fileRef = 899012C0246F1D8F007B88BA /* ExpandableSetting.swift */; };
		89904032245B5CA500F1C0A2 /* Deletable.swift in Sources */ = {isa = PBXBuildFile; fileRef = 89904031245B5CA500F1C0A2 /* Deletable.swift */; };
		8992426521EC138000EA512B /* UIColor.swift in Sources */ = {isa = PBXBuildFile; fileRef = 8992426421EC138000EA512B /* UIColor.swift */; };
		8997B4F523727E8A00061132 /* CustomOverrideCollectionViewCell.swift in Sources */ = {isa = PBXBuildFile; fileRef = 8997B4F423727E8A00061132 /* CustomOverrideCollectionViewCell.swift */; };
		89AC9DCB24529927004A6B8A /* QuantityPicker.swift in Sources */ = {isa = PBXBuildFile; fileRef = 89AC9DCA24529927004A6B8A /* QuantityPicker.swift */; };
		89AC9DCD24529D9B004A6B8A /* TimePicker.swift in Sources */ = {isa = PBXBuildFile; fileRef = 89AC9DCC24529D9B004A6B8A /* TimePicker.swift */; };
		89ADE129226BDB280067222B /* TestingScenario.swift in Sources */ = {isa = PBXBuildFile; fileRef = 89ADE128226BDB280067222B /* TestingScenario.swift */; };
		89ADE12B226BDB730067222B /* DateRelativeCarbEntry.swift in Sources */ = {isa = PBXBuildFile; fileRef = 89ADE12A226BDB730067222B /* DateRelativeCarbEntry.swift */; };
		89ADE12D226BDD190067222B /* DateRelativeBasalEntry.swift in Sources */ = {isa = PBXBuildFile; fileRef = 89ADE12C226BDD190067222B /* DateRelativeBasalEntry.swift */; };
		89ADE12F226BDED40067222B /* DateRelativeBolusEntry.swift in Sources */ = {isa = PBXBuildFile; fileRef = 89ADE12E226BDED40067222B /* DateRelativeBolusEntry.swift */; };
		89ADE132226BE0590067222B /* HKUnit.swift in Sources */ = {isa = PBXBuildFile; fileRef = 43D8FDEE1C7290350073BE78 /* HKUnit.swift */; };
		89ADE134226BF0490067222B /* TestingScenarioInstance.swift in Sources */ = {isa = PBXBuildFile; fileRef = 89ADE133226BF0490067222B /* TestingScenarioInstance.swift */; };
		89ADE136226BF0BE0067222B /* DateRelativeGlucoseSample.swift in Sources */ = {isa = PBXBuildFile; fileRef = 89ADE135226BF0BE0067222B /* DateRelativeGlucoseSample.swift */; };
		89ADE138226BF51D0067222B /* NSData.swift in Sources */ = {isa = PBXBuildFile; fileRef = 434FB64B1D712449007B9C70 /* NSData.swift */; };
		89ADE139226BF51E0067222B /* NSData.swift in Sources */ = {isa = PBXBuildFile; fileRef = 434FB64B1D712449007B9C70 /* NSData.swift */; };
		89AE2226228BC54C00BDFD85 /* TemporaryScheduleOverridePreset.swift in Sources */ = {isa = PBXBuildFile; fileRef = 89AE221F228BC54C00BDFD85 /* TemporaryScheduleOverridePreset.swift */; };
		89AE2227228BC54C00BDFD85 /* TemporaryScheduleOverride.swift in Sources */ = {isa = PBXBuildFile; fileRef = 89AE2223228BC54C00BDFD85 /* TemporaryScheduleOverride.swift */; };
		89AE2228228BC54C00BDFD85 /* TemporaryScheduleOverrideSettings.swift in Sources */ = {isa = PBXBuildFile; fileRef = 89AE2224228BC54C00BDFD85 /* TemporaryScheduleOverrideSettings.swift */; };
		89AE2229228BC54C00BDFD85 /* TemporaryScheduleOverrideHistory.swift in Sources */ = {isa = PBXBuildFile; fileRef = 89AE2225228BC54C00BDFD85 /* TemporaryScheduleOverrideHistory.swift */; };
		89AE222B228BC56A00BDFD85 /* WeakSet.swift in Sources */ = {isa = PBXBuildFile; fileRef = 89AE222A228BC56A00BDFD85 /* WeakSet.swift */; };
		89AE222C228BC66E00BDFD85 /* Locked.swift in Sources */ = {isa = PBXBuildFile; fileRef = 89AC792E224C781200B8E9BA /* Locked.swift */; };
		89AE222D228BC66E00BDFD85 /* Locked.swift in Sources */ = {isa = PBXBuildFile; fileRef = 89AC792E224C781200B8E9BA /* Locked.swift */; };
		89AE222E228BC68000BDFD85 /* DoseProgressReporter.swift in Sources */ = {isa = PBXBuildFile; fileRef = 89AC792C224C781100B8E9BA /* DoseProgressReporter.swift */; };
		89AE222F228BC68000BDFD85 /* DoseProgressTimerEstimator.swift in Sources */ = {isa = PBXBuildFile; fileRef = 89AC792D224C781100B8E9BA /* DoseProgressTimerEstimator.swift */; };
		89AE2230228BC68100BDFD85 /* DoseProgressReporter.swift in Sources */ = {isa = PBXBuildFile; fileRef = 89AC792C224C781100B8E9BA /* DoseProgressReporter.swift */; };
		89AE2231228BC68100BDFD85 /* DoseProgressTimerEstimator.swift in Sources */ = {isa = PBXBuildFile; fileRef = 89AC792D224C781100B8E9BA /* DoseProgressTimerEstimator.swift */; };
		89AE2232228BC68600BDFD85 /* UnfairLock.swift in Sources */ = {isa = PBXBuildFile; fileRef = C1ABE38D2245CFCD00570E82 /* UnfairLock.swift */; };
		89AE2233228BC6A500BDFD85 /* MockDoseProgressEstimator.swift in Sources */ = {isa = PBXBuildFile; fileRef = 89AC7934224C783500B8E9BA /* MockDoseProgressEstimator.swift */; };
		89AE2235228BCAAB00BDFD85 /* CarbSensitivitySchedule.swift in Sources */ = {isa = PBXBuildFile; fileRef = 891A3FDA224BEC0D00378B27 /* CarbSensitivitySchedule.swift */; };
		89AE2236228BCAAB00BDFD85 /* DailyQuantitySchedule+Override.swift in Sources */ = {isa = PBXBuildFile; fileRef = 891A3FD4224B047200378B27 /* DailyQuantitySchedule+Override.swift */; };
		89AE2237228BCAAB00BDFD85 /* EGPSchedule.swift in Sources */ = {isa = PBXBuildFile; fileRef = 891A3FD8224BEB4500378B27 /* EGPSchedule.swift */; };
		89AE2238228BCAAB00BDFD85 /* TemporaryScheduleOverride.swift in Sources */ = {isa = PBXBuildFile; fileRef = 89AE2223228BC54C00BDFD85 /* TemporaryScheduleOverride.swift */; };
		89AE2239228BCAAB00BDFD85 /* TemporaryScheduleOverrideHistory.swift in Sources */ = {isa = PBXBuildFile; fileRef = 89AE2225228BC54C00BDFD85 /* TemporaryScheduleOverrideHistory.swift */; };
		89AE223A228BCAAB00BDFD85 /* TemporaryScheduleOverridePreset.swift in Sources */ = {isa = PBXBuildFile; fileRef = 89AE221F228BC54C00BDFD85 /* TemporaryScheduleOverridePreset.swift */; };
		89AE223B228BCAAB00BDFD85 /* TemporaryScheduleOverrideSettings.swift in Sources */ = {isa = PBXBuildFile; fileRef = 89AE2224228BC54C00BDFD85 /* TemporaryScheduleOverrideSettings.swift */; };
		89AE223C228BCAAB00BDFD85 /* WeakSet.swift in Sources */ = {isa = PBXBuildFile; fileRef = 89AE222A228BC56A00BDFD85 /* WeakSet.swift */; };
		89AE223D228BCB0B00BDFD85 /* Collection.swift in Sources */ = {isa = PBXBuildFile; fileRef = 8974B0672215FE460043F01B /* Collection.swift */; };
		89AE223E228BD3C400BDFD85 /* SetConstrainedScheduleEntryTableViewCell.xib in Resources */ = {isa = PBXBuildFile; fileRef = 892A5D62222F6B13008961AB /* SetConstrainedScheduleEntryTableViewCell.xib */; };
		89AE2245228D0B5C00BDFD85 /* TimeZone.swift in Sources */ = {isa = PBXBuildFile; fileRef = 4303C4901E2D664200ADEDC8 /* TimeZone.swift */; };
		89AF78C02447E285002B4FCC /* CardStackBuilder.swift in Sources */ = {isa = PBXBuildFile; fileRef = 89AF78BF2447E285002B4FCC /* CardStackBuilder.swift */; };
		89AF78C22447E353002B4FCC /* Splat.swift in Sources */ = {isa = PBXBuildFile; fileRef = 89AF78C12447E353002B4FCC /* Splat.swift */; };
		89AF78C624482269002B4FCC /* ActionButtonStyle.swift in Sources */ = {isa = PBXBuildFile; fileRef = 89AF78C524482268002B4FCC /* ActionButtonStyle.swift */; };
		89B0B2AA2453C0AB0063D4A7 /* GuardrailConstraintedQuantityView.swift in Sources */ = {isa = PBXBuildFile; fileRef = 89B0B2A92453C0AB0063D4A7 /* GuardrailConstraintedQuantityView.swift */; };
		89BE75C124649C2E00B145D9 /* ModalHeaderButtonBar.swift in Sources */ = {isa = PBXBuildFile; fileRef = 89BE75C024649C2E00B145D9 /* ModalHeaderButtonBar.swift */; };
		89BE75C324649C4C00B145D9 /* RoundedCorners.swift in Sources */ = {isa = PBXBuildFile; fileRef = 89BE75C224649C4C00B145D9 /* RoundedCorners.swift */; };
		89BE75C524649C8100B145D9 /* NewScheduleItemEditor.swift in Sources */ = {isa = PBXBuildFile; fileRef = 89BE75C424649C8100B145D9 /* NewScheduleItemEditor.swift */; };
		89BE75C72464B4A900B145D9 /* Environment+Dismiss.swift in Sources */ = {isa = PBXBuildFile; fileRef = 89BE75C62464B4A900B145D9 /* Environment+Dismiss.swift */; };
		89BE75CB2464BC2000B145D9 /* AlertContent.swift in Sources */ = {isa = PBXBuildFile; fileRef = 89BE75CA2464BC2000B145D9 /* AlertContent.swift */; };
		89CA2B35226D1624004D9350 /* MutableCollection.swift in Sources */ = {isa = PBXBuildFile; fileRef = 89CA2B33226D15E0004D9350 /* MutableCollection.swift */; };
		89CA2B36226D1627004D9350 /* MutableCollection.swift in Sources */ = {isa = PBXBuildFile; fileRef = 89CA2B33226D15E0004D9350 /* MutableCollection.swift */; };
		89CA2B38226D4456004D9350 /* DateRelativeQuantity.swift in Sources */ = {isa = PBXBuildFile; fileRef = 89CA2B37226D4456004D9350 /* DateRelativeQuantity.swift */; };
		89CAB36B24C9EC25009EE3CE /* DismissibleKeyboardTextField.swift in Sources */ = {isa = PBXBuildFile; fileRef = 89CAB36A24C9EC25009EE3CE /* DismissibleKeyboardTextField.swift */; };
		89CAB36D24C9EC98009EE3CE /* Keyboard.swift in Sources */ = {isa = PBXBuildFile; fileRef = 89CAB36C24C9EC98009EE3CE /* Keyboard.swift */; };
		89CAB36F24C9ECCA009EE3CE /* View+KeyboardAware.swift in Sources */ = {isa = PBXBuildFile; fileRef = 89CAB36E24C9ECCA009EE3CE /* View+KeyboardAware.swift */; };
		89CAB37124CB4DEC009EE3CE /* WarningView.swift in Sources */ = {isa = PBXBuildFile; fileRef = 89CAB37024CB4DEC009EE3CE /* WarningView.swift */; };
		89CC35D42403450E008FB633 /* ThumbView.swift in Sources */ = {isa = PBXBuildFile; fileRef = 89CC35D32403450E008FB633 /* ThumbView.swift */; };
		89D2048221CC7BD8001238CC /* MockKit.h in Headers */ = {isa = PBXBuildFile; fileRef = 89D2047421CC7BD7001238CC /* MockKit.h */; settings = {ATTRIBUTES = (Public, ); }; };
		89D2048921CC7BF7001238CC /* HealthKit.framework in Frameworks */ = {isa = PBXBuildFile; fileRef = 4301582C1C7ECD7A00B64B63 /* HealthKit.framework */; };
		89D2049F21CC7C13001238CC /* MockKitUI.h in Headers */ = {isa = PBXBuildFile; fileRef = 89D2049121CC7C13001238CC /* MockKitUI.h */; settings = {ATTRIBUTES = (Public, ); }; };
		89D204A621CC7C55001238CC /* LoopKit.framework in Frameworks */ = {isa = PBXBuildFile; fileRef = 43D8FDCB1C728FDF0073BE78 /* LoopKit.framework */; };
		89D204A721CC7C5C001238CC /* LoopKitUI.framework in Frameworks */ = {isa = PBXBuildFile; fileRef = 43BA7154201E484D0058961E /* LoopKitUI.framework */; };
		89D204A821CC7C60001238CC /* MockKit.framework in Frameworks */ = {isa = PBXBuildFile; fileRef = 89D2047221CC7BD7001238CC /* MockKit.framework */; };
		89D204A921CC7C8F001238CC /* MockPumpManager.swift in Sources */ = {isa = PBXBuildFile; fileRef = 89AB9EC621A4774500351324 /* MockPumpManager.swift */; };
		89D204AA21CC7C8F001238CC /* MockGlucoseProvider.swift in Sources */ = {isa = PBXBuildFile; fileRef = 89CCD4F721A8D5500068C3FB /* MockGlucoseProvider.swift */; };
		89D204AB21CC7C8F001238CC /* MockCGMDataSource.swift in Sources */ = {isa = PBXBuildFile; fileRef = 89CCD4F121A87D340068C3FB /* MockCGMDataSource.swift */; };
		89D204AC21CC7C8F001238CC /* MockCGMManager.swift in Sources */ = {isa = PBXBuildFile; fileRef = 89AB9EC821A4BC2400351324 /* MockCGMManager.swift */; };
		89D204B221CC7D93001238CC /* Collection.swift in Sources */ = {isa = PBXBuildFile; fileRef = 89DC540C21B75AE7005A1CE0 /* Collection.swift */; };
		89D204B421CC7E74001238CC /* MockCGMManager+UI.swift in Sources */ = {isa = PBXBuildFile; fileRef = 89CCD4F321A8A2B30068C3FB /* MockCGMManager+UI.swift */; };
		89D204B521CC7E74001238CC /* MockPumpManager+UI.swift in Sources */ = {isa = PBXBuildFile; fileRef = 89AB9ECA21A4C36200351324 /* MockPumpManager+UI.swift */; };
		89D204B721CC7F34001238CC /* MockPumpManagerSetupViewController.swift in Sources */ = {isa = PBXBuildFile; fileRef = 89AB9ECF21A4D2E500351324 /* MockPumpManagerSetupViewController.swift */; };
		89D204B821CC7F34001238CC /* MockPumpManagerSettingsSetupViewController.swift in Sources */ = {isa = PBXBuildFile; fileRef = 89AB9ED121A4D74000351324 /* MockPumpManagerSettingsSetupViewController.swift */; };
		89D204B921CC7F34001238CC /* MockPumpManager.storyboard in Resources */ = {isa = PBXBuildFile; fileRef = 89AB9ED321A4D8F000351324 /* MockPumpManager.storyboard */; };
		89D204BA21CC7F34001238CC /* MockPumpManagerSettingsViewController.swift in Sources */ = {isa = PBXBuildFile; fileRef = 89AB9ED521A4DE5F00351324 /* MockPumpManagerSettingsViewController.swift */; };
		89D204BB21CC7F34001238CC /* MockCGMManagerSettingsViewController.swift in Sources */ = {isa = PBXBuildFile; fileRef = 89CCD4F521A8A6A60068C3FB /* MockCGMManagerSettingsViewController.swift */; };
		89D204BC21CC7F34001238CC /* SineCurveParametersTableViewController.swift in Sources */ = {isa = PBXBuildFile; fileRef = 8907E35A21A9D1B200335852 /* SineCurveParametersTableViewController.swift */; };
		89D204BD21CC7F34001238CC /* RandomOutlierTableViewController.swift in Sources */ = {isa = PBXBuildFile; fileRef = 892F481A21AB2964004D313D /* RandomOutlierTableViewController.swift */; };
		89D204BE21CC7F34001238CC /* GlucoseTrendTableViewController.swift in Sources */ = {isa = PBXBuildFile; fileRef = 89D2046B21C83C3F001238CC /* GlucoseTrendTableViewController.swift */; };
		89D204BF21CC7FFB001238CC /* NSTimeInterval.swift in Sources */ = {isa = PBXBuildFile; fileRef = 43D8FDF21C7290350073BE78 /* NSTimeInterval.swift */; };
		89D204C121CC8005001238CC /* NibLoadable.swift in Sources */ = {isa = PBXBuildFile; fileRef = 43177D0D1D3737420006E908 /* NibLoadable.swift */; };
		89D204C221CC8008001238CC /* IdentifiableClass.swift in Sources */ = {isa = PBXBuildFile; fileRef = 434FF1DF1CF269D8000DB779 /* IdentifiableClass.swift */; };
		89D204C421CC803C001238CC /* HKUnit.swift in Sources */ = {isa = PBXBuildFile; fileRef = 43D8FDEE1C7290350073BE78 /* HKUnit.swift */; };
		89D204C521CC815E001238CC /* NSTimeInterval.swift in Sources */ = {isa = PBXBuildFile; fileRef = 43D8FDF21C7290350073BE78 /* NSTimeInterval.swift */; };
		89D204C621CC8165001238CC /* UITableViewCell.swift in Sources */ = {isa = PBXBuildFile; fileRef = 434FF1E31CF26A1E000DB779 /* UITableViewCell.swift */; };
		89D204CB21CC8228001238CC /* NumberFormatter.swift in Sources */ = {isa = PBXBuildFile; fileRef = 434C5F9D209938CD00B2FD1A /* NumberFormatter.swift */; };
		89D204CC21CC8236001238CC /* LocalizedString.swift in Sources */ = {isa = PBXBuildFile; fileRef = 1F5DAB1C2118C95700048054 /* LocalizedString.swift */; };
		89D204D221CC837A001238CC /* Assets.xcassets in Resources */ = {isa = PBXBuildFile; fileRef = 89D204D121CC837A001238CC /* Assets.xcassets */; };
		89E7E61024D11AB600591386 /* OrientationLock.swift in Sources */ = {isa = PBXBuildFile; fileRef = 89E7E60F24D11AB600591386 /* OrientationLock.swift */; };
		89ED164024A29BA300C9A105 /* Sequence.swift in Sources */ = {isa = PBXBuildFile; fileRef = 89ED163F24A29BA300C9A105 /* Sequence.swift */; };
		89ED164124A29BA300C9A105 /* Sequence.swift in Sources */ = {isa = PBXBuildFile; fileRef = 89ED163F24A29BA300C9A105 /* Sequence.swift */; };
		89ED164324A29BE400C9A105 /* ClosedRange.swift in Sources */ = {isa = PBXBuildFile; fileRef = 89ED164224A29BE400C9A105 /* ClosedRange.swift */; };
		89ED164424A29BE400C9A105 /* ClosedRange.swift in Sources */ = {isa = PBXBuildFile; fileRef = 89ED164224A29BE400C9A105 /* ClosedRange.swift */; };
		89F53E9422B4328E0024A67C /* MutableCollection.swift in Sources */ = {isa = PBXBuildFile; fileRef = 89CA2B33226D15E0004D9350 /* MutableCollection.swift */; };
		89F53E9522B437570024A67C /* MutableCollection.swift in Sources */ = {isa = PBXBuildFile; fileRef = 89CA2B33226D15E0004D9350 /* MutableCollection.swift */; };
		89F6E30D2449713600CB9E15 /* CardStack.swift in Sources */ = {isa = PBXBuildFile; fileRef = 89F6E30C2449713600CB9E15 /* CardStack.swift */; };
		89F6E30F244A1A5D00CB9E15 /* Guardrail.swift in Sources */ = {isa = PBXBuildFile; fileRef = 89F6E30E244A1A5D00CB9E15 /* Guardrail.swift */; };
		89F6E311244A1AAB00CB9E15 /* SettingDescription.swift in Sources */ = {isa = PBXBuildFile; fileRef = 89F6E310244A1AAB00CB9E15 /* SettingDescription.swift */; };
		89F6E314244A1AB600CB9E15 /* GuardrailWarning.swift in Sources */ = {isa = PBXBuildFile; fileRef = 89F6E312244A1AB500CB9E15 /* GuardrailWarning.swift */; };
		89F6E315244A1AB600CB9E15 /* GlucoseValuePicker.swift in Sources */ = {isa = PBXBuildFile; fileRef = 89F6E313244A1AB600CB9E15 /* GlucoseValuePicker.swift */; };
		89FC688F245A2D680075CF59 /* InsulinSensitivityScheduleEditor.swift in Sources */ = {isa = PBXBuildFile; fileRef = 89FC688A245A2D670075CF59 /* InsulinSensitivityScheduleEditor.swift */; };
		89FC6890245A2D680075CF59 /* QuantityScheduleEditor.swift in Sources */ = {isa = PBXBuildFile; fileRef = 89FC688B245A2D670075CF59 /* QuantityScheduleEditor.swift */; };
		89FC6891245A2D680075CF59 /* ScheduleItemPicker.swift in Sources */ = {isa = PBXBuildFile; fileRef = 89FC688C245A2D680075CF59 /* ScheduleItemPicker.swift */; };
		89FC6892245A2D680075CF59 /* ScheduleEditor.swift in Sources */ = {isa = PBXBuildFile; fileRef = 89FC688D245A2D680075CF59 /* ScheduleEditor.swift */; };
		89FC6893245A2D680075CF59 /* ScheduleItemView.swift in Sources */ = {isa = PBXBuildFile; fileRef = 89FC688E245A2D680075CF59 /* ScheduleItemView.swift */; };
		9E78433F236653F00016C583 /* ice_35_min_none_piecewiselinear_output.json in Resources */ = {isa = PBXBuildFile; fileRef = 9E78433E236653F00016C583 /* ice_35_min_none_piecewiselinear_output.json */; };
		9E784341236656770016C583 /* ice_35_min_partial_piecewiselinear_output.json in Resources */ = {isa = PBXBuildFile; fileRef = 9E784340236656770016C583 /* ice_35_min_partial_piecewiselinear_output.json */; };
		9E784343236659BD0016C583 /* ice_slow_absorption_piecewiselinear_output.json in Resources */ = {isa = PBXBuildFile; fileRef = 9E784342236659BD0016C583 /* ice_slow_absorption_piecewiselinear_output.json */; };
		9E78434523665B5A0016C583 /* ice_35_min_partial_piecewiselinear_adaptiverate_output.json in Resources */ = {isa = PBXBuildFile; fileRef = 9E78434423665B5A0016C583 /* ice_35_min_partial_piecewiselinear_adaptiverate_output.json */; };
		A912BE29245B9CD500CBE199 /* SettingsObject+CoreDataClass.swift in Sources */ = {isa = PBXBuildFile; fileRef = A912BE28245B9CD500CBE199 /* SettingsObject+CoreDataClass.swift */; };
		A912BE2B245B9E8600CBE199 /* SettingsObject+CoreDataProperties.swift in Sources */ = {isa = PBXBuildFile; fileRef = A912BE2A245B9E8600CBE199 /* SettingsObject+CoreDataProperties.swift */; };
		A912BE2D245B9F9800CBE199 /* SettingsObject+CoreDataClass.swift in Sources */ = {isa = PBXBuildFile; fileRef = A912BE28245B9CD500CBE199 /* SettingsObject+CoreDataClass.swift */; };
		A919889C2354E5EB00B75EEE /* SettingsStore.swift in Sources */ = {isa = PBXBuildFile; fileRef = A919889B2354E5EB00B75EEE /* SettingsStore.swift */; };
		A919889F2355016B00B75EEE /* DosingDecisionStore.swift in Sources */ = {isa = PBXBuildFile; fileRef = A919889E2355016B00B75EEE /* DosingDecisionStore.swift */; };
		A91A601A23CD023800C0E8A1 /* Modelv2.xcmappingmodel in Sources */ = {isa = PBXBuildFile; fileRef = A91A601923CD023800C0E8A1 /* Modelv2.xcmappingmodel */; };
		A91A601B23CD023800C0E8A1 /* Modelv2.xcmappingmodel in Sources */ = {isa = PBXBuildFile; fileRef = A91A601923CD023800C0E8A1 /* Modelv2.xcmappingmodel */; };
		A933DB8824BF956F009B417A /* CriticalEventLog.swift in Sources */ = {isa = PBXBuildFile; fileRef = A933DB8724BF956F009B417A /* CriticalEventLog.swift */; };
		A933DB8924BF97CC009B417A /* CriticalEventLog.swift in Sources */ = {isa = PBXBuildFile; fileRef = A933DB8724BF956F009B417A /* CriticalEventLog.swift */; };
		A9498D6F23386C0B00DAA9B9 /* TempBasalRecommendation.swift in Sources */ = {isa = PBXBuildFile; fileRef = A9498D6E23386C0B00DAA9B9 /* TempBasalRecommendation.swift */; };
		A9498D7023386C0B00DAA9B9 /* TempBasalRecommendation.swift in Sources */ = {isa = PBXBuildFile; fileRef = A9498D6E23386C0B00DAA9B9 /* TempBasalRecommendation.swift */; };
		A9498D7823386C3300DAA9B9 /* LoggingService.swift in Sources */ = {isa = PBXBuildFile; fileRef = A9498D7123386C3200DAA9B9 /* LoggingService.swift */; };
		A9498D7C23386C3300DAA9B9 /* AnalyticsService.swift in Sources */ = {isa = PBXBuildFile; fileRef = A9498D7323386C3200DAA9B9 /* AnalyticsService.swift */; };
		A9498D7E23386C3300DAA9B9 /* GlucoseThreshold.swift in Sources */ = {isa = PBXBuildFile; fileRef = A9498D7423386C3200DAA9B9 /* GlucoseThreshold.swift */; };
		A9498D7F23386C3300DAA9B9 /* GlucoseThreshold.swift in Sources */ = {isa = PBXBuildFile; fileRef = A9498D7423386C3200DAA9B9 /* GlucoseThreshold.swift */; };
		A9498D8023386C3300DAA9B9 /* RemoteDataService.swift in Sources */ = {isa = PBXBuildFile; fileRef = A9498D7523386C3300DAA9B9 /* RemoteDataService.swift */; };
		A9498D8223386C3300DAA9B9 /* Service.swift in Sources */ = {isa = PBXBuildFile; fileRef = A9498D7623386C3300DAA9B9 /* Service.swift */; };
		A9498D8423386C3300DAA9B9 /* DiagnosticLog.swift in Sources */ = {isa = PBXBuildFile; fileRef = A9498D7723386C3300DAA9B9 /* DiagnosticLog.swift */; };
		A9498D8823386CAF00DAA9B9 /* ServiceViewController.swift in Sources */ = {isa = PBXBuildFile; fileRef = A9498D8623386CAF00DAA9B9 /* ServiceViewController.swift */; };
		A9498D8B23386CC700DAA9B9 /* ServiceUI.swift in Sources */ = {isa = PBXBuildFile; fileRef = A9498D8A23386CC700DAA9B9 /* ServiceUI.swift */; };
		A9498D8D23386CD800DAA9B9 /* MockService.swift in Sources */ = {isa = PBXBuildFile; fileRef = A9498D8C23386CD700DAA9B9 /* MockService.swift */; };
		A9498D8F23386CE800DAA9B9 /* MockServiceTableViewController.swift in Sources */ = {isa = PBXBuildFile; fileRef = A9498D8E23386CE800DAA9B9 /* MockServiceTableViewController.swift */; };
		A9498D9123386D0800DAA9B9 /* MockService+UI.swift in Sources */ = {isa = PBXBuildFile; fileRef = A9498D9023386D0800DAA9B9 /* MockService+UI.swift */; };
		A95A1D7F2460BBC70079378D /* DosingDecisionObject+CoreDataClass.swift in Sources */ = {isa = PBXBuildFile; fileRef = A95A1D7E2460BBC70079378D /* DosingDecisionObject+CoreDataClass.swift */; };
		A95A1D802460BBC70079378D /* DosingDecisionObject+CoreDataClass.swift in Sources */ = {isa = PBXBuildFile; fileRef = A95A1D7E2460BBC70079378D /* DosingDecisionObject+CoreDataClass.swift */; };
		A95A1D822460BBDC0079378D /* DosingDecisionObject+CoreDataProperties.swift in Sources */ = {isa = PBXBuildFile; fileRef = A95A1D812460BBDC0079378D /* DosingDecisionObject+CoreDataProperties.swift */; };
		A95A1D832460BBDC0079378D /* DosingDecisionObject+CoreDataProperties.swift in Sources */ = {isa = PBXBuildFile; fileRef = A95A1D812460BBDC0079378D /* DosingDecisionObject+CoreDataProperties.swift */; };
		A95A1D852460CAD50079378D /* CarbValueTests.swift in Sources */ = {isa = PBXBuildFile; fileRef = A95A1D842460CAD50079378D /* CarbValueTests.swift */; };
		A95A1D872460F1250079378D /* GlucoseValueTests.swift in Sources */ = {isa = PBXBuildFile; fileRef = A95A1D862460F1250079378D /* GlucoseValueTests.swift */; };
		A95A1D892460F8930079378D /* PumpManagerStatusTests.swift in Sources */ = {isa = PBXBuildFile; fileRef = A95A1D882460F8930079378D /* PumpManagerStatusTests.swift */; };
		A95A1D8B2460FD620079378D /* BolusRecommendationTests.swift in Sources */ = {isa = PBXBuildFile; fileRef = A95A1D8A2460FD620079378D /* BolusRecommendationTests.swift */; };
		A95A1D8D246101760079378D /* DoseEntryTests.swift in Sources */ = {isa = PBXBuildFile; fileRef = A95A1D8C246101760079378D /* DoseEntryTests.swift */; };
		A963B278252CE2510062AA12 /* StoredCarbEntryTests.swift in Sources */ = {isa = PBXBuildFile; fileRef = A963B277252CE2510062AA12 /* StoredCarbEntryTests.swift */; };
		A967D94924F99B6A00CDDF8A /* OutputStream.swift in Sources */ = {isa = PBXBuildFile; fileRef = A967D94824F99B6A00CDDF8A /* OutputStream.swift */; };
		A967D94A24F99B6A00CDDF8A /* OutputStream.swift in Sources */ = {isa = PBXBuildFile; fileRef = A967D94824F99B6A00CDDF8A /* OutputStream.swift */; };
		A971C89F23C68B030099BEFC /* GlucoseStoreTests.swift in Sources */ = {isa = PBXBuildFile; fileRef = A971C89E23C68B030099BEFC /* GlucoseStoreTests.swift */; };
		A971C8A023C69E0F0099BEFC /* NSData.swift in Sources */ = {isa = PBXBuildFile; fileRef = 434FB64B1D712449007B9C70 /* NSData.swift */; };
		A971C8A223C6B17D0099BEFC /* SettingsStoreTests.swift in Sources */ = {isa = PBXBuildFile; fileRef = A971C8A123C6B17D0099BEFC /* SettingsStoreTests.swift */; };
		A971C8A423C6B1890099BEFC /* DosingDecisionStoreTests.swift in Sources */ = {isa = PBXBuildFile; fileRef = A971C8A323C6B1890099BEFC /* DosingDecisionStoreTests.swift */; };
		A985464B251442010099C1A6 /* OutputStreamTests.swift in Sources */ = {isa = PBXBuildFile; fileRef = A985464A251442010099C1A6 /* OutputStreamTests.swift */; };
		A985464F251449FE0099C1A6 /* NotificationSettings.swift in Sources */ = {isa = PBXBuildFile; fileRef = A985464E251449FE0099C1A6 /* NotificationSettings.swift */; };
		A985465125144ABA0099C1A6 /* NotificationSettingsTests.swift in Sources */ = {isa = PBXBuildFile; fileRef = A985465025144ABA0099C1A6 /* NotificationSettingsTests.swift */; };
		A987CD4624A5893500439ADC /* JSONStreamEncoder.swift in Sources */ = {isa = PBXBuildFile; fileRef = A987CD4524A5893500439ADC /* JSONStreamEncoder.swift */; };
		A987CD4724A5893500439ADC /* JSONStreamEncoder.swift in Sources */ = {isa = PBXBuildFile; fileRef = A987CD4524A5893500439ADC /* JSONStreamEncoder.swift */; };
		A98ED5FB25312E3200FD8F70 /* HKObserverQueryMock.swift in Sources */ = {isa = PBXBuildFile; fileRef = C1E7035E25001EA500DAB534 /* HKObserverQueryMock.swift */; };
		A98ED5FC25312ED100FD8F70 /* HKAnchoredObjectQueryMock.swift in Sources */ = {isa = PBXBuildFile; fileRef = C1E703612500390B00DAB534 /* HKAnchoredObjectQueryMock.swift */; };
		A98ED5FE253132A400FD8F70 /* CarbStoreHKQueryTests.swift in Sources */ = {isa = PBXBuildFile; fileRef = A98ED5FD253132A400FD8F70 /* CarbStoreHKQueryTests.swift */; };
		A991161423426A0A00A4B2E9 /* ServiceSetupNotifying.swift in Sources */ = {isa = PBXBuildFile; fileRef = A991161323426A0A00A4B2E9 /* ServiceSetupNotifying.swift */; };
		A994B884254241B10039B108 /* InsulinDeliveryStoreTests.swift in Sources */ = {isa = PBXBuildFile; fileRef = A994B883254241B10039B108 /* InsulinDeliveryStoreTests.swift */; };
		A99C7373233990D400C80963 /* TempBasalRecommendationTests.swift in Sources */ = {isa = PBXBuildFile; fileRef = A99C7372233990D400C80963 /* TempBasalRecommendationTests.swift */; };
		A99C7375233993FE00C80963 /* DiagnosticLogTests.swift in Sources */ = {isa = PBXBuildFile; fileRef = A99C7374233993FE00C80963 /* DiagnosticLogTests.swift */; };
		A99C73772339A67A00C80963 /* GlucoseThresholdTests.swift in Sources */ = {isa = PBXBuildFile; fileRef = A99C73762339A67A00C80963 /* GlucoseThresholdTests.swift */; };
		A99C73792339ACDC00C80963 /* ServiceTests.swift in Sources */ = {isa = PBXBuildFile; fileRef = A99C73782339ACDC00C80963 /* ServiceTests.swift */; };
		A9BD318224F4548900994B83 /* Modelv3EntityMigrationPolicy.swift in Sources */ = {isa = PBXBuildFile; fileRef = A9BD318124F4548900994B83 /* Modelv3EntityMigrationPolicy.swift */; };
		A9BD318324F4548900994B83 /* Modelv3EntityMigrationPolicy.swift in Sources */ = {isa = PBXBuildFile; fileRef = A9BD318124F4548900994B83 /* Modelv3EntityMigrationPolicy.swift */; };
		A9BD318824F45C0100994B83 /* Modelv3.xcmappingmodel in Sources */ = {isa = PBXBuildFile; fileRef = A9BD318724F45C0100994B83 /* Modelv3.xcmappingmodel */; };
		A9BD318924F45C0100994B83 /* Modelv3.xcmappingmodel in Sources */ = {isa = PBXBuildFile; fileRef = A9BD318724F45C0100994B83 /* Modelv3.xcmappingmodel */; };
		A9BFA03E245CCCB9001E4AE3 /* DailyQuantityScheduleTests.swift in Sources */ = {isa = PBXBuildFile; fileRef = A9BFA03D245CCCB9001E4AE3 /* DailyQuantityScheduleTests.swift */; };
		A9CE912324CA033A00302A40 /* InsulinModelSettings.swift in Sources */ = {isa = PBXBuildFile; fileRef = 1D096BFF24C24C220078B6B5 /* InsulinModelSettings.swift */; };
		A9CE912524CA051A00302A40 /* StoredInsulinModel.swift in Sources */ = {isa = PBXBuildFile; fileRef = A9CE912424CA051A00302A40 /* StoredInsulinModel.swift */; };
		A9CE912624CA051A00302A40 /* StoredInsulinModel.swift in Sources */ = {isa = PBXBuildFile; fileRef = A9CE912424CA051A00302A40 /* StoredInsulinModel.swift */; };
		A9D77A2F242E8BDE0009F62C /* BolusRecommendation.swift in Sources */ = {isa = PBXBuildFile; fileRef = A9D77A2E242E8BDE0009F62C /* BolusRecommendation.swift */; };
		A9D77A30242E8BDE0009F62C /* BolusRecommendation.swift in Sources */ = {isa = PBXBuildFile; fileRef = A9D77A2E242E8BDE0009F62C /* BolusRecommendation.swift */; };
		A9DF02C324F6EEE400B7C988 /* DeviceLogEntryTests.swift in Sources */ = {isa = PBXBuildFile; fileRef = A9DF02C224F6EEE400B7C988 /* DeviceLogEntryTests.swift */; };
		A9DF02C524F6FA5100B7C988 /* PumpEventTests.swift in Sources */ = {isa = PBXBuildFile; fileRef = A9DF02C424F6FA5100B7C988 /* PumpEventTests.swift */; };
		A9DF02C724F6FD1700B7C988 /* StoredInsulinModelTests.swift in Sources */ = {isa = PBXBuildFile; fileRef = A9DF02C624F6FD1700B7C988 /* StoredInsulinModelTests.swift */; };
		A9DF02C924F724D900B7C988 /* CriticalEventLogTests.swift in Sources */ = {isa = PBXBuildFile; fileRef = A9DF02C824F724D900B7C988 /* CriticalEventLogTests.swift */; };
		A9DF02CF24F732FC00B7C988 /* JSONStreamEncoderTests.swift in Sources */ = {isa = PBXBuildFile; fileRef = A9DF02CE24F732FC00B7C988 /* JSONStreamEncoderTests.swift */; };
		A9DF02D124F7449E00B7C988 /* PersistentDeviceLogTests.swift in Sources */ = {isa = PBXBuildFile; fileRef = A9DF02D024F7449E00B7C988 /* PersistentDeviceLogTests.swift */; };
		A9DF02D324F762DC00B7C988 /* CarbStoreTests.swift in Sources */ = {isa = PBXBuildFile; fileRef = 437AFF192039F149008C4892 /* CarbStoreTests.swift */; };
		A9E068112534D87800BDAB59 /* StoredGlucoseSampleTests.swift in Sources */ = {isa = PBXBuildFile; fileRef = A9E068102534D87800BDAB59 /* StoredGlucoseSampleTests.swift */; };
		A9E068162534EB8200BDAB59 /* CachedGlucoseObjectTests.swift in Sources */ = {isa = PBXBuildFile; fileRef = A9E068152534EB8200BDAB59 /* CachedGlucoseObjectTests.swift */; };
		A9E0681825350ECC00BDAB59 /* GlucoseStoreTests.swift in Sources */ = {isa = PBXBuildFile; fileRef = A9E0681725350ECC00BDAB59 /* GlucoseStoreTests.swift */; };
		A9E1E6A924E1B6700073CA39 /* SyncCarbObject.swift in Sources */ = {isa = PBXBuildFile; fileRef = A9E1E6A824E1B6700073CA39 /* SyncCarbObject.swift */; };
		A9E1E6AA24E1B7C10073CA39 /* SyncCarbObject.swift in Sources */ = {isa = PBXBuildFile; fileRef = A9E1E6A824E1B6700073CA39 /* SyncCarbObject.swift */; };
		A9E1E6AC24E1D7EC0073CA39 /* PersistenceControllerTestCase.swift in Sources */ = {isa = PBXBuildFile; fileRef = 434113B720F2BDE800D05747 /* PersistenceControllerTestCase.swift */; };
		A9E1E6AD24E1D8590073CA39 /* CacheStore.swift in Sources */ = {isa = PBXBuildFile; fileRef = 437AFF1C203A45DB008C4892 /* CacheStore.swift */; };
		A9E1E6AE24E1D8860073CA39 /* NSManagedObjectContext.swift in Sources */ = {isa = PBXBuildFile; fileRef = 437AFF20203AA740008C4892 /* NSManagedObjectContext.swift */; };
		A9E6758222713F4700E25293 /* LoopNotificationCategory.swift in Sources */ = {isa = PBXBuildFile; fileRef = C1814B83225B9ED5008D2D8E /* LoopNotificationCategory.swift */; };
		A9E6758322713F4700E25293 /* HKUnit.swift in Sources */ = {isa = PBXBuildFile; fileRef = 43D8FDEE1C7290350073BE78 /* HKUnit.swift */; };
		A9E6758422713F4700E25293 /* NewCarbEntry.swift in Sources */ = {isa = PBXBuildFile; fileRef = 43D8FE5B1C7291D80073BE78 /* NewCarbEntry.swift */; };
		A9E6758522713F4700E25293 /* GlucoseMath.swift in Sources */ = {isa = PBXBuildFile; fileRef = 43D8FE861C72934C0073BE78 /* GlucoseMath.swift */; };
		A9E6758622713F4700E25293 /* Model.xcdatamodeld in Sources */ = {isa = PBXBuildFile; fileRef = 43D8FEE01C7294D50073BE78 /* Model.xcdatamodeld */; };
		A9E6758722713F4700E25293 /* CarbEntry.swift in Sources */ = {isa = PBXBuildFile; fileRef = 43D8FE4A1C7291BD0073BE78 /* CarbEntry.swift */; };
		A9E6758822713F4700E25293 /* HealthKitSampleStore.swift in Sources */ = {isa = PBXBuildFile; fileRef = 43D8FDED1C7290350073BE78 /* HealthKitSampleStore.swift */; };
		A9E6758B22713F4700E25293 /* OSLog.swift in Sources */ = {isa = PBXBuildFile; fileRef = 434570431FE605E30089C4DC /* OSLog.swift */; };
		A9E6758C22713F4700E25293 /* DoseType.swift in Sources */ = {isa = PBXBuildFile; fileRef = 43A0670E1F23CAC700E9E90F /* DoseType.swift */; };
		A9E6758D22713F4700E25293 /* CachedCarbObject+CoreDataClass.swift in Sources */ = {isa = PBXBuildFile; fileRef = 437AFEE92036A156008C4892 /* CachedCarbObject+CoreDataClass.swift */; };
		A9E6758E22713F4700E25293 /* DailyValueSchedule.swift in Sources */ = {isa = PBXBuildFile; fileRef = 43D8FDE81C7290350073BE78 /* DailyValueSchedule.swift */; };
		A9E6758F22713F4700E25293 /* NewPumpEvent.swift in Sources */ = {isa = PBXBuildFile; fileRef = 4302F4EA1D50670500F0FCAF /* NewPumpEvent.swift */; };
		A9E6759022713F4700E25293 /* CachedInsulinDeliveryObject+CoreDataClass.swift in Sources */ = {isa = PBXBuildFile; fileRef = 434113A820F171CB00D05747 /* CachedInsulinDeliveryObject+CoreDataClass.swift */; };
		A9E6759122713F4700E25293 /* GlucoseTrend.swift in Sources */ = {isa = PBXBuildFile; fileRef = 432CF86E20D76CCF0066B889 /* GlucoseTrend.swift */; };
		A9E6759222713F4700E25293 /* PumpManagerStatus.swift in Sources */ = {isa = PBXBuildFile; fileRef = 43FB60E820DCBE64002B996B /* PumpManagerStatus.swift */; };
		A9E6759322713F4700E25293 /* CarbMath.swift in Sources */ = {isa = PBXBuildFile; fileRef = 43D8FE4B1C7291BD0073BE78 /* CarbMath.swift */; };
		A9E6759522713F4700E25293 /* ExponentialInsulinModel.swift in Sources */ = {isa = PBXBuildFile; fileRef = C1DB55B21F2E964400C483A2 /* ExponentialInsulinModel.swift */; };
		A9E6759622713F4700E25293 /* NSTimeInterval.swift in Sources */ = {isa = PBXBuildFile; fileRef = 43D8FDF21C7290350073BE78 /* NSTimeInterval.swift */; };
		A9E6759722713F4700E25293 /* DailyQuantitySchedule.swift in Sources */ = {isa = PBXBuildFile; fileRef = 43D8FDE71C7290350073BE78 /* DailyQuantitySchedule.swift */; };
		A9E6759822713F4700E25293 /* CarbRatioSchedule.swift in Sources */ = {isa = PBXBuildFile; fileRef = 43D8FDE61C7290350073BE78 /* CarbRatioSchedule.swift */; };
		A9E6759922713F4700E25293 /* GlucoseSampleValue.swift in Sources */ = {isa = PBXBuildFile; fileRef = 43971A3F1C8CABFF0013154F /* GlucoseSampleValue.swift */; };
		A9E6759A22713F4700E25293 /* GlucoseDisplayable.swift in Sources */ = {isa = PBXBuildFile; fileRef = 432CF87020D76D5A0066B889 /* GlucoseDisplayable.swift */; };
		A9E6759B22713F4700E25293 /* PersistenceController.swift in Sources */ = {isa = PBXBuildFile; fileRef = 43D8FEE21C7294D50073BE78 /* PersistenceController.swift */; };
		A9E6759C22713F4700E25293 /* InsulinDeliveryStore.swift in Sources */ = {isa = PBXBuildFile; fileRef = 438207701F2AE9A300886C13 /* InsulinDeliveryStore.swift */; };
		A9E6759D22713F4700E25293 /* DeviceManager.swift in Sources */ = {isa = PBXBuildFile; fileRef = 4379CFE221102A4100AADC79 /* DeviceManager.swift */; };
		A9E6759E22713F4700E25293 /* DoseUnit.swift in Sources */ = {isa = PBXBuildFile; fileRef = 43C094451CAA1E98001F6403 /* DoseUnit.swift */; };
		A9E675A022713F4700E25293 /* HKQuantitySample.swift in Sources */ = {isa = PBXBuildFile; fileRef = 432762731D60505F0083215A /* HKQuantitySample.swift */; };
		A9E675A122713F4700E25293 /* Double.swift in Sources */ = {isa = PBXBuildFile; fileRef = 43D8FDE91C7290350073BE78 /* Double.swift */; };
		A9E675A222713F4700E25293 /* KeychainManager.swift in Sources */ = {isa = PBXBuildFile; fileRef = 43F5034A21051FCD009FA89A /* KeychainManager.swift */; };
		A9E675A322713F4700E25293 /* PumpManager.swift in Sources */ = {isa = PBXBuildFile; fileRef = 432CF87220D774220066B889 /* PumpManager.swift */; };
		A9E675A422713F4700E25293 /* SampleValue.swift in Sources */ = {isa = PBXBuildFile; fileRef = 43D8FDF31C7290350073BE78 /* SampleValue.swift */; };
		A9E675A522713F4700E25293 /* GlucoseValue.swift in Sources */ = {isa = PBXBuildFile; fileRef = 43D9888A1C87E47800DA4467 /* GlucoseValue.swift */; };
		A9E675A622713F4700E25293 /* BasalRateSchedule.swift in Sources */ = {isa = PBXBuildFile; fileRef = 43D8FDE51C7290340073BE78 /* BasalRateSchedule.swift */; };
		A9E675A722713F4700E25293 /* DoseStore.swift in Sources */ = {isa = PBXBuildFile; fileRef = 43D8FEDD1C7294D50073BE78 /* DoseStore.swift */; };
		A9E675A822713F4700E25293 /* TimeZone.swift in Sources */ = {isa = PBXBuildFile; fileRef = 4303C4901E2D664200ADEDC8 /* TimeZone.swift */; };
		A9E675A922713F4700E25293 /* PumpEvent+CoreDataProperties.swift in Sources */ = {isa = PBXBuildFile; fileRef = 43DFE27C1CB1D6A600EFBE95 /* PumpEvent+CoreDataProperties.swift */; };
		A9E675AA22713F4700E25293 /* ReservoirValue.swift in Sources */ = {isa = PBXBuildFile; fileRef = 4302F4E81D5066F400F0FCAF /* ReservoirValue.swift */; };
		A9E675AB22713F4700E25293 /* HKHealthStore.swift in Sources */ = {isa = PBXBuildFile; fileRef = 437AFF23203BE402008C4892 /* HKHealthStore.swift */; };
		A9E675AC22713F4700E25293 /* Reservoir.swift in Sources */ = {isa = PBXBuildFile; fileRef = 43D8FEE31C7294D50073BE78 /* Reservoir.swift */; };
		A9E675AE22713F4700E25293 /* CarbValue.swift in Sources */ = {isa = PBXBuildFile; fileRef = 4378B64E1ED61C64000AE785 /* CarbValue.swift */; };
		A9E675AF22713F4700E25293 /* PumpEventType.swift in Sources */ = {isa = PBXBuildFile; fileRef = 43DFE27F1CB1E12D00EFBE95 /* PumpEventType.swift */; };
		A9E675B122713F4700E25293 /* NSData.swift in Sources */ = {isa = PBXBuildFile; fileRef = 434FB64B1D712449007B9C70 /* NSData.swift */; };
		A9E675B222713F4700E25293 /* GlucoseRangeSchedule.swift in Sources */ = {isa = PBXBuildFile; fileRef = 43D8FDEB1C7290350073BE78 /* GlucoseRangeSchedule.swift */; };
		A9E675B322713F4700E25293 /* PersistedPumpEvent.swift in Sources */ = {isa = PBXBuildFile; fileRef = 4302F4EC1D5068CE00F0FCAF /* PersistedPumpEvent.swift */; };
		A9E675B422713F4700E25293 /* CachedCarbObject+CoreDataProperties.swift in Sources */ = {isa = PBXBuildFile; fileRef = 437AFEEA2036A156008C4892 /* CachedCarbObject+CoreDataProperties.swift */; };
		A9E675B522713F4700E25293 /* AbsorbedCarbValue.swift in Sources */ = {isa = PBXBuildFile; fileRef = 4378B64C1ED61C22000AE785 /* AbsorbedCarbValue.swift */; };
		A9E675B622713F4700E25293 /* LocalizedString.swift in Sources */ = {isa = PBXBuildFile; fileRef = 1F5DAB1C2118C95700048054 /* LocalizedString.swift */; };
		A9E675B722713F4700E25293 /* NSManagedObjectContext.swift in Sources */ = {isa = PBXBuildFile; fileRef = 434113AC20F287DC00D05747 /* NSManagedObjectContext.swift */; };
		A9E675B822713F4700E25293 /* StoredCarbEntry.swift in Sources */ = {isa = PBXBuildFile; fileRef = 43D8FE4E1C7291BD0073BE78 /* StoredCarbEntry.swift */; };
		A9E675BA22713F4700E25293 /* InsulinValue.swift in Sources */ = {isa = PBXBuildFile; fileRef = 43DFE2811CB1FB8500EFBE95 /* InsulinValue.swift */; };
		A9E675BB22713F4700E25293 /* NumberFormatter.swift in Sources */ = {isa = PBXBuildFile; fileRef = 434C5F9D209938CD00B2FD1A /* NumberFormatter.swift */; };
		A9E675BD22713F4700E25293 /* HKQuantitySample+InsulinKit.swift in Sources */ = {isa = PBXBuildFile; fileRef = 437B064D1F2EB35800D95237 /* HKQuantitySample+InsulinKit.swift */; };
		A9E675BE22713F4700E25293 /* InsulinModel.swift in Sources */ = {isa = PBXBuildFile; fileRef = C12EE16B1F2964B3007DB9F1 /* InsulinModel.swift */; };
		A9E675BF22713F4700E25293 /* QuantityFormatter.swift in Sources */ = {isa = PBXBuildFile; fileRef = 434C5F9B2098352500B2FD1A /* QuantityFormatter.swift */; };
		A9E675C022713F4700E25293 /* ServiceAuthentication.swift in Sources */ = {isa = PBXBuildFile; fileRef = 43F5035421059A8A009FA89A /* ServiceAuthentication.swift */; };
		A9E675C122713F4700E25293 /* NewGlucoseSample.swift in Sources */ = {isa = PBXBuildFile; fileRef = 433BC7A620523DB7000B1200 /* NewGlucoseSample.swift */; };
		A9E675C222713F4700E25293 /* InsulinMath.swift in Sources */ = {isa = PBXBuildFile; fileRef = 43D8FEDF1C7294D50073BE78 /* InsulinMath.swift */; };
		A9E675C322713F4700E25293 /* UnfairLock.swift in Sources */ = {isa = PBXBuildFile; fileRef = C1ABE38D2245CFCD00570E82 /* UnfairLock.swift */; };
		A9E675C422713F4700E25293 /* HealthStoreUnitCache.swift in Sources */ = {isa = PBXBuildFile; fileRef = 43B17C88208EEC0B00AC27E9 /* HealthStoreUnitCache.swift */; };
		A9E675C622713F4700E25293 /* CarbStatus.swift in Sources */ = {isa = PBXBuildFile; fileRef = 4378B6501ED62D8D000AE785 /* CarbStatus.swift */; };
		A9E675C722713F4700E25293 /* DoseEntry.swift in Sources */ = {isa = PBXBuildFile; fileRef = 43D8FEDC1C7294D50073BE78 /* DoseEntry.swift */; };
		A9E675C822713F4700E25293 /* NSUserActivity+CarbKit.swift in Sources */ = {isa = PBXBuildFile; fileRef = 43CB51B0211EB16C00DB9B4A /* NSUserActivity+CarbKit.swift */; };
		A9E675C922713F4700E25293 /* CachedInsulinDeliveryObject+CoreDataProperties.swift in Sources */ = {isa = PBXBuildFile; fileRef = 434113A920F171CB00D05747 /* CachedInsulinDeliveryObject+CoreDataProperties.swift */; };
		A9E675CA22713F4700E25293 /* UploadState.swift in Sources */ = {isa = PBXBuildFile; fileRef = 43CF0B3E2030FD0D002A66DE /* UploadState.swift */; };
		A9E675CB22713F4700E25293 /* StoredGlucoseSample.swift in Sources */ = {isa = PBXBuildFile; fileRef = 433BC7AC20538FCA000B1200 /* StoredGlucoseSample.swift */; };
		A9E675CC22713F4700E25293 /* GlucoseEffect.swift in Sources */ = {isa = PBXBuildFile; fileRef = 43D8FDEA1C7290350073BE78 /* GlucoseEffect.swift */; };
		A9E675CD22713F4700E25293 /* WeakSynchronizedSet.swift in Sources */ = {isa = PBXBuildFile; fileRef = 43CACE0D2247F89100F90AF5 /* WeakSynchronizedSet.swift */; };
		A9E675CE22713F4700E25293 /* LoopMath.swift in Sources */ = {isa = PBXBuildFile; fileRef = 43D8FDEF1C7290350073BE78 /* LoopMath.swift */; };
		A9E675CF22713F4700E25293 /* Date.swift in Sources */ = {isa = PBXBuildFile; fileRef = 43D8FDF01C7290350073BE78 /* Date.swift */; };
		A9E675D022713F4700E25293 /* GlucoseChange.swift in Sources */ = {isa = PBXBuildFile; fileRef = 43C9805B212D216A003B5D17 /* GlucoseChange.swift */; };
		A9E675D122713F4700E25293 /* GlucoseSchedule.swift in Sources */ = {isa = PBXBuildFile; fileRef = 43D8FDEC1C7290350073BE78 /* GlucoseSchedule.swift */; };
		A9E675D222713F4700E25293 /* NSUserDefaults.swift in Sources */ = {isa = PBXBuildFile; fileRef = 4346D1FB1C79481E00ABAFE3 /* NSUserDefaults.swift */; };
		A9E675D322713F4700E25293 /* CarbStore.swift in Sources */ = {isa = PBXBuildFile; fileRef = 43D8FE4C1C7291BD0073BE78 /* CarbStore.swift */; };
		A9E675D422713F4700E25293 /* CachedGlucoseObject+CoreDataClass.swift in Sources */ = {isa = PBXBuildFile; fileRef = 433BC7A820538D4C000B1200 /* CachedGlucoseObject+CoreDataClass.swift */; };
		A9E675D522713F4700E25293 /* WalshInsulinModel.swift in Sources */ = {isa = PBXBuildFile; fileRef = C1DB55B01F2E95FD00C483A2 /* WalshInsulinModel.swift */; };
		A9E675D622713F4700E25293 /* GlucoseEffectVelocity.swift in Sources */ = {isa = PBXBuildFile; fileRef = 4378B64A1ED61965000AE785 /* GlucoseEffectVelocity.swift */; };
		A9E675D722713F4700E25293 /* PumpEvent+CoreDataClass.swift in Sources */ = {isa = PBXBuildFile; fileRef = 43DFE27B1CB1D6A600EFBE95 /* PumpEvent+CoreDataClass.swift */; };
		A9E675D822713F4700E25293 /* UpdateSource.swift in Sources */ = {isa = PBXBuildFile; fileRef = 433BC7B020562705000B1200 /* UpdateSource.swift */; };
		A9E675D922713F4700E25293 /* Reservoir+CoreDataProperties.swift in Sources */ = {isa = PBXBuildFile; fileRef = 43D8FEE41C7294D50073BE78 /* Reservoir+CoreDataProperties.swift */; };
		A9E675DA22713F4700E25293 /* HKQuantitySample+CarbKit.swift in Sources */ = {isa = PBXBuildFile; fileRef = 43D8FE4D1C7291BD0073BE78 /* HKQuantitySample+CarbKit.swift */; };
		A9E675DB22713F4700E25293 /* HKQuantitySample+GlucoseKit.swift in Sources */ = {isa = PBXBuildFile; fileRef = 43FADDFA1C89679200DDE013 /* HKQuantitySample+GlucoseKit.swift */; };
		A9E675DC22713F4700E25293 /* CachedGlucoseObject+CoreDataProperties.swift in Sources */ = {isa = PBXBuildFile; fileRef = 433BC7A920538D4C000B1200 /* CachedGlucoseObject+CoreDataProperties.swift */; };
		A9E675DD22713F4700E25293 /* PumpManagerError.swift in Sources */ = {isa = PBXBuildFile; fileRef = 43FB610620DDF19B002B996B /* PumpManagerError.swift */; };
		A9E675E022713F4700E25293 /* GlucoseStore.swift in Sources */ = {isa = PBXBuildFile; fileRef = 43D8FE871C72934C0073BE78 /* GlucoseStore.swift */; };
		A9E675E122713F4700E25293 /* WeakSynchronizedDelegate.swift in Sources */ = {isa = PBXBuildFile; fileRef = C1814B8B226371DF008D2D8E /* WeakSynchronizedDelegate.swift */; };
		A9E675E222713F4700E25293 /* CGMManager.swift in Sources */ = {isa = PBXBuildFile; fileRef = 4352A73B20DECF0600CAC200 /* CGMManager.swift */; };
		A9E675E322713F4700E25293 /* CarbStoreError.swift in Sources */ = {isa = PBXBuildFile; fileRef = 4353D16E203D104F007B4ECD /* CarbStoreError.swift */; };
		A9E675E422713F4700E25293 /* HKQuantity.swift in Sources */ = {isa = PBXBuildFile; fileRef = 43AF1FB11C926CDD00EA2F3D /* HKQuantity.swift */; };
		A9E675E922713F4700E25293 /* LoopKit.h in Headers */ = {isa = PBXBuildFile; fileRef = 43D8FDCE1C728FDF0073BE78 /* LoopKit.h */; settings = {ATTRIBUTES = (Public, ); }; };
		A9E675EC22713F4700E25293 /* Localizable.strings in Resources */ = {isa = PBXBuildFile; fileRef = 1F5DAB2B2118CE9300048054 /* Localizable.strings */; };
		A9E675F3227140D800E25293 /* CoreData.framework in Frameworks */ = {isa = PBXBuildFile; fileRef = A9E675F2227140D800E25293 /* CoreData.framework */; };
		A9E675F5227140DD00E25293 /* HealthKit.framework in Frameworks */ = {isa = PBXBuildFile; fileRef = A9E675F4227140DD00E25293 /* HealthKit.framework */; };
		A9FD046F24E310D00040F203 /* HKObject.swift in Sources */ = {isa = PBXBuildFile; fileRef = A9FD046E24E310D00040F203 /* HKObject.swift */; };
		A9FD047024E310DD0040F203 /* HKObject.swift in Sources */ = {isa = PBXBuildFile; fileRef = A9FD046E24E310D00040F203 /* HKObject.swift */; };
		B40D07CA251BD89D00C1C6D7 /* DateAndDurationSteppableTableViewCell.xib in Resources */ = {isa = PBXBuildFile; fileRef = B40D07C8251BD89D00C1C6D7 /* DateAndDurationSteppableTableViewCell.xib */; };
		B40D07CB251BD89D00C1C6D7 /* DateAndDurationSteppableTableViewCell.swift in Sources */ = {isa = PBXBuildFile; fileRef = B40D07C9251BD89D00C1C6D7 /* DateAndDurationSteppableTableViewCell.swift */; };
		B4102D3224ABB068005D460B /* DeviceLifecycleProgress.swift in Sources */ = {isa = PBXBuildFile; fileRef = B4102D3124ABB068005D460B /* DeviceLifecycleProgress.swift */; };
		B4102D3324ABB0D8005D460B /* DeviceLifecycleProgress.swift in Sources */ = {isa = PBXBuildFile; fileRef = B4102D3124ABB068005D460B /* DeviceLifecycleProgress.swift */; };
		B41A60AF23D1DB5B00636320 /* TableViewTitleLabel.swift in Sources */ = {isa = PBXBuildFile; fileRef = B41A60AE23D1DB5B00636320 /* TableViewTitleLabel.swift */; };
		B41A60B223D1DBC700636320 /* UIFont.swift in Sources */ = {isa = PBXBuildFile; fileRef = B41A60B123D1DBC700636320 /* UIFont.swift */; };
		B429D66C24BF7204003E1B4A /* GlucoseTrend.swift in Sources */ = {isa = PBXBuildFile; fileRef = B429D66B24BF7204003E1B4A /* GlucoseTrend.swift */; };
		B429D66E24BF7255003E1B4A /* UIImage.swift in Sources */ = {isa = PBXBuildFile; fileRef = B429D66D24BF7255003E1B4A /* UIImage.swift */; };
		B42A7472235885B600247B03 /* LoopNotificationUserInfoKey.swift in Sources */ = {isa = PBXBuildFile; fileRef = B42A7471235885B600247B03 /* LoopNotificationUserInfoKey.swift */; };
		B42C950E24A3BD4B00857C73 /* MeasurementFrequencyTableViewController.swift in Sources */ = {isa = PBXBuildFile; fileRef = B42C950C24A3BD4B00857C73 /* MeasurementFrequencyTableViewController.swift */; };
		B42C951924A508CE00857C73 /* DeviceStatusHighlight.swift in Sources */ = {isa = PBXBuildFile; fileRef = B42C94FD24A2A2B000857C73 /* DeviceStatusHighlight.swift */; };
		B42C951B24A63B8100857C73 /* DeviceStatusHighlight.swift in Sources */ = {isa = PBXBuildFile; fileRef = B42C94FD24A2A2B000857C73 /* DeviceStatusHighlight.swift */; };
		B43DA43F24D49AA400CAFF4E /* GuidanceColors.swift in Sources */ = {isa = PBXBuildFile; fileRef = B43DA43E24D49AA400CAFF4E /* GuidanceColors.swift */; };
		B43DA44224D9CD8500CAFF4E /* Environment+Colors.swift in Sources */ = {isa = PBXBuildFile; fileRef = B45AF6EF24D4355A00EEAA4D /* Environment+Colors.swift */; };
		B46B62A723FEFE4D001E69BA /* InstructionList.swift in Sources */ = {isa = PBXBuildFile; fileRef = B46B62A623FEFE4D001E69BA /* InstructionList.swift */; };
		B46B62A923FF05F8001E69BA /* LabeledNumberInput.swift in Sources */ = {isa = PBXBuildFile; fileRef = B46B62A823FF05F8001E69BA /* LabeledNumberInput.swift */; };
		B46B62AB23FF0822001E69BA /* LabeledValueView.swift in Sources */ = {isa = PBXBuildFile; fileRef = B46B62AA23FF0822001E69BA /* LabeledValueView.swift */; };
		B46B62AD23FF0A87001E69BA /* LabeledDateView.swift in Sources */ = {isa = PBXBuildFile; fileRef = B46B62AC23FF0A87001E69BA /* LabeledDateView.swift */; };
		B46B62AF23FF0BF6001E69BA /* SectionHeader.swift in Sources */ = {isa = PBXBuildFile; fileRef = B46B62AE23FF0BF6001E69BA /* SectionHeader.swift */; };
		B46B62B123FF0CA6001E69BA /* DescriptiveText.swift in Sources */ = {isa = PBXBuildFile; fileRef = B46B62B023FF0CA6001E69BA /* DescriptiveText.swift */; };
		B46B62B323FF0E62001E69BA /* SelectableLabel.swift in Sources */ = {isa = PBXBuildFile; fileRef = B46B62B223FF0E62001E69BA /* SelectableLabel.swift */; };
		B46FA3F3253F00DC00D993E2 /* momentum_effect_impossible_rising_glucose_output.json in Resources */ = {isa = PBXBuildFile; fileRef = B46FA3F1253F00DC00D993E2 /* momentum_effect_impossible_rising_glucose_output.json */; };
		B46FA3F4253F00DD00D993E2 /* momentum_effect_impossible_rising_glucose_input.json in Resources */ = {isa = PBXBuildFile; fileRef = B46FA3F2253F00DC00D993E2 /* momentum_effect_impossible_rising_glucose_input.json */; };
		B4A2AAB1240830A30066563F /* LabeledTextField.swift in Sources */ = {isa = PBXBuildFile; fileRef = B4A2AAB0240830A30066563F /* LabeledTextField.swift */; };
		B4A2AAB3240832350066563F /* MultipleSelectionList.swift in Sources */ = {isa = PBXBuildFile; fileRef = B4A2AAB2240832350066563F /* MultipleSelectionList.swift */; };
		B4AA27F224C1ECDC001B8AFA /* UIColor.swift in Sources */ = {isa = PBXBuildFile; fileRef = B4AA27F124C1ECDC001B8AFA /* UIColor.swift */; };
		B4B85FCD24A2312000A296A3 /* GlucoseRangeCategory.swift in Sources */ = {isa = PBXBuildFile; fileRef = B4B85FCC24A2312000A296A3 /* GlucoseRangeCategory.swift */; };
		B4B85FD024A2318A00A296A3 /* GlucoseRangeCategory.swift in Sources */ = {isa = PBXBuildFile; fileRef = B4B85FCC24A2312000A296A3 /* GlucoseRangeCategory.swift */; };
		B4C004D12416961300B40429 /* GuidePage.swift in Sources */ = {isa = PBXBuildFile; fileRef = B4C004B3241085DB00B40429 /* GuidePage.swift */; };
		B4C004D22416961300B40429 /* GuideNavigationButton.swift in Sources */ = {isa = PBXBuildFile; fileRef = B4C004B4241085DC00B40429 /* GuideNavigationButton.swift */; };
		B4C004D32416961300B40429 /* ActionButton.swift in Sources */ = {isa = PBXBuildFile; fileRef = B4C004B2241085DB00B40429 /* ActionButton.swift */; };
		C1390AAF246A541C002F3C3C /* TimeZone.swift in Sources */ = {isa = PBXBuildFile; fileRef = 4303C4901E2D664200ADEDC8 /* TimeZone.swift */; };
		C164A56022F14C73000E3FA5 /* UnfinalizedDose.swift in Sources */ = {isa = PBXBuildFile; fileRef = C164A55F22F14C73000E3FA5 /* UnfinalizedDose.swift */; };
		C164A56422F21081000E3FA5 /* MockPumpManagerState.swift in Sources */ = {isa = PBXBuildFile; fileRef = C164A56322F21081000E3FA5 /* MockPumpManagerState.swift */; };
		C16DA83F22E8D88F008624C2 /* LoopPluginBundleKey.swift in Sources */ = {isa = PBXBuildFile; fileRef = C16DA83E22E8D88F008624C2 /* LoopPluginBundleKey.swift */; };
		C16DA84522E9330A008624C2 /* LoopUIPlugin.swift in Sources */ = {isa = PBXBuildFile; fileRef = C16DA84422E9330A008624C2 /* LoopUIPlugin.swift */; };
		C17F39C123CD24A000FA1113 /* DeviceLog.xcdatamodeld in Sources */ = {isa = PBXBuildFile; fileRef = C17F39BF23CD24A000FA1113 /* DeviceLog.xcdatamodeld */; };
		C17F39C723CD256000FA1113 /* PersistentDeviceLog.swift in Sources */ = {isa = PBXBuildFile; fileRef = C17F39C623CD256000FA1113 /* PersistentDeviceLog.swift */; };
		C17F39C923CD269200FA1113 /* DeviceLogEntryType.swift in Sources */ = {isa = PBXBuildFile; fileRef = C17F39C823CD269200FA1113 /* DeviceLogEntryType.swift */; };
		C17F39CA23CD2D2000FA1113 /* PersistentDeviceLog.swift in Sources */ = {isa = PBXBuildFile; fileRef = C17F39C623CD256000FA1113 /* PersistentDeviceLog.swift */; };
		C17F39CB23CD2D2F00FA1113 /* DeviceLogEntryType.swift in Sources */ = {isa = PBXBuildFile; fileRef = C17F39C823CD269200FA1113 /* DeviceLogEntryType.swift */; };
		C17F39CC23CD2D3E00FA1113 /* DeviceLog.xcdatamodeld in Sources */ = {isa = PBXBuildFile; fileRef = C17F39BF23CD24A000FA1113 /* DeviceLog.xcdatamodeld */; };
		C17F39D023CE34B100FA1113 /* StoredDeviceLogEntry.swift in Sources */ = {isa = PBXBuildFile; fileRef = C17F39CF23CE34B100FA1113 /* StoredDeviceLogEntry.swift */; };
		C17F39D123CE34FD00FA1113 /* StoredDeviceLogEntry.swift in Sources */ = {isa = PBXBuildFile; fileRef = C17F39CF23CE34B100FA1113 /* StoredDeviceLogEntry.swift */; };
		C1814B84225B9ED5008D2D8E /* LoopNotificationCategory.swift in Sources */ = {isa = PBXBuildFile; fileRef = C1814B83225B9ED5008D2D8E /* LoopNotificationCategory.swift */; };
		C1814B8C226371DF008D2D8E /* WeakSynchronizedDelegate.swift in Sources */ = {isa = PBXBuildFile; fileRef = C1814B8B226371DF008D2D8E /* WeakSynchronizedDelegate.swift */; };
		C186089E252A9C96008215DB /* ModelV1toV3.xcmappingmodel in Sources */ = {isa = PBXBuildFile; fileRef = C186089D252A9C96008215DB /* ModelV1toV3.xcmappingmodel */; };
		C188B83422CC16AC0051760A /* InsulinSensitivityScheduleViewController.swift in Sources */ = {isa = PBXBuildFile; fileRef = C188B83322CC16AC0051760A /* InsulinSensitivityScheduleViewController.swift */; };
		C1A174EC23DEAD670034DF11 /* DeviceLogEntry+CoreDataClass.swift in Sources */ = {isa = PBXBuildFile; fileRef = C1F8403723DB84B700673141 /* DeviceLogEntry+CoreDataClass.swift */; };
		C1A174ED23DEAD6A0034DF11 /* DeviceLogEntry+CoreDataProperties.swift in Sources */ = {isa = PBXBuildFile; fileRef = C1F8403823DB84B700673141 /* DeviceLogEntry+CoreDataProperties.swift */; };
		C1A3F5BE24AA6EE200329152 /* NSTimeInterval.swift in Sources */ = {isa = PBXBuildFile; fileRef = 43D8FDF21C7290350073BE78 /* NSTimeInterval.swift */; };
		C1E0EEF624EB26D800086510 /* DeliveryUncertaintyRecoveryView.swift in Sources */ = {isa = PBXBuildFile; fileRef = C1E0EEF524EB26D800086510 /* DeliveryUncertaintyRecoveryView.swift */; };
		C1E4B305242E98E900E70CCB /* ProgressView.swift in Sources */ = {isa = PBXBuildFile; fileRef = C1E4B303242E98E900E70CCB /* ProgressView.swift */; };
		C1E4B306242E98E900E70CCB /* ProgressIndicatorView.swift in Sources */ = {isa = PBXBuildFile; fileRef = C1E4B304242E98E900E70CCB /* ProgressIndicatorView.swift */; };
		C1E4B308242E995200E70CCB /* ActivityIndicator.swift in Sources */ = {isa = PBXBuildFile; fileRef = C1E4B307242E995200E70CCB /* ActivityIndicator.swift */; };
		C1E4B30A242E99A800E70CCB /* Image.swift in Sources */ = {isa = PBXBuildFile; fileRef = C1E4B309242E99A800E70CCB /* Image.swift */; };
		C1E7035D24FFFA5C00DAB534 /* CollectionTests.swift in Sources */ = {isa = PBXBuildFile; fileRef = C1E7035C24FFFA5C00DAB534 /* CollectionTests.swift */; };
		C1F8403923DB84B700673141 /* DeviceLogEntry+CoreDataClass.swift in Sources */ = {isa = PBXBuildFile; fileRef = C1F8403723DB84B700673141 /* DeviceLogEntry+CoreDataClass.swift */; };
		C1F8403A23DB84B700673141 /* DeviceLogEntry+CoreDataProperties.swift in Sources */ = {isa = PBXBuildFile; fileRef = C1F8403823DB84B700673141 /* DeviceLogEntry+CoreDataProperties.swift */; };
		C1F8B1E2223C3CC000DD66CF /* TimeZone.swift in Sources */ = {isa = PBXBuildFile; fileRef = 4303C4901E2D664200ADEDC8 /* TimeZone.swift */; };
		E9077D2724ACD59F0066A88D /* InformationView.swift in Sources */ = {isa = PBXBuildFile; fileRef = E9077D2624ACD59F0066A88D /* InformationView.swift */; };
		E9077D2A24ACDE2C0066A88D /* CorrectionRangeInformationView.swift in Sources */ = {isa = PBXBuildFile; fileRef = E9077D2924ACDE2C0066A88D /* CorrectionRangeInformationView.swift */; };
		E9086B2924B39EDC0062F5C8 /* ChartsTableViewController.swift in Sources */ = {isa = PBXBuildFile; fileRef = E9086B2824B39EDC0062F5C8 /* ChartsTableViewController.swift */; };
		E9086B2D24B3A4AC0062F5C8 /* ChartsManager.swift in Sources */ = {isa = PBXBuildFile; fileRef = E9086B2C24B3A4AC0062F5C8 /* ChartsManager.swift */; };
		E9086B2F24B3A5080062F5C8 /* ChartColorPalette.swift in Sources */ = {isa = PBXBuildFile; fileRef = E9086B2E24B3A5080062F5C8 /* ChartColorPalette.swift */; };
		E9086B3124B3A7270062F5C8 /* ChartTableViewCell.swift in Sources */ = {isa = PBXBuildFile; fileRef = E9086B3024B3A7270062F5C8 /* ChartTableViewCell.swift */; };
		E9086B3524B3A8820062F5C8 /* ChartContainerView.swift in Sources */ = {isa = PBXBuildFile; fileRef = E9086B3424B3A8820062F5C8 /* ChartContainerView.swift */; };
		E9086B3924B3CB4B0062F5C8 /* TherapySettings.swift in Sources */ = {isa = PBXBuildFile; fileRef = E9086B3824B3CB4B0062F5C8 /* TherapySettings.swift */; };
		E9086B4524B53CC50062F5C8 /* GlucoseChart.swift in Sources */ = {isa = PBXBuildFile; fileRef = E9086B4424B53CC50062F5C8 /* GlucoseChart.swift */; };
		E9086B4824B5405E0062F5C8 /* ChartAxisValueDoubleUnit.swift in Sources */ = {isa = PBXBuildFile; fileRef = E9086B4724B5405E0062F5C8 /* ChartAxisValueDoubleUnit.swift */; };
		E9086B4A24B540B70062F5C8 /* DateFormatter.swift in Sources */ = {isa = PBXBuildFile; fileRef = E9086B4924B540B70062F5C8 /* DateFormatter.swift */; };
		E916F56924AD32F000BE3547 /* CorrectionRangeOverridesEditor.swift in Sources */ = {isa = PBXBuildFile; fileRef = E916F56824AD32F000BE3547 /* CorrectionRangeOverridesEditor.swift */; };
		E916F56F24AE2FFE00BE3547 /* CorrectionRangeOverrideInformationView.swift in Sources */ = {isa = PBXBuildFile; fileRef = E916F56E24AE2FFE00BE3547 /* CorrectionRangeOverrideInformationView.swift */; };
		E93BA06624A39DBC00C5D7E6 /* DismissibleHostingController.swift in Sources */ = {isa = PBXBuildFile; fileRef = E93BA06524A39DBC00C5D7E6 /* DismissibleHostingController.swift */; };
		E93C86A024C8F6E00073089B /* InsulinModelSelection.swift in Sources */ = {isa = PBXBuildFile; fileRef = E93C869F24C8F6E00073089B /* InsulinModelSelection.swift */; };
		E93C86A224C8F7550073089B /* InsulinModelChart.swift in Sources */ = {isa = PBXBuildFile; fileRef = E93C86A124C8F7550073089B /* InsulinModelChart.swift */; };
		E93C86A424C8F79C0073089B /* ChartLineModel+LoopKitUI.swift in Sources */ = {isa = PBXBuildFile; fileRef = E93C86A324C8F79C0073089B /* ChartLineModel+LoopKitUI.swift */; };
		E93C86A624C8F7D90073089B /* ChartSettings+LoopKitUI.swift in Sources */ = {isa = PBXBuildFile; fileRef = E93C86A524C8F7D90073089B /* ChartSettings+LoopKitUI.swift */; };
		E93C86A824C8F7F70073089B /* InsulinModelChartView.swift in Sources */ = {isa = PBXBuildFile; fileRef = E93C86A724C8F7F60073089B /* InsulinModelChartView.swift */; };
		E93C86B024CF7C470073089B /* TherapySettingsTests.swift in Sources */ = {isa = PBXBuildFile; fileRef = E93C86AF24CF7C470073089B /* TherapySettingsTests.swift */; };
		E93C86B224D080E00073089B /* CarbRatioInformationView.swift in Sources */ = {isa = PBXBuildFile; fileRef = E93C86B124D080E00073089B /* CarbRatioInformationView.swift */; };
		E93C86B624D08CAD0073089B /* InsulinSensitivityInformationView.swift in Sources */ = {isa = PBXBuildFile; fileRef = E93C86B524D08CAD0073089B /* InsulinSensitivityInformationView.swift */; };
		E93E865A24DC744300FF40C8 /* effect_from_basal_output_exponential.json in Resources */ = {isa = PBXBuildFile; fileRef = E93E865924DC744300FF40C8 /* effect_from_basal_output_exponential.json */; };
		E93E865C24DC75EF00FF40C8 /* basal_dose_with_expired.json in Resources */ = {isa = PBXBuildFile; fileRef = E93E865B24DC75EF00FF40C8 /* basal_dose_with_expired.json */; };
		E93E865E24DC797A00FF40C8 /* basal_dose_with_delivered.json in Resources */ = {isa = PBXBuildFile; fileRef = E93E865D24DC797A00FF40C8 /* basal_dose_with_delivered.json */; };
		E93E866024DC82A600FF40C8 /* dose_history_with_delivered_units.json in Resources */ = {isa = PBXBuildFile; fileRef = E93E865F24DC82A500FF40C8 /* dose_history_with_delivered_units.json */; };
		E93E866224DC87AE00FF40C8 /* effect_from_history_exponential_delivered_units_output.json in Resources */ = {isa = PBXBuildFile; fileRef = E93E866124DC87AE00FF40C8 /* effect_from_history_exponential_delivered_units_output.json */; };
		E94141CE24C8F2950096C326 /* ExponentialInsulinModelPreset.swift in Sources */ = {isa = PBXBuildFile; fileRef = 1D096C0024C24C220078B6B5 /* ExponentialInsulinModelPreset.swift */; };
		E94141D024C8F31C0096C326 /* DeliveryLimitsEditor.swift in Sources */ = {isa = PBXBuildFile; fileRef = E94141CF24C8F31C0096C326 /* DeliveryLimitsEditor.swift */; };
		E949E38924AFC82F00024DA0 /* DeliveryLimitsInformationView.swift in Sources */ = {isa = PBXBuildFile; fileRef = E949E38824AFC82F00024DA0 /* DeliveryLimitsInformationView.swift */; };
		E949E38F24B3711E00024DA0 /* InsulinModelInformationView.swift in Sources */ = {isa = PBXBuildFile; fileRef = E949E38E24B3711E00024DA0 /* InsulinModelInformationView.swift */; };
		E96175AE24B7BE38008E5080 /* Dictionary.swift in Sources */ = {isa = PBXBuildFile; fileRef = E96175AD24B7BE38008E5080 /* Dictionary.swift */; };
		E96DCB5824AEF50F007117BC /* SuspendThresholdInformationView.swift in Sources */ = {isa = PBXBuildFile; fileRef = E96DCB5724AEF50F007117BC /* SuspendThresholdInformationView.swift */; };
		E96DCB5A24AF74AC007117BC /* SuspendThresholdEditor.swift in Sources */ = {isa = PBXBuildFile; fileRef = E96DCB5924AF74AC007117BC /* SuspendThresholdEditor.swift */; };
		E96DCB5E24AF7DC7007117BC /* BasalRatesInformationView.swift in Sources */ = {isa = PBXBuildFile; fileRef = E96DCB5D24AF7DC7007117BC /* BasalRatesInformationView.swift */; };
		E9D95F6524C7BC400079F47D /* PresentationMode.swift in Sources */ = {isa = PBXBuildFile; fileRef = E9D95F6424C7BC400079F47D /* PresentationMode.swift */; };
		E9DFB92524E43CF500468917 /* ExpandableDatePicker.swift in Sources */ = {isa = PBXBuildFile; fileRef = E9DFB92424E43CF500468917 /* ExpandableDatePicker.swift */; };
		E9E5E56524D362E900B5DFFE /* dynamic_glucose_effect_none_observed_output.json in Resources */ = {isa = PBXBuildFile; fileRef = E9E5E56124D362E800B5DFFE /* dynamic_glucose_effect_none_observed_output.json */; };
		E9E5E56624D362E900B5DFFE /* dynamic_glucose_effect_never_fully_observed_output.json in Resources */ = {isa = PBXBuildFile; fileRef = E9E5E56224D362E800B5DFFE /* dynamic_glucose_effect_never_fully_observed_output.json */; };
		E9E5E56724D362E900B5DFFE /* dynamic_glucose_effect_partially_observed_output.json in Resources */ = {isa = PBXBuildFile; fileRef = E9E5E56324D362E800B5DFFE /* dynamic_glucose_effect_partially_observed_output.json */; };
		E9E5E56824D362E900B5DFFE /* dynamic_glucose_effect_fully_observed_output.json in Resources */ = {isa = PBXBuildFile; fileRef = E9E5E56424D362E900B5DFFE /* dynamic_glucose_effect_fully_observed_output.json */; };
/* End PBXBuildFile section */

/* Begin PBXContainerItemProxy section */
		1DEE226A24A676A300693C32 /* PBXContainerItemProxy */ = {
			isa = PBXContainerItemProxy;
			containerPortal = 43D8FDC21C728FDF0073BE78 /* Project object */;
			proxyType = 1;
			remoteGlobalIDString = 43D8FDCA1C728FDF0073BE78;
			remoteInfo = LoopKit;
		};
		1DEE230324A6774900693C32 /* PBXContainerItemProxy */ = {
			isa = PBXContainerItemProxy;
			containerPortal = 43D8FDC21C728FDF0073BE78 /* Project object */;
			proxyType = 1;
			remoteGlobalIDString = 430157F61C7EC03B00B64B63;
			remoteInfo = "LoopKit Example";
		};
		4301581B1C7ECB5E00B64B63 /* PBXContainerItemProxy */ = {
			isa = PBXContainerItemProxy;
			containerPortal = 43D8FDC21C728FDF0073BE78 /* Project object */;
			proxyType = 1;
			remoteGlobalIDString = 43D8FDCA1C728FDF0073BE78;
			remoteInfo = LoopKit;
		};
		43BA7159201E484D0058961E /* PBXContainerItemProxy */ = {
			isa = PBXContainerItemProxy;
			containerPortal = 43D8FDC21C728FDF0073BE78 /* Project object */;
			proxyType = 1;
			remoteGlobalIDString = 43BA7153201E484D0058961E;
			remoteInfo = LoopKitUI;
		};
		43CACE0F22483AC500F90AF5 /* PBXContainerItemProxy */ = {
			isa = PBXContainerItemProxy;
			containerPortal = 43D8FDC21C728FDF0073BE78 /* Project object */;
			proxyType = 1;
			remoteGlobalIDString = 89D2047121CC7BD7001238CC;
			remoteInfo = MockKit;
		};
		43CACE1122483AC500F90AF5 /* PBXContainerItemProxy */ = {
			isa = PBXContainerItemProxy;
			containerPortal = 43D8FDC21C728FDF0073BE78 /* Project object */;
			proxyType = 1;
			remoteGlobalIDString = 89D2048E21CC7C12001238CC;
			remoteInfo = MockKitUI;
		};
		43CACE1322483B6100F90AF5 /* PBXContainerItemProxy */ = {
			isa = PBXContainerItemProxy;
			containerPortal = 43D8FDC21C728FDF0073BE78 /* Project object */;
			proxyType = 1;
			remoteGlobalIDString = 43D8FDCA1C728FDF0073BE78;
			remoteInfo = LoopKit;
		};
		43CACE1522483B6100F90AF5 /* PBXContainerItemProxy */ = {
			isa = PBXContainerItemProxy;
			containerPortal = 43D8FDC21C728FDF0073BE78 /* Project object */;
			proxyType = 1;
			remoteGlobalIDString = 892A5D33222F03CB008961AB;
			remoteInfo = LoopTestingKit;
		};
		43CACE1722483B7200F90AF5 /* PBXContainerItemProxy */ = {
			isa = PBXContainerItemProxy;
			containerPortal = 43D8FDC21C728FDF0073BE78 /* Project object */;
			proxyType = 1;
			remoteGlobalIDString = 43D8FDCA1C728FDF0073BE78;
			remoteInfo = LoopKit;
		};
		43D8FDD71C728FDF0073BE78 /* PBXContainerItemProxy */ = {
			isa = PBXContainerItemProxy;
			containerPortal = 43D8FDC21C728FDF0073BE78 /* Project object */;
			proxyType = 1;
			remoteGlobalIDString = 43D8FDCA1C728FDF0073BE78;
			remoteInfo = LoopKit;
		};
		892A5D47222F03CB008961AB /* PBXContainerItemProxy */ = {
			isa = PBXContainerItemProxy;
			containerPortal = 43D8FDC21C728FDF0073BE78 /* Project object */;
			proxyType = 1;
			remoteGlobalIDString = 892A5D33222F03CB008961AB;
			remoteInfo = LoopTestingKit;
		};
		A9E6757A22713C3F00E25293 /* PBXContainerItemProxy */ = {
			isa = PBXContainerItemProxy;
			containerPortal = 43D8FDC21C728FDF0073BE78 /* Project object */;
			proxyType = 1;
			remoteGlobalIDString = 43BA7153201E484D0058961E;
			remoteInfo = LoopKitUI;
		};
		A9E6757C22713C3F00E25293 /* PBXContainerItemProxy */ = {
			isa = PBXContainerItemProxy;
			containerPortal = 43D8FDC21C728FDF0073BE78 /* Project object */;
			proxyType = 1;
			remoteGlobalIDString = 89D2047121CC7BD7001238CC;
			remoteInfo = MockKit;
		};
		A9E6757E22713C5300E25293 /* PBXContainerItemProxy */ = {
			isa = PBXContainerItemProxy;
			containerPortal = 43D8FDC21C728FDF0073BE78 /* Project object */;
			proxyType = 1;
			remoteGlobalIDString = 43D8FDCA1C728FDF0073BE78;
			remoteInfo = LoopKit;
		};
/* End PBXContainerItemProxy section */

/* Begin PBXCopyFilesBuildPhase section */
		4301581D1C7ECB5E00B64B63 /* Embed Frameworks */ = {
			isa = PBXCopyFilesBuildPhase;
			buildActionMask = 2147483647;
			dstPath = "";
			dstSubfolderSpec = 10;
			files = (
				892A5D4A222F03CC008961AB /* LoopTestingKit.framework in Embed Frameworks */,
				4301581A1C7ECB5E00B64B63 /* LoopKit.framework in Embed Frameworks */,
				43BA715C201E484D0058961E /* LoopKitUI.framework in Embed Frameworks */,
			);
			name = "Embed Frameworks";
			runOnlyForDeploymentPostprocessing = 0;
		};
/* End PBXCopyFilesBuildPhase section */

/* Begin PBXFileReference section */
		1D096BF924C242300078B6B5 /* CheckmarkListItem.swift */ = {isa = PBXFileReference; lastKnownFileType = sourcecode.swift; path = CheckmarkListItem.swift; sourceTree = "<group>"; };
		1D096BFF24C24C220078B6B5 /* InsulinModelSettings.swift */ = {isa = PBXFileReference; fileEncoding = 4; lastKnownFileType = sourcecode.swift; path = InsulinModelSettings.swift; sourceTree = "<group>"; };
		1D096C0024C24C220078B6B5 /* ExponentialInsulinModelPreset.swift */ = {isa = PBXFileReference; fileEncoding = 4; lastKnownFileType = sourcecode.swift; path = ExponentialInsulinModelPreset.swift; sourceTree = "<group>"; };
		1D096C0424C624F70078B6B5 /* InsulinModelSettings+LoopKitUI.swift */ = {isa = PBXFileReference; fileEncoding = 4; lastKnownFileType = sourcecode.swift; path = "InsulinModelSettings+LoopKitUI.swift"; sourceTree = "<group>"; };
		1D1A019D24B678BF0077D86E /* TherapySettingsView.swift */ = {isa = PBXFileReference; fileEncoding = 4; lastKnownFileType = sourcecode.swift; path = TherapySettingsView.swift; sourceTree = "<group>"; };
		1D1FCE2224BD13A2000300A8 /* CorrectionRangeOverridesExpandableSetting.swift */ = {isa = PBXFileReference; lastKnownFileType = sourcecode.swift; path = CorrectionRangeOverridesExpandableSetting.swift; sourceTree = "<group>"; };
		1D1FCE2424BD42EF000300A8 /* TherapySettingsViewModel.swift */ = {isa = PBXFileReference; lastKnownFileType = sourcecode.swift; path = TherapySettingsViewModel.swift; sourceTree = "<group>"; };
		1D1FCE2624BE4DE2000300A8 /* CorrectionRangeOverrides.swift */ = {isa = PBXFileReference; lastKnownFileType = sourcecode.swift; path = CorrectionRangeOverrides.swift; sourceTree = "<group>"; };
		1D1FCE2824BE4F11000300A8 /* TherapySetting.swift */ = {isa = PBXFileReference; lastKnownFileType = sourcecode.swift; path = TherapySetting.swift; sourceTree = "<group>"; };
		1D1FCE2A24BE704A000300A8 /* TherapySetting+Settings.swift */ = {isa = PBXFileReference; lastKnownFileType = sourcecode.swift; path = "TherapySetting+Settings.swift"; sourceTree = "<group>"; };
		1D24A8D424C896E100AB8DB9 /* Prescription.swift */ = {isa = PBXFileReference; lastKnownFileType = sourcecode.swift; path = Prescription.swift; sourceTree = "<group>"; };
		1D25C22D246A2A1A00E87FA0 /* critical.caf */ = {isa = PBXFileReference; lastKnownFileType = file; path = critical.caf; sourceTree = "<group>"; };
		1D498E4624D892B0000627F2 /* Environment+Authenticate.swift */ = {isa = PBXFileReference; lastKnownFileType = sourcecode.swift; path = "Environment+Authenticate.swift"; sourceTree = "<group>"; };
		1D60355D24D39ED10095DC2A /* Environment+AppName.swift */ = {isa = PBXFileReference; fileEncoding = 4; lastKnownFileType = sourcecode.swift; path = "Environment+AppName.swift"; sourceTree = "<group>"; };
		1D640FF524524284008F9755 /* sub.caf */ = {isa = PBXFileReference; lastKnownFileType = file; path = sub.caf; sourceTree = "<group>"; };
		1D6EAB9024C12C090081249D /* PumpSupportedIncrements.swift */ = {isa = PBXFileReference; lastKnownFileType = sourcecode.swift; path = PumpSupportedIncrements.swift; sourceTree = "<group>"; };
		1D841AAC24577EE10069DBFF /* AlertSoundPlayer.swift */ = {isa = PBXFileReference; fileEncoding = 4; lastKnownFileType = sourcecode.swift; path = AlertSoundPlayer.swift; sourceTree = "<group>"; };
		1DA649AA2445174400F61E75 /* Alert.swift */ = {isa = PBXFileReference; fileEncoding = 4; lastKnownFileType = sourcecode.swift; path = Alert.swift; sourceTree = "<group>"; };
		1DABAD392453615200ACF708 /* IssueAlertTableViewController.swift */ = {isa = PBXFileReference; lastKnownFileType = sourcecode.swift; path = IssueAlertTableViewController.swift; sourceTree = "<group>"; };
		1DC64C7B24BF6BFD004A63A1 /* CorrectionRangeOverridesExtension.swift */ = {isa = PBXFileReference; lastKnownFileType = sourcecode.swift; path = CorrectionRangeOverridesExtension.swift; sourceTree = "<group>"; };
		1DC64C7D24BF6EBC004A63A1 /* DeliveryLimits.swift */ = {isa = PBXFileReference; lastKnownFileType = sourcecode.swift; path = DeliveryLimits.swift; sourceTree = "<group>"; };
		1DD1964D248AE88000420876 /* HorizontalSizeClassOverride.swift */ = {isa = PBXFileReference; lastKnownFileType = sourcecode.swift; path = HorizontalSizeClassOverride.swift; sourceTree = "<group>"; };
		1DE35E7924ABEC720086F9AE /* DeviceManagerUI.swift */ = {isa = PBXFileReference; lastKnownFileType = sourcecode.swift; path = DeviceManagerUI.swift; sourceTree = "<group>"; };
		1DECC3F42513F98D00F4056E /* UITextField.swift */ = {isa = PBXFileReference; lastKnownFileType = sourcecode.swift; path = UITextField.swift; sourceTree = "<group>"; };
<<<<<<< HEAD
		1DEE226024A6642300693C32 /* GlucoseStoreHKFilterTests.swift */ = {isa = PBXFileReference; fileEncoding = 4; lastKnownFileType = sourcecode.swift; path = GlucoseStoreHKFilterTests.swift; sourceTree = "<group>"; };
		1DEE226124A6642300693C32 /* DoseStoreHKFilterTests.swift */ = {isa = PBXFileReference; fileEncoding = 4; lastKnownFileType = sourcecode.swift; path = DoseStoreHKFilterTests.swift; sourceTree = "<group>"; };
=======
>>>>>>> 41f5a8bd
		1DEE230124A676A300693C32 /* LoopKitHostedTests.xctest */ = {isa = PBXFileReference; explicitFileType = wrapper.cfbundle; includeInIndex = 0; path = LoopKitHostedTests.xctest; sourceTree = BUILT_PRODUCTS_DIR; };
		1DEE230224A676A300693C32 /* LoopKitHostedTests.plist */ = {isa = PBXFileReference; lastKnownFileType = text.plist.xml; path = LoopKitHostedTests.plist; sourceTree = "<group>"; };
		1DEF977424C62F8400D630CB /* SupportedInsulinModelSettings.swift */ = {isa = PBXFileReference; lastKnownFileType = sourcecode.swift; path = SupportedInsulinModelSettings.swift; sourceTree = "<group>"; };
		1DFB99D5245CB2E900DCC8C9 /* AlertTests.swift */ = {isa = PBXFileReference; lastKnownFileType = sourcecode.swift; path = AlertTests.swift; sourceTree = "<group>"; };
		1F50C321212B20D300C18FAB /* pl */ = {isa = PBXFileReference; lastKnownFileType = text.plist.strings; name = pl; path = pl.lproj/CarbKit.strings; sourceTree = "<group>"; };
		1F50C322212B20D300C18FAB /* pl */ = {isa = PBXFileReference; lastKnownFileType = text.plist.strings; name = pl; path = pl.lproj/InsulinKit.strings; sourceTree = "<group>"; };
		1F50C324212B20D300C18FAB /* pl */ = {isa = PBXFileReference; lastKnownFileType = text.plist.strings; name = pl; path = pl.lproj/Localizable.strings; sourceTree = "<group>"; };
		1F50C326212B20D400C18FAB /* pl */ = {isa = PBXFileReference; lastKnownFileType = text.plist.strings; name = pl; path = pl.lproj/Localizable.strings; sourceTree = "<group>"; };
		1F50C329212B20D400C18FAB /* pl */ = {isa = PBXFileReference; lastKnownFileType = text.plist.strings; name = pl; path = pl.lproj/Localizable.strings; sourceTree = "<group>"; };
		1F5DAB1C2118C95700048054 /* LocalizedString.swift */ = {isa = PBXFileReference; lastKnownFileType = sourcecode.swift; path = LocalizedString.swift; sourceTree = "<group>"; };
		1F5DAB2C2118CE9300048054 /* es */ = {isa = PBXFileReference; lastKnownFileType = text.plist.strings; name = es; path = es.lproj/Localizable.strings; sourceTree = "<group>"; };
		1F5DAB2E2118CE9300048054 /* es */ = {isa = PBXFileReference; lastKnownFileType = text.plist.strings; name = es; path = es.lproj/CarbKit.strings; sourceTree = "<group>"; };
		1F5DAB322118D2A700048054 /* ru */ = {isa = PBXFileReference; lastKnownFileType = text.plist.strings; name = ru; path = ru.lproj/Localizable.strings; sourceTree = "<group>"; };
		1F5DAB332118D2A700048054 /* ru */ = {isa = PBXFileReference; lastKnownFileType = text.plist.strings; name = ru; path = ru.lproj/CarbKit.strings; sourceTree = "<group>"; };
		1F5DAB362118D5A200048054 /* de */ = {isa = PBXFileReference; lastKnownFileType = text.plist.strings; name = de; path = de.lproj/CarbKit.strings; sourceTree = "<group>"; };
		1F5DAB372118D5A200048054 /* de */ = {isa = PBXFileReference; lastKnownFileType = text.plist.strings; name = de; path = de.lproj/InsulinKit.strings; sourceTree = "<group>"; };
		1F5DAB392118D5A200048054 /* de */ = {isa = PBXFileReference; lastKnownFileType = text.plist.strings; name = de; path = de.lproj/Localizable.strings; sourceTree = "<group>"; };
		1F5DAB3B2118D5A300048054 /* de */ = {isa = PBXFileReference; lastKnownFileType = text.plist.strings; name = de; path = de.lproj/Localizable.strings; sourceTree = "<group>"; };
		1F5DAB3E2118D5A300048054 /* de */ = {isa = PBXFileReference; lastKnownFileType = text.plist.strings; name = de; path = de.lproj/Localizable.strings; sourceTree = "<group>"; };
		1F5DAB402118D5D500048054 /* en */ = {isa = PBXFileReference; lastKnownFileType = text.plist.strings; name = en; path = en.lproj/Localizable.strings; sourceTree = "<group>"; };
		1F5DAB432118F14600048054 /* fr */ = {isa = PBXFileReference; lastKnownFileType = text.plist.strings; name = fr; path = fr.lproj/CarbKit.strings; sourceTree = "<group>"; };
		1F5DAB442118F14600048054 /* fr */ = {isa = PBXFileReference; lastKnownFileType = text.plist.strings; name = fr; path = fr.lproj/InsulinKit.strings; sourceTree = "<group>"; };
		1F5DAB462118F14600048054 /* fr */ = {isa = PBXFileReference; lastKnownFileType = text.plist.strings; name = fr; path = fr.lproj/Localizable.strings; sourceTree = "<group>"; };
		1F5DAB482118F14700048054 /* fr */ = {isa = PBXFileReference; lastKnownFileType = text.plist.strings; name = fr; path = fr.lproj/Localizable.strings; sourceTree = "<group>"; };
		1F5DAB4B2118F14700048054 /* fr */ = {isa = PBXFileReference; lastKnownFileType = text.plist.strings; name = fr; path = fr.lproj/Localizable.strings; sourceTree = "<group>"; };
		1F5DAB4D2118F18E00048054 /* en */ = {isa = PBXFileReference; lastKnownFileType = text.plist.strings; name = en; path = en.lproj/Localizable.strings; sourceTree = "<group>"; };
		1F5DAB532118F2C700048054 /* zh-Hans */ = {isa = PBXFileReference; lastKnownFileType = text.plist.strings; name = "zh-Hans"; path = "zh-Hans.lproj/CarbKit.strings"; sourceTree = "<group>"; };
		1F5DAB542118F2C700048054 /* zh-Hans */ = {isa = PBXFileReference; lastKnownFileType = text.plist.strings; name = "zh-Hans"; path = "zh-Hans.lproj/InsulinKit.strings"; sourceTree = "<group>"; };
		1F5DAB562118F2C700048054 /* zh-Hans */ = {isa = PBXFileReference; lastKnownFileType = text.plist.strings; name = "zh-Hans"; path = "zh-Hans.lproj/Localizable.strings"; sourceTree = "<group>"; };
		1F5DAB582118F2C700048054 /* zh-Hans */ = {isa = PBXFileReference; lastKnownFileType = text.plist.strings; name = "zh-Hans"; path = "zh-Hans.lproj/Localizable.strings"; sourceTree = "<group>"; };
		1F5DAB5B2118F2C700048054 /* zh-Hans */ = {isa = PBXFileReference; lastKnownFileType = text.plist.strings; name = "zh-Hans"; path = "zh-Hans.lproj/Localizable.strings"; sourceTree = "<group>"; };
		1F5DAB5F2118F33000048054 /* it */ = {isa = PBXFileReference; lastKnownFileType = text.plist.strings; name = it; path = it.lproj/CarbKit.strings; sourceTree = "<group>"; };
		1F5DAB602118F33000048054 /* it */ = {isa = PBXFileReference; lastKnownFileType = text.plist.strings; name = it; path = it.lproj/InsulinKit.strings; sourceTree = "<group>"; };
		1F5DAB622118F33000048054 /* it */ = {isa = PBXFileReference; lastKnownFileType = text.plist.strings; name = it; path = it.lproj/Localizable.strings; sourceTree = "<group>"; };
		1F5DAB642118F33000048054 /* it */ = {isa = PBXFileReference; lastKnownFileType = text.plist.strings; name = it; path = it.lproj/Localizable.strings; sourceTree = "<group>"; };
		1F5DAB672118F33100048054 /* it */ = {isa = PBXFileReference; lastKnownFileType = text.plist.strings; name = it; path = it.lproj/Localizable.strings; sourceTree = "<group>"; };
		1F5DAB6B2118F3C200048054 /* nl */ = {isa = PBXFileReference; lastKnownFileType = text.plist.strings; name = nl; path = nl.lproj/CarbKit.strings; sourceTree = "<group>"; };
		1F5DAB6C2118F3C200048054 /* nl */ = {isa = PBXFileReference; lastKnownFileType = text.plist.strings; name = nl; path = nl.lproj/InsulinKit.strings; sourceTree = "<group>"; };
		1F5DAB6E2118F3C200048054 /* nl */ = {isa = PBXFileReference; lastKnownFileType = text.plist.strings; name = nl; path = nl.lproj/Localizable.strings; sourceTree = "<group>"; };
		1F5DAB702118F3C200048054 /* nl */ = {isa = PBXFileReference; lastKnownFileType = text.plist.strings; name = nl; path = nl.lproj/Localizable.strings; sourceTree = "<group>"; };
		1F5DAB732118F3C300048054 /* nl */ = {isa = PBXFileReference; lastKnownFileType = text.plist.strings; name = nl; path = nl.lproj/Localizable.strings; sourceTree = "<group>"; };
		1F5DAB772118F3FB00048054 /* nb */ = {isa = PBXFileReference; lastKnownFileType = text.plist.strings; name = nb; path = nb.lproj/CarbKit.strings; sourceTree = "<group>"; };
		1F5DAB782118F3FB00048054 /* nb */ = {isa = PBXFileReference; lastKnownFileType = text.plist.strings; name = nb; path = nb.lproj/InsulinKit.strings; sourceTree = "<group>"; };
		1F5DAB7A2118F3FB00048054 /* nb */ = {isa = PBXFileReference; lastKnownFileType = text.plist.strings; name = nb; path = nb.lproj/Localizable.strings; sourceTree = "<group>"; };
		1F5DAB7C2118F3FC00048054 /* nb */ = {isa = PBXFileReference; lastKnownFileType = text.plist.strings; name = nb; path = nb.lproj/Localizable.strings; sourceTree = "<group>"; };
		1F5DAB7F2118F3FC00048054 /* nb */ = {isa = PBXFileReference; lastKnownFileType = text.plist.strings; name = nb; path = nb.lproj/Localizable.strings; sourceTree = "<group>"; };
		1FE58790211CFBB7004F24ED /* Base */ = {isa = PBXFileReference; lastKnownFileType = text.plist.strings; name = Base; path = Base.lproj/Localizable.strings; sourceTree = "<group>"; };
		1FE58794211D0967004F24ED /* Base */ = {isa = PBXFileReference; lastKnownFileType = text.plist.strings; name = Base; path = Base.lproj/Localizable.strings; sourceTree = "<group>"; };
		2FD1A6AF1E4A76CC0042EF39 /* CarbEntryValidationNavigationDelegate.swift */ = {isa = PBXFileReference; fileEncoding = 4; lastKnownFileType = sourcecode.swift; path = CarbEntryValidationNavigationDelegate.swift; sourceTree = "<group>"; };
		430157F71C7EC03B00B64B63 /* LoopKit Example.app */ = {isa = PBXFileReference; explicitFileType = wrapper.application; includeInIndex = 0; path = "LoopKit Example.app"; sourceTree = BUILT_PRODUCTS_DIR; };
		430157F91C7EC03B00B64B63 /* AppDelegate.swift */ = {isa = PBXFileReference; lastKnownFileType = sourcecode.swift; path = AppDelegate.swift; sourceTree = "<group>"; };
		430157FB1C7EC03B00B64B63 /* MasterViewController.swift */ = {isa = PBXFileReference; lastKnownFileType = sourcecode.swift; lineEnding = 0; path = MasterViewController.swift; sourceTree = "<group>"; xcLanguageSpecificationIdentifier = xcode.lang.swift; };
		430158001C7EC03B00B64B63 /* Base */ = {isa = PBXFileReference; lastKnownFileType = file.storyboard; name = Base; path = Base.lproj/Main.storyboard; sourceTree = "<group>"; };
		430158021C7EC03B00B64B63 /* Assets.xcassets */ = {isa = PBXFileReference; lastKnownFileType = folder.assetcatalog; path = Assets.xcassets; sourceTree = "<group>"; };
		430158051C7EC03B00B64B63 /* Base */ = {isa = PBXFileReference; lastKnownFileType = file.storyboard; name = Base; path = Base.lproj/LaunchScreen.storyboard; sourceTree = "<group>"; };
		430158071C7EC03B00B64B63 /* Info.plist */ = {isa = PBXFileReference; lastKnownFileType = text.plist.xml; path = Info.plist; sourceTree = "<group>"; };
		4301582A1C7ECCEF00B64B63 /* LoopKitExample.entitlements */ = {isa = PBXFileReference; fileEncoding = 4; lastKnownFileType = text.xml; path = LoopKitExample.entitlements; sourceTree = "<group>"; };
		4301582C1C7ECD7A00B64B63 /* HealthKit.framework */ = {isa = PBXFileReference; lastKnownFileType = wrapper.framework; name = HealthKit.framework; path = System/Library/Frameworks/HealthKit.framework; sourceTree = SDKROOT; };
		43026D632132404900A332E2 /* ice_minus_flat_carb_effect_output.json */ = {isa = PBXFileReference; fileEncoding = 4; lastKnownFileType = text.json; path = ice_minus_flat_carb_effect_output.json; sourceTree = "<group>"; };
		4302F4DC1D4DCED000F0FCAF /* InsulinDeliveryTableViewController.swift */ = {isa = PBXFileReference; fileEncoding = 4; lastKnownFileType = sourcecode.swift; lineEnding = 0; path = InsulinDeliveryTableViewController.swift; sourceTree = "<group>"; xcLanguageSpecificationIdentifier = xcode.lang.swift; };
		4302F4DE1D4E607B00F0FCAF /* InsulinDeliveryTableViewController.swift */ = {isa = PBXFileReference; fileEncoding = 4; lastKnownFileType = sourcecode.swift; path = InsulinDeliveryTableViewController.swift; sourceTree = "<group>"; };
		4302F4E81D5066F400F0FCAF /* ReservoirValue.swift */ = {isa = PBXFileReference; fileEncoding = 4; lastKnownFileType = sourcecode.swift; path = ReservoirValue.swift; sourceTree = "<group>"; };
		4302F4EA1D50670500F0FCAF /* NewPumpEvent.swift */ = {isa = PBXFileReference; fileEncoding = 4; lastKnownFileType = sourcecode.swift; path = NewPumpEvent.swift; sourceTree = "<group>"; };
		4302F4EC1D5068CE00F0FCAF /* PersistedPumpEvent.swift */ = {isa = PBXFileReference; fileEncoding = 4; lastKnownFileType = sourcecode.swift; path = PersistedPumpEvent.swift; sourceTree = "<group>"; };
		4303C48B1E29DD4200ADEDC8 /* momentum_effect_duplicate_glucose_input.json */ = {isa = PBXFileReference; fileEncoding = 4; lastKnownFileType = text.json; path = momentum_effect_duplicate_glucose_input.json; sourceTree = "<group>"; };
		4303C4901E2D664200ADEDC8 /* TimeZone.swift */ = {isa = PBXFileReference; fileEncoding = 4; lastKnownFileType = sourcecode.swift; path = TimeZone.swift; sourceTree = "<group>"; };
		43177D031D372A7F0006E908 /* CarbEntryTableViewController.swift */ = {isa = PBXFileReference; fileEncoding = 4; lastKnownFileType = sourcecode.swift; path = CarbEntryTableViewController.swift; sourceTree = "<group>"; };
		43177D071D37306D0006E908 /* GlucoseRangeOverrideTableViewCell.xib */ = {isa = PBXFileReference; fileEncoding = 4; lastKnownFileType = file.xib; path = GlucoseRangeOverrideTableViewCell.xib; sourceTree = "<group>"; };
		43177D091D3732C70006E908 /* Assets.xcassets */ = {isa = PBXFileReference; lastKnownFileType = folder.assetcatalog; path = Assets.xcassets; sourceTree = "<group>"; };
		43177D0B1D3734040006E908 /* GlucoseRangeOverrideTableViewCell.swift */ = {isa = PBXFileReference; fileEncoding = 4; lastKnownFileType = sourcecode.swift; path = GlucoseRangeOverrideTableViewCell.swift; sourceTree = "<group>"; };
		43177D0D1D3737420006E908 /* NibLoadable.swift */ = {isa = PBXFileReference; fileEncoding = 4; lastKnownFileType = sourcecode.swift; path = NibLoadable.swift; sourceTree = "<group>"; };
		43260F6D21C4BF7A00DD6837 /* UUID.swift */ = {isa = PBXFileReference; lastKnownFileType = sourcecode.swift; path = UUID.swift; sourceTree = "<group>"; };
		432711371EDE826A00171F6A /* CustomInputTextField.swift */ = {isa = PBXFileReference; fileEncoding = 4; lastKnownFileType = sourcecode.swift; path = CustomInputTextField.swift; sourceTree = "<group>"; };
		432762731D60505F0083215A /* HKQuantitySample.swift */ = {isa = PBXFileReference; fileEncoding = 4; lastKnownFileType = sourcecode.swift; path = HKQuantitySample.swift; sourceTree = "<group>"; };
		432CF86420D7692E0066B889 /* DeliveryLimitSettingsTableViewController.swift */ = {isa = PBXFileReference; lastKnownFileType = sourcecode.swift; path = DeliveryLimitSettingsTableViewController.swift; sourceTree = "<group>"; };
		432CF86620D76AB90066B889 /* SettingsTableViewCell.swift */ = {isa = PBXFileReference; lastKnownFileType = sourcecode.swift; path = SettingsTableViewCell.swift; sourceTree = "<group>"; };
		432CF86820D76B320066B889 /* SetupButton.swift */ = {isa = PBXFileReference; lastKnownFileType = sourcecode.swift; path = SetupButton.swift; sourceTree = "<group>"; };
		432CF86A20D76B9C0066B889 /* SetupIndicatorView.swift */ = {isa = PBXFileReference; lastKnownFileType = sourcecode.swift; path = SetupIndicatorView.swift; sourceTree = "<group>"; };
		432CF86C20D76C470066B889 /* SwitchTableViewCell.swift */ = {isa = PBXFileReference; lastKnownFileType = sourcecode.swift; path = SwitchTableViewCell.swift; sourceTree = "<group>"; };
		432CF86E20D76CCF0066B889 /* GlucoseTrend.swift */ = {isa = PBXFileReference; lastKnownFileType = sourcecode.swift; path = GlucoseTrend.swift; sourceTree = "<group>"; };
		432CF87020D76D5A0066B889 /* GlucoseDisplayable.swift */ = {isa = PBXFileReference; lastKnownFileType = sourcecode.swift; path = GlucoseDisplayable.swift; sourceTree = "<group>"; };
		432CF87220D774220066B889 /* PumpManager.swift */ = {isa = PBXFileReference; lastKnownFileType = sourcecode.swift; path = PumpManager.swift; sourceTree = "<group>"; };
		4333931E1F32E31C009466DC /* doses_overlay_basal_profile_output.json */ = {isa = PBXFileReference; fileEncoding = 4; lastKnownFileType = text.json; path = doses_overlay_basal_profile_output.json; sourceTree = "<group>"; };
		433BC7A620523DB7000B1200 /* NewGlucoseSample.swift */ = {isa = PBXFileReference; lastKnownFileType = sourcecode.swift; path = NewGlucoseSample.swift; sourceTree = "<group>"; };
		433BC7A820538D4C000B1200 /* CachedGlucoseObject+CoreDataClass.swift */ = {isa = PBXFileReference; lastKnownFileType = sourcecode.swift; path = "CachedGlucoseObject+CoreDataClass.swift"; sourceTree = "<group>"; };
		433BC7A920538D4C000B1200 /* CachedGlucoseObject+CoreDataProperties.swift */ = {isa = PBXFileReference; lastKnownFileType = sourcecode.swift; path = "CachedGlucoseObject+CoreDataProperties.swift"; sourceTree = "<group>"; };
		433BC7AC20538FCA000B1200 /* StoredGlucoseSample.swift */ = {isa = PBXFileReference; lastKnownFileType = sourcecode.swift; path = StoredGlucoseSample.swift; sourceTree = "<group>"; };
		433BC7B020562705000B1200 /* UpdateSource.swift */ = {isa = PBXFileReference; lastKnownFileType = sourcecode.swift; path = UpdateSource.swift; sourceTree = "<group>"; };
		433D705D1EFB29700004EB9F /* FoodTypeShortcutCell.swift */ = {isa = PBXFileReference; fileEncoding = 4; lastKnownFileType = sourcecode.swift; path = FoodTypeShortcutCell.swift; sourceTree = "<group>"; };
		434113A820F171CB00D05747 /* CachedInsulinDeliveryObject+CoreDataClass.swift */ = {isa = PBXFileReference; lastKnownFileType = sourcecode.swift; path = "CachedInsulinDeliveryObject+CoreDataClass.swift"; sourceTree = "<group>"; };
		434113A920F171CB00D05747 /* CachedInsulinDeliveryObject+CoreDataProperties.swift */ = {isa = PBXFileReference; lastKnownFileType = sourcecode.swift; path = "CachedInsulinDeliveryObject+CoreDataProperties.swift"; sourceTree = "<group>"; };
		434113AC20F287DC00D05747 /* NSManagedObjectContext.swift */ = {isa = PBXFileReference; lastKnownFileType = sourcecode.swift; path = NSManagedObjectContext.swift; sourceTree = "<group>"; };
		434113B220F2890800D05747 /* PersistenceControllerTests.swift */ = {isa = PBXFileReference; lastKnownFileType = sourcecode.swift; path = PersistenceControllerTests.swift; sourceTree = "<group>"; };
		434113B420F2BDB500D05747 /* CachedInsulinDeliveryObjectTests.swift */ = {isa = PBXFileReference; lastKnownFileType = sourcecode.swift; path = CachedInsulinDeliveryObjectTests.swift; sourceTree = "<group>"; };
		434113B720F2BDE800D05747 /* PersistenceControllerTestCase.swift */ = {isa = PBXFileReference; lastKnownFileType = sourcecode.swift; path = PersistenceControllerTestCase.swift; sourceTree = "<group>"; };
		434113BB20F2C56100D05747 /* CachedGlucoseObjectTests.swift */ = {isa = PBXFileReference; lastKnownFileType = sourcecode.swift; path = CachedGlucoseObjectTests.swift; sourceTree = "<group>"; };
		434113BD20F2C72000D05747 /* CachedCarbObjectTests.swift */ = {isa = PBXFileReference; lastKnownFileType = sourcecode.swift; path = CachedCarbObjectTests.swift; sourceTree = "<group>"; };
		4343951E205EED1F0056DC37 /* counteraction_effect_falling_glucose_output.json */ = {isa = PBXFileReference; fileEncoding = 4; lastKnownFileType = text.json; path = counteraction_effect_falling_glucose_output.json; sourceTree = "<group>"; };
		43439520205F2D910056DC37 /* counteraction_effect_falling_glucose_input.json */ = {isa = PBXFileReference; fileEncoding = 4; lastKnownFileType = text.json; path = counteraction_effect_falling_glucose_input.json; sourceTree = "<group>"; };
		434570431FE605E30089C4DC /* OSLog.swift */ = {isa = PBXFileReference; lastKnownFileType = sourcecode.swift; path = OSLog.swift; sourceTree = "<group>"; };
		4346D1FB1C79481E00ABAFE3 /* NSUserDefaults.swift */ = {isa = PBXFileReference; fileEncoding = 4; lastKnownFileType = sourcecode.swift; path = NSUserDefaults.swift; sourceTree = "<group>"; };
		434872781CB6256500E55D75 /* reconcile_history_input.json */ = {isa = PBXFileReference; fileEncoding = 4; lastKnownFileType = text.json; path = reconcile_history_input.json; sourceTree = "<group>"; };
		4348727C1CB626E500E55D75 /* reconcile_history_output.json */ = {isa = PBXFileReference; fileEncoding = 4; lastKnownFileType = text.json; path = reconcile_history_output.json; sourceTree = "<group>"; };
		434A01CF1F019D9100938125 /* DateAndDurationTableViewCell.xib */ = {isa = PBXFileReference; fileEncoding = 4; lastKnownFileType = file.xib; path = DateAndDurationTableViewCell.xib; sourceTree = "<group>"; };
		434C5F9B2098352500B2FD1A /* QuantityFormatter.swift */ = {isa = PBXFileReference; lastKnownFileType = sourcecode.swift; path = QuantityFormatter.swift; sourceTree = "<group>"; };
		434C5F9D209938CD00B2FD1A /* NumberFormatter.swift */ = {isa = PBXFileReference; lastKnownFileType = sourcecode.swift; path = NumberFormatter.swift; sourceTree = "<group>"; };
		434C5F9F209ABD4700B2FD1A /* QuantityFormatterTests.swift */ = {isa = PBXFileReference; lastKnownFileType = sourcecode.swift; path = QuantityFormatterTests.swift; sourceTree = "<group>"; };
		434FB6471D70096A007B9C70 /* reservoir_history_with_continuity_holes.json */ = {isa = PBXFileReference; fileEncoding = 4; lastKnownFileType = text.json; path = reservoir_history_with_continuity_holes.json; sourceTree = "<group>"; };
		434FB6491D712158007B9C70 /* CommandResponseViewController.swift */ = {isa = PBXFileReference; fileEncoding = 4; lastKnownFileType = sourcecode.swift; path = CommandResponseViewController.swift; sourceTree = "<group>"; };
		434FB64B1D712449007B9C70 /* NSData.swift */ = {isa = PBXFileReference; fileEncoding = 4; lastKnownFileType = sourcecode.swift; path = NSData.swift; sourceTree = "<group>"; };
		434FF1DF1CF269D8000DB779 /* IdentifiableClass.swift */ = {isa = PBXFileReference; fileEncoding = 4; lastKnownFileType = sourcecode.swift; path = IdentifiableClass.swift; sourceTree = "<group>"; };
		434FF1E31CF26A1E000DB779 /* UITableViewCell.swift */ = {isa = PBXFileReference; fileEncoding = 4; lastKnownFileType = sourcecode.swift; path = UITableViewCell.swift; sourceTree = "<group>"; };
		434FF1EF1CF29451000DB779 /* TextFieldTableViewCell.xib */ = {isa = PBXFileReference; fileEncoding = 4; lastKnownFileType = file.xib; path = TextFieldTableViewCell.xib; sourceTree = "<group>"; };
		434FF1F01CF29451000DB779 /* TextFieldTableViewCell.swift */ = {isa = PBXFileReference; fileEncoding = 4; lastKnownFileType = sourcecode.swift; path = TextFieldTableViewCell.swift; sourceTree = "<group>"; };
		434FF1F31CF294A9000DB779 /* TextFieldTableViewController.swift */ = {isa = PBXFileReference; fileEncoding = 4; lastKnownFileType = sourcecode.swift; path = TextFieldTableViewController.swift; sourceTree = "<group>"; };
		4352A73B20DECF0600CAC200 /* CGMManager.swift */ = {isa = PBXFileReference; fileEncoding = 4; lastKnownFileType = sourcecode.swift; path = CGMManager.swift; sourceTree = "<group>"; };
		4353D16E203D104F007B4ECD /* CarbStoreError.swift */ = {isa = PBXFileReference; lastKnownFileType = sourcecode.swift; path = CarbStoreError.swift; sourceTree = "<group>"; };
		4353D172203D3E7E007B4ECD /* CoreData.framework */ = {isa = PBXFileReference; lastKnownFileType = wrapper.framework; name = CoreData.framework; path = System/Library/Frameworks/CoreData.framework; sourceTree = SDKROOT; };
		4359E74D1EEA1FBC0022EF0C /* FoodEmojiDataSource.swift */ = {isa = PBXFileReference; fileEncoding = 4; lastKnownFileType = sourcecode.swift; path = FoodEmojiDataSource.swift; sourceTree = "<group>"; };
		4359E74F1EED04330022EF0C /* ice_35_min_partial_output.json */ = {isa = PBXFileReference; fileEncoding = 4; lastKnownFileType = text.json; path = ice_35_min_partial_output.json; sourceTree = "<group>"; };
		435D2924205F3A670026F401 /* counteraction_effect_falling_glucose_almost_duplicates_input.json */ = {isa = PBXFileReference; fileEncoding = 4; lastKnownFileType = text.json; path = counteraction_effect_falling_glucose_almost_duplicates_input.json; sourceTree = "<group>"; };
		435D2926205F3C750026F401 /* counteraction_effect_falling_glucose_double_entries._input.json */ = {isa = PBXFileReference; fileEncoding = 4; lastKnownFileType = text.json; path = counteraction_effect_falling_glucose_double_entries._input.json; sourceTree = "<group>"; };
		435D2927205F3C750026F401 /* momentum_effect_rising_glucose_double_entries_input.json */ = {isa = PBXFileReference; fileEncoding = 4; lastKnownFileType = text.json; path = momentum_effect_rising_glucose_double_entries_input.json; sourceTree = "<group>"; };
		435D292A205F46180026F401 /* counteraction_effect_falling_glucose_almost_duplicates_output.json */ = {isa = PBXFileReference; fileEncoding = 4; lastKnownFileType = text.json; path = counteraction_effect_falling_glucose_almost_duplicates_output.json; sourceTree = "<group>"; };
		435D292C205F48750026F401 /* counteraction_effect_falling_glucose_insulin.json */ = {isa = PBXFileReference; fileEncoding = 4; lastKnownFileType = text.json; path = counteraction_effect_falling_glucose_insulin.json; sourceTree = "<group>"; };
		435F355D1C9CD16A00C204D2 /* NSUserDefaults.swift */ = {isa = PBXFileReference; fileEncoding = 4; lastKnownFileType = sourcecode.swift; path = NSUserDefaults.swift; sourceTree = "<group>"; };
		435F35601C9CD25F00C204D2 /* DeviceDataManager.swift */ = {isa = PBXFileReference; fileEncoding = 4; lastKnownFileType = sourcecode.swift; path = DeviceDataManager.swift; sourceTree = "<group>"; };
		4369F08E208859E6000E3E45 /* PaddedTextField.swift */ = {isa = PBXFileReference; lastKnownFileType = sourcecode.swift; path = PaddedTextField.swift; sourceTree = "<group>"; };
		4369F091208B0DFF000E3E45 /* DateAndDurationTableViewCell.swift */ = {isa = PBXFileReference; lastKnownFileType = sourcecode.swift; path = DateAndDurationTableViewCell.swift; sourceTree = "<group>"; };
		4369F093208BA001000E3E45 /* TextButtonTableViewCell.swift */ = {isa = PBXFileReference; lastKnownFileType = sourcecode.swift; path = TextButtonTableViewCell.swift; sourceTree = "<group>"; };
		4378B6421ED55E81000AE785 /* suspend_dose.json */ = {isa = PBXFileReference; fileEncoding = 4; lastKnownFileType = text.json; path = suspend_dose.json; sourceTree = "<group>"; };
		4378B6441ED55F8C000AE785 /* suspend_dose_reconciled_normalized_iob.json */ = {isa = PBXFileReference; fileEncoding = 4; lastKnownFileType = text.json; path = suspend_dose_reconciled_normalized_iob.json; sourceTree = "<group>"; };
		4378B6451ED55F8C000AE785 /* suspend_dose_reconciled_normalized.json */ = {isa = PBXFileReference; fileEncoding = 4; lastKnownFileType = text.json; path = suspend_dose_reconciled_normalized.json; sourceTree = "<group>"; };
		4378B6461ED55F8C000AE785 /* suspend_dose_reconciled.json */ = {isa = PBXFileReference; fileEncoding = 4; lastKnownFileType = text.json; path = suspend_dose_reconciled.json; sourceTree = "<group>"; };
		4378B64A1ED61965000AE785 /* GlucoseEffectVelocity.swift */ = {isa = PBXFileReference; fileEncoding = 4; lastKnownFileType = sourcecode.swift; path = GlucoseEffectVelocity.swift; sourceTree = "<group>"; };
		4378B64C1ED61C22000AE785 /* AbsorbedCarbValue.swift */ = {isa = PBXFileReference; fileEncoding = 4; lastKnownFileType = sourcecode.swift; path = AbsorbedCarbValue.swift; sourceTree = "<group>"; };
		4378B64E1ED61C64000AE785 /* CarbValue.swift */ = {isa = PBXFileReference; fileEncoding = 4; lastKnownFileType = sourcecode.swift; path = CarbValue.swift; sourceTree = "<group>"; };
		4378B6501ED62D8D000AE785 /* CarbStatus.swift */ = {isa = PBXFileReference; fileEncoding = 4; lastKnownFileType = sourcecode.swift; path = CarbStatus.swift; sourceTree = "<group>"; };
		4379CFE221102A4100AADC79 /* DeviceManager.swift */ = {isa = PBXFileReference; lastKnownFileType = sourcecode.swift; path = DeviceManager.swift; sourceTree = "<group>"; };
		437AFEE92036A156008C4892 /* CachedCarbObject+CoreDataClass.swift */ = {isa = PBXFileReference; lastKnownFileType = sourcecode.swift; path = "CachedCarbObject+CoreDataClass.swift"; sourceTree = "<group>"; };
		437AFEEA2036A156008C4892 /* CachedCarbObject+CoreDataProperties.swift */ = {isa = PBXFileReference; lastKnownFileType = sourcecode.swift; path = "CachedCarbObject+CoreDataProperties.swift"; sourceTree = "<group>"; };
		437AFF192039F149008C4892 /* CarbStoreTests.swift */ = {isa = PBXFileReference; lastKnownFileType = sourcecode.swift; path = CarbStoreTests.swift; sourceTree = "<group>"; };
		437AFF1C203A45DB008C4892 /* CacheStore.swift */ = {isa = PBXFileReference; lastKnownFileType = sourcecode.swift; path = CacheStore.swift; sourceTree = "<group>"; };
		437AFF1E203A763F008C4892 /* HKHealthStoreMock.swift */ = {isa = PBXFileReference; lastKnownFileType = sourcecode.swift; path = HKHealthStoreMock.swift; sourceTree = "<group>"; };
		437AFF20203AA740008C4892 /* NSManagedObjectContext.swift */ = {isa = PBXFileReference; lastKnownFileType = sourcecode.swift; path = NSManagedObjectContext.swift; sourceTree = "<group>"; };
		437AFF23203BE402008C4892 /* HKHealthStore.swift */ = {isa = PBXFileReference; lastKnownFileType = sourcecode.swift; path = HKHealthStore.swift; sourceTree = "<group>"; };
		437B064D1F2EB35800D95237 /* HKQuantitySample+InsulinKit.swift */ = {isa = PBXFileReference; lastKnownFileType = sourcecode.swift; path = "HKQuantitySample+InsulinKit.swift"; sourceTree = "<group>"; };
		438207701F2AE9A300886C13 /* InsulinDeliveryStore.swift */ = {isa = PBXFileReference; lastKnownFileType = sourcecode.swift; path = InsulinDeliveryStore.swift; sourceTree = "<group>"; };
		439706E822D2E94800C81566 /* BoundSwitchTableViewCell.swift */ = {isa = PBXFileReference; lastKnownFileType = sourcecode.swift; path = BoundSwitchTableViewCell.swift; sourceTree = "<group>"; };
		43971A3F1C8CABFF0013154F /* GlucoseSampleValue.swift */ = {isa = PBXFileReference; fileEncoding = 4; lastKnownFileType = sourcecode.swift; path = GlucoseSampleValue.swift; sourceTree = "<group>"; };
		43971A411C8CAEF20013154F /* momentum_effect_display_only_glucose_input.json */ = {isa = PBXFileReference; fileEncoding = 4; lastKnownFileType = text.json; path = momentum_effect_display_only_glucose_input.json; sourceTree = "<group>"; };
		439BCD8D1EEDD22900100EAA /* ice_35_min_none_output.json */ = {isa = PBXFileReference; fileEncoding = 4; lastKnownFileType = text.json; path = ice_35_min_none_output.json; sourceTree = "<group>"; };
		439BCD8F1EEDD2AD00100EAA /* ice_1_hour_output.json */ = {isa = PBXFileReference; fileEncoding = 4; lastKnownFileType = text.json; path = ice_1_hour_output.json; sourceTree = "<group>"; };
		439BCD911EEDD33F00100EAA /* ice_slow_absorption_output.json */ = {isa = PBXFileReference; fileEncoding = 4; lastKnownFileType = text.json; path = ice_slow_absorption_output.json; sourceTree = "<group>"; };
		43A0670E1F23CAC700E9E90F /* DoseType.swift */ = {isa = PBXFileReference; fileEncoding = 4; lastKnownFileType = sourcecode.swift; path = DoseType.swift; sourceTree = "<group>"; };
		43A067121F245A2F00E9E90F /* DoseStoreTests.swift */ = {isa = PBXFileReference; fileEncoding = 4; lastKnownFileType = sourcecode.swift; path = DoseStoreTests.swift; sourceTree = "<group>"; };
		43A8EC3B210CEEA500A81379 /* CGMManagerUI.swift */ = {isa = PBXFileReference; fileEncoding = 4; lastKnownFileType = sourcecode.swift; path = CGMManagerUI.swift; sourceTree = "<group>"; };
		43AF1FB11C926CDD00EA2F3D /* HKQuantity.swift */ = {isa = PBXFileReference; fileEncoding = 4; lastKnownFileType = sourcecode.swift; path = HKQuantity.swift; sourceTree = "<group>"; };
		43B17C88208EEC0B00AC27E9 /* HealthStoreUnitCache.swift */ = {isa = PBXFileReference; lastKnownFileType = sourcecode.swift; path = HealthStoreUnitCache.swift; sourceTree = "<group>"; };
		43B99AFB1C744CE300D050F5 /* bolus_dose.json */ = {isa = PBXFileReference; fileEncoding = 4; lastKnownFileType = text.json; path = bolus_dose.json; sourceTree = "<group>"; };
		43B99AFD1C744E5F00D050F5 /* effect_from_bolus_output.json */ = {isa = PBXFileReference; fileEncoding = 4; lastKnownFileType = text.json; path = effect_from_bolus_output.json; sourceTree = "<group>"; };
		43B99AFF1C7450EE00D050F5 /* effect_from_history_output.json */ = {isa = PBXFileReference; fileEncoding = 4; lastKnownFileType = text.json; path = effect_from_history_output.json; sourceTree = "<group>"; };
		43B99B011C7451E500D050F5 /* normalized_doses.json */ = {isa = PBXFileReference; fileEncoding = 4; lastKnownFileType = text.json; path = normalized_doses.json; sourceTree = "<group>"; };
		43B99B031C74538D00D050F5 /* short_basal_dose.json */ = {isa = PBXFileReference; fileEncoding = 4; lastKnownFileType = text.json; path = short_basal_dose.json; sourceTree = "<group>"; };
		43B99B051C74552300D050F5 /* basal_dose.json */ = {isa = PBXFileReference; fileEncoding = 4; lastKnownFileType = text.json; path = basal_dose.json; sourceTree = "<group>"; };
		43B99B071C74553900D050F5 /* effect_from_basal_output.json */ = {isa = PBXFileReference; fileEncoding = 4; lastKnownFileType = text.json; path = effect_from_basal_output.json; sourceTree = "<group>"; };
		43BA7154201E484D0058961E /* LoopKitUI.framework */ = {isa = PBXFileReference; explicitFileType = wrapper.framework; includeInIndex = 0; path = LoopKitUI.framework; sourceTree = BUILT_PRODUCTS_DIR; };
		43BA7156201E484D0058961E /* LoopKitUI.h */ = {isa = PBXFileReference; lastKnownFileType = sourcecode.c.h; path = LoopKitUI.h; sourceTree = "<group>"; };
		43BA7157201E484D0058961E /* Info.plist */ = {isa = PBXFileReference; lastKnownFileType = text.plist.xml; path = Info.plist; sourceTree = "<group>"; };
		43BA719820203EF30058961E /* Base */ = {isa = PBXFileReference; lastKnownFileType = file.storyboard; name = Base; path = Base.lproj/CarbKit.storyboard; sourceTree = "<group>"; };
		43BDD7E71F804ED5005BA15C /* reconcile_resume_before_rewind_input.json */ = {isa = PBXFileReference; lastKnownFileType = text.json; path = reconcile_resume_before_rewind_input.json; sourceTree = "<group>"; };
		43BDD7E91F8050C3005BA15C /* reconcile_resume_before_rewind_output.json */ = {isa = PBXFileReference; fileEncoding = 4; lastKnownFileType = text.json; path = reconcile_resume_before_rewind_output.json; sourceTree = "<group>"; };
		43C094451CAA1E98001F6403 /* DoseUnit.swift */ = {isa = PBXFileReference; fileEncoding = 4; lastKnownFileType = sourcecode.swift; path = DoseUnit.swift; sourceTree = "<group>"; };
		43C27D921E3C4E7D00613CE1 /* momentum_effect_mixed_provenance_glucose_input.json */ = {isa = PBXFileReference; fileEncoding = 4; lastKnownFileType = text.json; path = momentum_effect_mixed_provenance_glucose_input.json; sourceTree = "<group>"; };
		43C98059212BDEE4003B5D17 /* ice_minus_carb_effect_with_gaps_output.json */ = {isa = PBXFileReference; fileEncoding = 4; lastKnownFileType = text.json; path = ice_minus_carb_effect_with_gaps_output.json; sourceTree = "<group>"; };
		43C9805B212D216A003B5D17 /* GlucoseChange.swift */ = {isa = PBXFileReference; lastKnownFileType = sourcecode.swift; path = GlucoseChange.swift; sourceTree = "<group>"; };
		43CACE0D2247F89100F90AF5 /* WeakSynchronizedSet.swift */ = {isa = PBXFileReference; lastKnownFileType = sourcecode.swift; path = WeakSynchronizedSet.swift; sourceTree = "<group>"; };
		43CB51B0211EB16C00DB9B4A /* NSUserActivity+CarbKit.swift */ = {isa = PBXFileReference; lastKnownFileType = sourcecode.swift; path = "NSUserActivity+CarbKit.swift"; sourceTree = "<group>"; };
		43CE7CDF1CA9E8B0003CC1B0 /* iob_from_bolus_240min_output.json */ = {isa = PBXFileReference; fileEncoding = 4; lastKnownFileType = text.json; path = iob_from_bolus_240min_output.json; sourceTree = "<group>"; };
		43CE7CE11CA9EA1A003CC1B0 /* iob_from_bolus_120min_output.json */ = {isa = PBXFileReference; fileEncoding = 4; lastKnownFileType = text.json; path = iob_from_bolus_120min_output.json; sourceTree = "<group>"; };
		43CE7CE31CA9EB1E003CC1B0 /* iob_from_bolus_180min_output.json */ = {isa = PBXFileReference; fileEncoding = 4; lastKnownFileType = text.json; path = iob_from_bolus_180min_output.json; sourceTree = "<group>"; };
		43CE7CE51CA9EBD2003CC1B0 /* iob_from_bolus_300min_output.json */ = {isa = PBXFileReference; fileEncoding = 4; lastKnownFileType = text.json; path = iob_from_bolus_300min_output.json; sourceTree = "<group>"; };
		43CE7CE71CA9EC1F003CC1B0 /* iob_from_bolus_312min_output.json */ = {isa = PBXFileReference; fileEncoding = 4; lastKnownFileType = text.json; path = iob_from_bolus_312min_output.json; sourceTree = "<group>"; };
		43CE7CE91CA9EC50003CC1B0 /* iob_from_bolus_360min_output.json */ = {isa = PBXFileReference; fileEncoding = 4; lastKnownFileType = text.json; path = iob_from_bolus_360min_output.json; sourceTree = "<group>"; };
		43CE7CEB1CA9EC88003CC1B0 /* iob_from_bolus_420min_output.json */ = {isa = PBXFileReference; fileEncoding = 4; lastKnownFileType = text.json; path = iob_from_bolus_420min_output.json; sourceTree = "<group>"; };
		43CE7CED1CA9F2CF003CC1B0 /* normalize_edge_case_doses_input.json */ = {isa = PBXFileReference; fileEncoding = 4; lastKnownFileType = text.json; path = normalize_edge_case_doses_input.json; sourceTree = "<group>"; };
		43CE7CEF1CA9F32C003CC1B0 /* normalize_edge_case_doses_output.json */ = {isa = PBXFileReference; fileEncoding = 4; lastKnownFileType = text.json; path = normalize_edge_case_doses_output.json; sourceTree = "<group>"; };
		43CF0B3E2030FD0D002A66DE /* UploadState.swift */ = {isa = PBXFileReference; lastKnownFileType = sourcecode.swift; path = UploadState.swift; sourceTree = "<group>"; };
		43D8FDCB1C728FDF0073BE78 /* LoopKit.framework */ = {isa = PBXFileReference; explicitFileType = wrapper.framework; includeInIndex = 0; path = LoopKit.framework; sourceTree = BUILT_PRODUCTS_DIR; };
		43D8FDCE1C728FDF0073BE78 /* LoopKit.h */ = {isa = PBXFileReference; lastKnownFileType = sourcecode.c.h; path = LoopKit.h; sourceTree = "<group>"; };
		43D8FDD01C728FDF0073BE78 /* Info.plist */ = {isa = PBXFileReference; lastKnownFileType = text.plist.xml; path = Info.plist; sourceTree = "<group>"; };
		43D8FDD51C728FDF0073BE78 /* LoopKitTests.xctest */ = {isa = PBXFileReference; explicitFileType = wrapper.cfbundle; includeInIndex = 0; path = LoopKitTests.xctest; sourceTree = BUILT_PRODUCTS_DIR; };
		43D8FDDA1C728FDF0073BE78 /* LoopKitTests.swift */ = {isa = PBXFileReference; lastKnownFileType = sourcecode.swift; path = LoopKitTests.swift; sourceTree = "<group>"; };
		43D8FDDC1C728FDF0073BE78 /* Info.plist */ = {isa = PBXFileReference; lastKnownFileType = text.plist.xml; path = Info.plist; sourceTree = "<group>"; };
		43D8FDE51C7290340073BE78 /* BasalRateSchedule.swift */ = {isa = PBXFileReference; fileEncoding = 4; lastKnownFileType = sourcecode.swift; path = BasalRateSchedule.swift; sourceTree = "<group>"; };
		43D8FDE61C7290350073BE78 /* CarbRatioSchedule.swift */ = {isa = PBXFileReference; fileEncoding = 4; lastKnownFileType = sourcecode.swift; path = CarbRatioSchedule.swift; sourceTree = "<group>"; };
		43D8FDE71C7290350073BE78 /* DailyQuantitySchedule.swift */ = {isa = PBXFileReference; fileEncoding = 4; lastKnownFileType = sourcecode.swift; path = DailyQuantitySchedule.swift; sourceTree = "<group>"; };
		43D8FDE81C7290350073BE78 /* DailyValueSchedule.swift */ = {isa = PBXFileReference; fileEncoding = 4; lastKnownFileType = sourcecode.swift; path = DailyValueSchedule.swift; sourceTree = "<group>"; };
		43D8FDE91C7290350073BE78 /* Double.swift */ = {isa = PBXFileReference; fileEncoding = 4; lastKnownFileType = sourcecode.swift; path = Double.swift; sourceTree = "<group>"; };
		43D8FDEA1C7290350073BE78 /* GlucoseEffect.swift */ = {isa = PBXFileReference; fileEncoding = 4; lastKnownFileType = sourcecode.swift; path = GlucoseEffect.swift; sourceTree = "<group>"; };
		43D8FDEB1C7290350073BE78 /* GlucoseRangeSchedule.swift */ = {isa = PBXFileReference; fileEncoding = 4; lastKnownFileType = sourcecode.swift; path = GlucoseRangeSchedule.swift; sourceTree = "<group>"; };
		43D8FDEC1C7290350073BE78 /* GlucoseSchedule.swift */ = {isa = PBXFileReference; fileEncoding = 4; lastKnownFileType = sourcecode.swift; path = GlucoseSchedule.swift; sourceTree = "<group>"; };
		43D8FDED1C7290350073BE78 /* HealthKitSampleStore.swift */ = {isa = PBXFileReference; fileEncoding = 4; lastKnownFileType = sourcecode.swift; path = HealthKitSampleStore.swift; sourceTree = "<group>"; };
		43D8FDEE1C7290350073BE78 /* HKUnit.swift */ = {isa = PBXFileReference; fileEncoding = 4; lastKnownFileType = sourcecode.swift; path = HKUnit.swift; sourceTree = "<group>"; };
		43D8FDEF1C7290350073BE78 /* LoopMath.swift */ = {isa = PBXFileReference; fileEncoding = 4; lastKnownFileType = sourcecode.swift; path = LoopMath.swift; sourceTree = "<group>"; };
		43D8FDF01C7290350073BE78 /* Date.swift */ = {isa = PBXFileReference; fileEncoding = 4; lastKnownFileType = sourcecode.swift; path = Date.swift; sourceTree = "<group>"; };
		43D8FDF11C7290350073BE78 /* NSDateFormatter.swift */ = {isa = PBXFileReference; fileEncoding = 4; lastKnownFileType = sourcecode.swift; path = NSDateFormatter.swift; sourceTree = "<group>"; };
		43D8FDF21C7290350073BE78 /* NSTimeInterval.swift */ = {isa = PBXFileReference; fileEncoding = 4; lastKnownFileType = sourcecode.swift; path = NSTimeInterval.swift; sourceTree = "<group>"; };
		43D8FDF31C7290350073BE78 /* SampleValue.swift */ = {isa = PBXFileReference; fileEncoding = 4; lastKnownFileType = sourcecode.swift; path = SampleValue.swift; sourceTree = "<group>"; };
		43D8FE041C7290530073BE78 /* DailyQuantityScheduleTableViewController.swift */ = {isa = PBXFileReference; fileEncoding = 4; lastKnownFileType = sourcecode.swift; path = DailyQuantityScheduleTableViewController.swift; sourceTree = "<group>"; };
		43D8FE051C7290530073BE78 /* DailyValueScheduleTableViewController.swift */ = {isa = PBXFileReference; fileEncoding = 4; lastKnownFileType = sourcecode.swift; lineEnding = 0; path = DailyValueScheduleTableViewController.swift; sourceTree = "<group>"; xcLanguageSpecificationIdentifier = xcode.lang.swift; };
		43D8FE061C7290530073BE78 /* GlucoseRangeScheduleTableViewController.swift */ = {isa = PBXFileReference; fileEncoding = 4; lastKnownFileType = sourcecode.swift; lineEnding = 0; path = GlucoseRangeScheduleTableViewController.swift; sourceTree = "<group>"; xcLanguageSpecificationIdentifier = xcode.lang.swift; };
		43D8FE071C7290530073BE78 /* GlucoseRangeTableViewCell.swift */ = {isa = PBXFileReference; fileEncoding = 4; lastKnownFileType = sourcecode.swift; path = GlucoseRangeTableViewCell.swift; sourceTree = "<group>"; };
		43D8FE081C7290530073BE78 /* GlucoseRangeTableViewCell.xib */ = {isa = PBXFileReference; fileEncoding = 4; lastKnownFileType = file.xib; path = GlucoseRangeTableViewCell.xib; sourceTree = "<group>"; };
		43D8FE0A1C7290530073BE78 /* RepeatingScheduleValueTableViewCell.swift */ = {isa = PBXFileReference; fileEncoding = 4; lastKnownFileType = sourcecode.swift; path = RepeatingScheduleValueTableViewCell.swift; sourceTree = "<group>"; };
		43D8FE0B1C7290530073BE78 /* RepeatingScheduleValueTableViewCell.xib */ = {isa = PBXFileReference; fileEncoding = 4; lastKnownFileType = file.xib; path = RepeatingScheduleValueTableViewCell.xib; sourceTree = "<group>"; };
		43D8FE0C1C7290530073BE78 /* SingleValueScheduleTableViewController.swift */ = {isa = PBXFileReference; fileEncoding = 4; lastKnownFileType = sourcecode.swift; lineEnding = 0; path = SingleValueScheduleTableViewController.swift; sourceTree = "<group>"; xcLanguageSpecificationIdentifier = xcode.lang.swift; };
		43D8FE1A1C72906E0073BE78 /* BasalRateScheduleTests.swift */ = {isa = PBXFileReference; fileEncoding = 4; lastKnownFileType = sourcecode.swift; path = BasalRateScheduleTests.swift; sourceTree = "<group>"; };
		43D8FE1B1C72906E0073BE78 /* NSDateTests.swift */ = {isa = PBXFileReference; fileEncoding = 4; lastKnownFileType = sourcecode.swift; path = NSDateTests.swift; sourceTree = "<group>"; };
		43D8FE1C1C72906E0073BE78 /* QuantityScheduleTests.swift */ = {isa = PBXFileReference; fileEncoding = 4; lastKnownFileType = sourcecode.swift; path = QuantityScheduleTests.swift; sourceTree = "<group>"; };
		43D8FE411C7291900073BE78 /* CarbMathTests.swift */ = {isa = PBXFileReference; fileEncoding = 4; lastKnownFileType = sourcecode.swift; path = CarbMathTests.swift; sourceTree = "<group>"; };
		43D8FE441C7291A60073BE78 /* carb_effect_from_history_input.json */ = {isa = PBXFileReference; fileEncoding = 4; lastKnownFileType = text.json; path = carb_effect_from_history_input.json; sourceTree = "<group>"; };
		43D8FE451C7291A60073BE78 /* carb_effect_from_history_output.json */ = {isa = PBXFileReference; fileEncoding = 4; lastKnownFileType = text.json; path = carb_effect_from_history_output.json; sourceTree = "<group>"; };
		43D8FE461C7291A60073BE78 /* carbs_on_board_output.json */ = {isa = PBXFileReference; fileEncoding = 4; lastKnownFileType = text.json; path = carbs_on_board_output.json; sourceTree = "<group>"; };
		43D8FE4A1C7291BD0073BE78 /* CarbEntry.swift */ = {isa = PBXFileReference; fileEncoding = 4; lastKnownFileType = sourcecode.swift; path = CarbEntry.swift; sourceTree = "<group>"; };
		43D8FE4B1C7291BD0073BE78 /* CarbMath.swift */ = {isa = PBXFileReference; fileEncoding = 4; lastKnownFileType = sourcecode.swift; path = CarbMath.swift; sourceTree = "<group>"; };
		43D8FE4C1C7291BD0073BE78 /* CarbStore.swift */ = {isa = PBXFileReference; fileEncoding = 4; lastKnownFileType = sourcecode.swift; path = CarbStore.swift; sourceTree = "<group>"; };
		43D8FE4D1C7291BD0073BE78 /* HKQuantitySample+CarbKit.swift */ = {isa = PBXFileReference; fileEncoding = 4; lastKnownFileType = sourcecode.swift; path = "HKQuantitySample+CarbKit.swift"; sourceTree = "<group>"; };
		43D8FE4E1C7291BD0073BE78 /* StoredCarbEntry.swift */ = {isa = PBXFileReference; fileEncoding = 4; lastKnownFileType = sourcecode.swift; path = StoredCarbEntry.swift; sourceTree = "<group>"; };
		43D8FE561C7291D80073BE78 /* CarbEntryEditViewController.swift */ = {isa = PBXFileReference; fileEncoding = 4; lastKnownFileType = sourcecode.swift; lineEnding = 0; path = CarbEntryEditViewController.swift; sourceTree = "<group>"; xcLanguageSpecificationIdentifier = xcode.lang.swift; };
		43D8FE571C7291D80073BE78 /* CarbEntryTableViewController.swift */ = {isa = PBXFileReference; fileEncoding = 4; lastKnownFileType = sourcecode.swift; lineEnding = 0; path = CarbEntryTableViewController.swift; sourceTree = "<group>"; xcLanguageSpecificationIdentifier = xcode.lang.swift; };
		43D8FE591C7291D80073BE78 /* DatePickerTableViewCell.swift */ = {isa = PBXFileReference; fileEncoding = 4; lastKnownFileType = sourcecode.swift; path = DatePickerTableViewCell.swift; sourceTree = "<group>"; };
		43D8FE5A1C7291D80073BE78 /* DecimalTextFieldTableViewCell.swift */ = {isa = PBXFileReference; fileEncoding = 4; lastKnownFileType = sourcecode.swift; path = DecimalTextFieldTableViewCell.swift; sourceTree = "<group>"; };
		43D8FE5B1C7291D80073BE78 /* NewCarbEntry.swift */ = {isa = PBXFileReference; fileEncoding = 4; lastKnownFileType = sourcecode.swift; path = NewCarbEntry.swift; sourceTree = "<group>"; };
		43D8FE661C7292950073BE78 /* read_carb_ratios.json */ = {isa = PBXFileReference; fileEncoding = 4; lastKnownFileType = text.json; path = read_carb_ratios.json; sourceTree = "<group>"; };
		43D8FE861C72934C0073BE78 /* GlucoseMath.swift */ = {isa = PBXFileReference; fileEncoding = 4; lastKnownFileType = sourcecode.swift; path = GlucoseMath.swift; sourceTree = "<group>"; };
		43D8FE871C72934C0073BE78 /* GlucoseStore.swift */ = {isa = PBXFileReference; fileEncoding = 4; lastKnownFileType = sourcecode.swift; path = GlucoseStore.swift; sourceTree = "<group>"; };
		43D8FE991C7293D00073BE78 /* GlucoseMathTests.swift */ = {isa = PBXFileReference; fileEncoding = 4; lastKnownFileType = sourcecode.swift; path = GlucoseMathTests.swift; sourceTree = "<group>"; };
		43D8FE9C1C7293FA0073BE78 /* momentum_effect_bouncing_glucose_input.json */ = {isa = PBXFileReference; fileEncoding = 4; lastKnownFileType = text.json; path = momentum_effect_bouncing_glucose_input.json; sourceTree = "<group>"; };
		43D8FE9D1C7293FA0073BE78 /* momentum_effect_bouncing_glucose_output.json */ = {isa = PBXFileReference; fileEncoding = 4; lastKnownFileType = text.json; path = momentum_effect_bouncing_glucose_output.json; sourceTree = "<group>"; };
		43D8FE9E1C7293FA0073BE78 /* momentum_effect_falling_glucose_input.json */ = {isa = PBXFileReference; fileEncoding = 4; lastKnownFileType = text.json; path = momentum_effect_falling_glucose_input.json; sourceTree = "<group>"; };
		43D8FE9F1C7293FA0073BE78 /* momentum_effect_falling_glucose_output.json */ = {isa = PBXFileReference; fileEncoding = 4; lastKnownFileType = text.json; path = momentum_effect_falling_glucose_output.json; sourceTree = "<group>"; };
		43D8FEA01C7293FA0073BE78 /* momentum_effect_rising_glucose_input.json */ = {isa = PBXFileReference; fileEncoding = 4; lastKnownFileType = text.json; path = momentum_effect_rising_glucose_input.json; sourceTree = "<group>"; };
		43D8FEA11C7293FA0073BE78 /* momentum_effect_rising_glucose_output.json */ = {isa = PBXFileReference; fileEncoding = 4; lastKnownFileType = text.json; path = momentum_effect_rising_glucose_output.json; sourceTree = "<group>"; };
		43D8FEA21C7293FA0073BE78 /* momentum_effect_stable_glucose_input.json */ = {isa = PBXFileReference; fileEncoding = 4; lastKnownFileType = text.json; path = momentum_effect_stable_glucose_input.json; sourceTree = "<group>"; };
		43D8FEA31C7293FA0073BE78 /* momentum_effect_stable_glucose_output.json */ = {isa = PBXFileReference; fileEncoding = 4; lastKnownFileType = text.json; path = momentum_effect_stable_glucose_output.json; sourceTree = "<group>"; };
		43D8FEC81C7294640073BE78 /* InsulinMathTests.swift */ = {isa = PBXFileReference; fileEncoding = 4; lastKnownFileType = sourcecode.swift; path = InsulinMathTests.swift; sourceTree = "<group>"; };
		43D8FECE1C7294B80073BE78 /* iob_from_doses_output.json */ = {isa = PBXFileReference; fileEncoding = 4; lastKnownFileType = text.json; path = iob_from_doses_output.json; sourceTree = "<group>"; };
		43D8FECF1C7294B80073BE78 /* iob_from_reservoir_output.json */ = {isa = PBXFileReference; fileEncoding = 4; lastKnownFileType = text.json; path = iob_from_reservoir_output.json; sourceTree = "<group>"; };
		43D8FED01C7294B80073BE78 /* normalized_reservoir_history_output.json */ = {isa = PBXFileReference; fileEncoding = 4; lastKnownFileType = text.json; path = normalized_reservoir_history_output.json; sourceTree = "<group>"; };
		43D8FED11C7294B80073BE78 /* reservoir_history_with_rewind_and_prime_input.json */ = {isa = PBXFileReference; fileEncoding = 4; lastKnownFileType = text.json; path = reservoir_history_with_rewind_and_prime_input.json; sourceTree = "<group>"; };
		43D8FED21C7294B80073BE78 /* reservoir_history_with_rewind_and_prime_output.json */ = {isa = PBXFileReference; fileEncoding = 4; lastKnownFileType = text.json; path = reservoir_history_with_rewind_and_prime_output.json; sourceTree = "<group>"; };
		43D8FEDC1C7294D50073BE78 /* DoseEntry.swift */ = {isa = PBXFileReference; fileEncoding = 4; lastKnownFileType = sourcecode.swift; path = DoseEntry.swift; sourceTree = "<group>"; };
		43D8FEDD1C7294D50073BE78 /* DoseStore.swift */ = {isa = PBXFileReference; fileEncoding = 4; lastKnownFileType = sourcecode.swift; path = DoseStore.swift; sourceTree = "<group>"; };
		43D8FEDF1C7294D50073BE78 /* InsulinMath.swift */ = {isa = PBXFileReference; fileEncoding = 4; lastKnownFileType = sourcecode.swift; path = InsulinMath.swift; sourceTree = "<group>"; };
		43D8FEE11C7294D50073BE78 /* Model.xcdatamodel */ = {isa = PBXFileReference; lastKnownFileType = wrapper.xcdatamodel; path = Model.xcdatamodel; sourceTree = "<group>"; };
		43D8FEE21C7294D50073BE78 /* PersistenceController.swift */ = {isa = PBXFileReference; fileEncoding = 4; lastKnownFileType = sourcecode.swift; path = PersistenceController.swift; sourceTree = "<group>"; };
		43D8FEE31C7294D50073BE78 /* Reservoir.swift */ = {isa = PBXFileReference; fileEncoding = 4; lastKnownFileType = sourcecode.swift; path = Reservoir.swift; sourceTree = "<group>"; };
		43D8FEE41C7294D50073BE78 /* Reservoir+CoreDataProperties.swift */ = {isa = PBXFileReference; fileEncoding = 4; lastKnownFileType = sourcecode.swift; path = "Reservoir+CoreDataProperties.swift"; sourceTree = "<group>"; };
		43D8FEEE1C7294E90073BE78 /* Base */ = {isa = PBXFileReference; lastKnownFileType = file.storyboard; name = Base; path = Base.lproj/InsulinKit.storyboard; sourceTree = "<group>"; };
		43D8FEEF1C7294E90073BE78 /* ErrorBackgroundView.swift */ = {isa = PBXFileReference; fileEncoding = 4; lastKnownFileType = sourcecode.swift; path = ErrorBackgroundView.swift; sourceTree = "<group>"; };
		43D8FEF41C7295490073BE78 /* basal.json */ = {isa = PBXFileReference; fileEncoding = 4; lastKnownFileType = text.json; path = basal.json; sourceTree = "<group>"; };
		43D9888A1C87E47800DA4467 /* GlucoseValue.swift */ = {isa = PBXFileReference; fileEncoding = 4; lastKnownFileType = sourcecode.swift; path = GlucoseValue.swift; sourceTree = "<group>"; };
		43D9888C1C87EBE400DA4467 /* LoopMathTests.swift */ = {isa = PBXFileReference; fileEncoding = 4; lastKnownFileType = sourcecode.swift; path = LoopMathTests.swift; sourceTree = "<group>"; };
		43D988921C87FFA300DA4467 /* glucose_from_effects_no_momentum_output.json */ = {isa = PBXFileReference; fileEncoding = 4; lastKnownFileType = text.json; path = glucose_from_effects_no_momentum_output.json; sourceTree = "<group>"; };
		43D988931C87FFA300DA4467 /* glucose_from_effects_momentum_up_output.json */ = {isa = PBXFileReference; fileEncoding = 4; lastKnownFileType = text.json; path = glucose_from_effects_momentum_up_output.json; sourceTree = "<group>"; };
		43D988941C87FFA300DA4467 /* glucose_from_effects_momentum_up_input.json */ = {isa = PBXFileReference; fileEncoding = 4; lastKnownFileType = text.json; path = glucose_from_effects_momentum_up_input.json; sourceTree = "<group>"; };
		43D988951C87FFA300DA4467 /* glucose_from_effects_momentum_flat_output.json */ = {isa = PBXFileReference; fileEncoding = 4; lastKnownFileType = text.json; path = glucose_from_effects_momentum_flat_output.json; sourceTree = "<group>"; };
		43D988961C87FFA300DA4467 /* glucose_from_effects_momentum_flat_input.json */ = {isa = PBXFileReference; fileEncoding = 4; lastKnownFileType = text.json; path = glucose_from_effects_momentum_flat_input.json; sourceTree = "<group>"; };
		43D988971C87FFA300DA4467 /* glucose_from_effects_momentum_flat_glucose_input.json */ = {isa = PBXFileReference; fileEncoding = 4; lastKnownFileType = text.json; path = glucose_from_effects_momentum_flat_glucose_input.json; sourceTree = "<group>"; };
		43D988981C87FFA300DA4467 /* glucose_from_effects_momentum_down_output.json */ = {isa = PBXFileReference; fileEncoding = 4; lastKnownFileType = text.json; path = glucose_from_effects_momentum_down_output.json; sourceTree = "<group>"; };
		43D988991C87FFA300DA4467 /* glucose_from_effects_momentum_down_input.json */ = {isa = PBXFileReference; fileEncoding = 4; lastKnownFileType = text.json; path = glucose_from_effects_momentum_down_input.json; sourceTree = "<group>"; };
		43D9889A1C87FFA300DA4467 /* glucose_from_effects_momentum_blend_output.json */ = {isa = PBXFileReference; fileEncoding = 4; lastKnownFileType = text.json; path = glucose_from_effects_momentum_blend_output.json; sourceTree = "<group>"; };
		43D9889B1C87FFA300DA4467 /* glucose_from_effects_momentum_blend_momentum_input.json */ = {isa = PBXFileReference; fileEncoding = 4; lastKnownFileType = text.json; path = glucose_from_effects_momentum_blend_momentum_input.json; sourceTree = "<group>"; };
		43D9889C1C87FFA300DA4467 /* glucose_from_effects_momentum_blend_insulin_effect_input.json */ = {isa = PBXFileReference; fileEncoding = 4; lastKnownFileType = text.json; path = glucose_from_effects_momentum_blend_insulin_effect_input.json; sourceTree = "<group>"; };
		43D9889D1C87FFA300DA4467 /* glucose_from_effects_momentum_blend_glucose_input.json */ = {isa = PBXFileReference; fileEncoding = 4; lastKnownFileType = text.json; path = glucose_from_effects_momentum_blend_glucose_input.json; sourceTree = "<group>"; };
		43D9889E1C87FFA300DA4467 /* glucose_from_effects_insulin_effect_input.json */ = {isa = PBXFileReference; fileEncoding = 4; lastKnownFileType = text.json; path = glucose_from_effects_insulin_effect_input.json; sourceTree = "<group>"; };
		43D9889F1C87FFA300DA4467 /* glucose_from_effects_glucose_input.json */ = {isa = PBXFileReference; fileEncoding = 4; lastKnownFileType = text.json; path = glucose_from_effects_glucose_input.json; sourceTree = "<group>"; };
		43D988A01C87FFA300DA4467 /* glucose_from_effects_carb_effect_input.json */ = {isa = PBXFileReference; fileEncoding = 4; lastKnownFileType = text.json; path = glucose_from_effects_carb_effect_input.json; sourceTree = "<group>"; };
		43DC87B51C8A9567005BC30D /* momentum_effect_incomplete_glucose_input.json */ = {isa = PBXFileReference; fileEncoding = 4; lastKnownFileType = text.json; path = momentum_effect_incomplete_glucose_input.json; sourceTree = "<group>"; };
		43DC87B71C8AD058005BC30D /* glucose_from_effects_non_zero_glucose_input.json */ = {isa = PBXFileReference; fileEncoding = 4; lastKnownFileType = text.json; path = glucose_from_effects_non_zero_glucose_input.json; sourceTree = "<group>"; };
		43DC87B91C8AD0ED005BC30D /* glucose_from_effects_non_zero_insulin_input.json */ = {isa = PBXFileReference; fileEncoding = 4; lastKnownFileType = text.json; path = glucose_from_effects_non_zero_insulin_input.json; sourceTree = "<group>"; };
		43DC87BA1C8AD0ED005BC30D /* glucose_from_effects_non_zero_carb_input.json */ = {isa = PBXFileReference; fileEncoding = 4; lastKnownFileType = text.json; path = glucose_from_effects_non_zero_carb_input.json; sourceTree = "<group>"; };
		43DC87BD1C8AD41D005BC30D /* glucose_from_effects_non_zero_output.json */ = {isa = PBXFileReference; fileEncoding = 4; lastKnownFileType = text.json; path = glucose_from_effects_non_zero_output.json; sourceTree = "<group>"; };
		43DFE27B1CB1D6A600EFBE95 /* PumpEvent+CoreDataClass.swift */ = {isa = PBXFileReference; fileEncoding = 4; lastKnownFileType = sourcecode.swift; path = "PumpEvent+CoreDataClass.swift"; sourceTree = "<group>"; };
		43DFE27C1CB1D6A600EFBE95 /* PumpEvent+CoreDataProperties.swift */ = {isa = PBXFileReference; fileEncoding = 4; lastKnownFileType = sourcecode.swift; path = "PumpEvent+CoreDataProperties.swift"; sourceTree = "<group>"; };
		43DFE27F1CB1E12D00EFBE95 /* PumpEventType.swift */ = {isa = PBXFileReference; fileEncoding = 4; lastKnownFileType = sourcecode.swift; path = PumpEventType.swift; sourceTree = "<group>"; };
		43DFE2811CB1FB8500EFBE95 /* InsulinValue.swift */ = {isa = PBXFileReference; fileEncoding = 4; lastKnownFileType = sourcecode.swift; path = InsulinValue.swift; sourceTree = "<group>"; };
		43EBE4471EAC77290073A0B5 /* grouped_by_overlapping_absorption_times_input.json */ = {isa = PBXFileReference; fileEncoding = 4; lastKnownFileType = text.json; path = grouped_by_overlapping_absorption_times_input.json; sourceTree = "<group>"; };
		43EBE4481EAC77290073A0B5 /* grouped_by_overlapping_absorption_times_output.json */ = {isa = PBXFileReference; fileEncoding = 4; lastKnownFileType = text.json; path = grouped_by_overlapping_absorption_times_output.json; sourceTree = "<group>"; };
		43EBE44B1EAC7F0C0073A0B5 /* grouped_by_overlapping_absorption_times_border_case_output.json */ = {isa = PBXFileReference; fileEncoding = 4; lastKnownFileType = text.json; path = grouped_by_overlapping_absorption_times_border_case_output.json; sourceTree = "<group>"; };
		43EBE44C1EAC7F0C0073A0B5 /* grouped_by_overlapping_absorption_times_border_case_input.json */ = {isa = PBXFileReference; fileEncoding = 4; lastKnownFileType = text.json; path = grouped_by_overlapping_absorption_times_border_case_input.json; sourceTree = "<group>"; };
		43F5034A21051FCD009FA89A /* KeychainManager.swift */ = {isa = PBXFileReference; fileEncoding = 4; lastKnownFileType = sourcecode.swift; path = KeychainManager.swift; sourceTree = "<group>"; };
		43F5034C210599CC009FA89A /* AuthenticationViewController.swift */ = {isa = PBXFileReference; fileEncoding = 4; lastKnownFileType = sourcecode.swift; path = AuthenticationViewController.swift; sourceTree = "<group>"; };
		43F5034E210599DF009FA89A /* ValidatingIndicatorView.swift */ = {isa = PBXFileReference; fileEncoding = 4; lastKnownFileType = sourcecode.swift; path = ValidatingIndicatorView.swift; sourceTree = "<group>"; };
		43F5035421059A8A009FA89A /* ServiceAuthentication.swift */ = {isa = PBXFileReference; fileEncoding = 4; lastKnownFileType = sourcecode.swift; path = ServiceAuthentication.swift; sourceTree = "<group>"; };
		43F5035521059A8A009FA89A /* ServiceCredential.swift */ = {isa = PBXFileReference; fileEncoding = 4; lastKnownFileType = sourcecode.swift; path = ServiceCredential.swift; sourceTree = "<group>"; };
		43F5035821059AF7009FA89A /* AuthenticationTableViewCell.swift */ = {isa = PBXFileReference; fileEncoding = 4; lastKnownFileType = sourcecode.swift; path = AuthenticationTableViewCell.swift; sourceTree = "<group>"; };
		43F5035921059AF7009FA89A /* AuthenticationTableViewCell.xib */ = {isa = PBXFileReference; fileEncoding = 4; lastKnownFileType = file.xib; path = AuthenticationTableViewCell.xib; sourceTree = "<group>"; };
		43F503622106C761009FA89A /* ServiceAuthenticationUI.swift */ = {isa = PBXFileReference; lastKnownFileType = sourcecode.swift; path = ServiceAuthenticationUI.swift; sourceTree = "<group>"; };
		43F89C9E22BDFB10006BB54E /* UIActivityIndicatorView.swift */ = {isa = PBXFileReference; lastKnownFileType = sourcecode.swift; path = UIActivityIndicatorView.swift; sourceTree = "<group>"; };
		43FADDFA1C89679200DDE013 /* HKQuantitySample+GlucoseKit.swift */ = {isa = PBXFileReference; fileEncoding = 4; lastKnownFileType = sourcecode.swift; path = "HKQuantitySample+GlucoseKit.swift"; sourceTree = "<group>"; };
		43FB60E220DCB9E0002B996B /* PumpManagerUI.swift */ = {isa = PBXFileReference; fileEncoding = 4; lastKnownFileType = sourcecode.swift; path = PumpManagerUI.swift; sourceTree = "<group>"; };
		43FB60E420DCBA02002B996B /* SetupTableViewController.swift */ = {isa = PBXFileReference; fileEncoding = 4; lastKnownFileType = sourcecode.swift; path = SetupTableViewController.swift; sourceTree = "<group>"; };
		43FB60E620DCBC55002B996B /* RadioSelectionTableViewController.swift */ = {isa = PBXFileReference; lastKnownFileType = sourcecode.swift; path = RadioSelectionTableViewController.swift; sourceTree = "<group>"; };
		43FB60E820DCBE64002B996B /* PumpManagerStatus.swift */ = {isa = PBXFileReference; lastKnownFileType = sourcecode.swift; path = PumpManagerStatus.swift; sourceTree = "<group>"; };
		43FB610620DDF19B002B996B /* PumpManagerError.swift */ = {isa = PBXFileReference; lastKnownFileType = sourcecode.swift; path = PumpManagerError.swift; sourceTree = "<group>"; };
		7D68A9AF1FE0A3D000522C49 /* es */ = {isa = PBXFileReference; lastKnownFileType = text.plist.strings; name = es; path = es.lproj/Localizable.strings; sourceTree = "<group>"; };
		7D68A9CA1FE0A3D200522C49 /* es */ = {isa = PBXFileReference; lastKnownFileType = text.plist.strings; name = es; path = es.lproj/InsulinKit.strings; sourceTree = "<group>"; };
		7D68A9E21FE0A3D300522C49 /* es */ = {isa = PBXFileReference; lastKnownFileType = text.plist.strings; name = es; path = es.lproj/Localizable.strings; sourceTree = "<group>"; };
		7D68AAB91FE31A2800522C49 /* ru */ = {isa = PBXFileReference; lastKnownFileType = text.plist.strings; name = ru; path = ru.lproj/InsulinKit.strings; sourceTree = "<group>"; };
		7D68AABC1FE31BE700522C49 /* ru */ = {isa = PBXFileReference; lastKnownFileType = text.plist.strings; name = ru; path = ru.lproj/Localizable.strings; sourceTree = "<group>"; };
		7D68AAC61FE31BE900522C49 /* ru */ = {isa = PBXFileReference; lastKnownFileType = text.plist.strings; name = ru; path = ru.lproj/Localizable.strings; sourceTree = "<group>"; };
		8907E35821A9D0EC00335852 /* GlucoseEntryTableViewController.swift */ = {isa = PBXFileReference; fileEncoding = 4; lastKnownFileType = sourcecode.swift; path = GlucoseEntryTableViewController.swift; sourceTree = "<group>"; };
		8907E35A21A9D1B200335852 /* SineCurveParametersTableViewController.swift */ = {isa = PBXFileReference; lastKnownFileType = sourcecode.swift; path = SineCurveParametersTableViewController.swift; sourceTree = "<group>"; };
		89186C0424BEC9CA0003D0F3 /* SegmentedControlTableViewCell.swift */ = {isa = PBXFileReference; lastKnownFileType = sourcecode.swift; path = SegmentedControlTableViewCell.swift; sourceTree = "<group>"; };
		89186C0624BF7FC70003D0F3 /* Guardrail+UI.swift */ = {isa = PBXFileReference; lastKnownFileType = sourcecode.swift; path = "Guardrail+UI.swift"; sourceTree = "<group>"; };
		89186C0A24BFD6DB0003D0F3 /* DurationPicker.swift */ = {isa = PBXFileReference; lastKnownFileType = sourcecode.swift; path = DurationPicker.swift; sourceTree = "<group>"; };
		891A3FC62247268F00378B27 /* Math.swift */ = {isa = PBXFileReference; lastKnownFileType = sourcecode.swift; path = Math.swift; sourceTree = "<group>"; };
		891A3FD02249948A00378B27 /* TemporaryScheduleOverrideHistoryTests.swift */ = {isa = PBXFileReference; lastKnownFileType = sourcecode.swift; path = TemporaryScheduleOverrideHistoryTests.swift; sourceTree = "<group>"; };
		891A3FD22249990900378B27 /* DailyValueSchedule.swift */ = {isa = PBXFileReference; lastKnownFileType = sourcecode.swift; path = DailyValueSchedule.swift; sourceTree = "<group>"; };
		891A3FD4224B047200378B27 /* DailyQuantitySchedule+Override.swift */ = {isa = PBXFileReference; lastKnownFileType = sourcecode.swift; path = "DailyQuantitySchedule+Override.swift"; sourceTree = "<group>"; };
		891A3FD6224BE62100378B27 /* DailyValueScheduleTests.swift */ = {isa = PBXFileReference; lastKnownFileType = sourcecode.swift; path = DailyValueScheduleTests.swift; sourceTree = "<group>"; };
		891A3FD8224BEB4500378B27 /* EGPSchedule.swift */ = {isa = PBXFileReference; lastKnownFileType = sourcecode.swift; path = EGPSchedule.swift; sourceTree = "<group>"; };
		891A3FDA224BEC0D00378B27 /* CarbSensitivitySchedule.swift */ = {isa = PBXFileReference; lastKnownFileType = sourcecode.swift; path = CarbSensitivitySchedule.swift; sourceTree = "<group>"; };
		892155122245C516009112BC /* SegmentedGaugeBarView.swift */ = {isa = PBXFileReference; lastKnownFileType = sourcecode.swift; path = SegmentedGaugeBarView.swift; sourceTree = "<group>"; };
		892155142245C57E009112BC /* SegmentedGaugeBarLayer.swift */ = {isa = PBXFileReference; lastKnownFileType = sourcecode.swift; path = SegmentedGaugeBarLayer.swift; sourceTree = "<group>"; };
		892155162245FBEF009112BC /* InsulinSensitivityScalingTableViewCell.swift */ = {isa = PBXFileReference; lastKnownFileType = sourcecode.swift; path = InsulinSensitivityScalingTableViewCell.swift; sourceTree = "<group>"; };
		892155172245FBEF009112BC /* InsulinSensitivityScalingTableViewCell.xib */ = {isa = PBXFileReference; lastKnownFileType = file.xib; path = InsulinSensitivityScalingTableViewCell.xib; sourceTree = "<group>"; };
		892A5D2D222EF69A008961AB /* MockHUDProvider.swift */ = {isa = PBXFileReference; lastKnownFileType = sourcecode.swift; path = MockHUDProvider.swift; sourceTree = "<group>"; };
		892A5D34222F03CB008961AB /* LoopTestingKit.framework */ = {isa = PBXFileReference; explicitFileType = wrapper.framework; includeInIndex = 0; path = LoopTestingKit.framework; sourceTree = BUILT_PRODUCTS_DIR; };
		892A5D36222F03CB008961AB /* LoopTestingKit.h */ = {isa = PBXFileReference; lastKnownFileType = sourcecode.c.h; path = LoopTestingKit.h; sourceTree = "<group>"; };
		892A5D37222F03CB008961AB /* Info.plist */ = {isa = PBXFileReference; lastKnownFileType = text.plist.xml; path = Info.plist; sourceTree = "<group>"; };
		892A5D51222F03DB008961AB /* TestingDeviceManager.swift */ = {isa = PBXFileReference; lastKnownFileType = sourcecode.swift; path = TestingDeviceManager.swift; sourceTree = "<group>"; };
		892A5D53222F03F9008961AB /* TestingPumpManager.swift */ = {isa = PBXFileReference; lastKnownFileType = sourcecode.swift; path = TestingPumpManager.swift; sourceTree = "<group>"; };
		892A5D55222F0414008961AB /* TestingCGMManager.swift */ = {isa = PBXFileReference; lastKnownFileType = sourcecode.swift; path = TestingCGMManager.swift; sourceTree = "<group>"; };
		892A5D60222F6AF3008961AB /* BasalScheduleTableViewController.swift */ = {isa = PBXFileReference; fileEncoding = 4; lastKnownFileType = sourcecode.swift; path = BasalScheduleTableViewController.swift; sourceTree = "<group>"; };
		892A5D62222F6B13008961AB /* SetConstrainedScheduleEntryTableViewCell.xib */ = {isa = PBXFileReference; fileEncoding = 4; lastKnownFileType = file.xib; path = SetConstrainedScheduleEntryTableViewCell.xib; sourceTree = "<group>"; };
		892A5D63222F6B13008961AB /* SetConstrainedScheduleEntryTableViewCell.swift */ = {isa = PBXFileReference; fileEncoding = 4; lastKnownFileType = sourcecode.swift; path = SetConstrainedScheduleEntryTableViewCell.swift; sourceTree = "<group>"; };
		892A5D992231E0E3008961AB /* SettingsNavigationViewController.swift */ = {isa = PBXFileReference; fileEncoding = 4; lastKnownFileType = sourcecode.swift; path = SettingsNavigationViewController.swift; sourceTree = "<group>"; };
		892A5D9B2231E118008961AB /* UIAlertController.swift */ = {isa = PBXFileReference; fileEncoding = 4; lastKnownFileType = sourcecode.swift; path = UIAlertController.swift; sourceTree = "<group>"; };
		892A5D9D2231E122008961AB /* StateColorPalette.swift */ = {isa = PBXFileReference; fileEncoding = 4; lastKnownFileType = sourcecode.swift; path = StateColorPalette.swift; sourceTree = "<group>"; };
		892A5D9F2231E12F008961AB /* CompletionNotifying.swift */ = {isa = PBXFileReference; fileEncoding = 4; lastKnownFileType = sourcecode.swift; path = CompletionNotifying.swift; sourceTree = "<group>"; };
		892A5DA12231E136008961AB /* HUDProvider.swift */ = {isa = PBXFileReference; fileEncoding = 4; lastKnownFileType = sourcecode.swift; path = HUDProvider.swift; sourceTree = "<group>"; };
		892A5DAD2231E185008961AB /* HUDAssets.xcassets */ = {isa = PBXFileReference; lastKnownFileType = folder.assetcatalog; path = HUDAssets.xcassets; sourceTree = "<group>"; };
		892A5DAF2231E191008961AB /* LoadingTableViewCell.swift */ = {isa = PBXFileReference; fileEncoding = 4; lastKnownFileType = sourcecode.swift; path = LoadingTableViewCell.swift; sourceTree = "<group>"; };
		892A5DB02231E191008961AB /* LevelHUDView.swift */ = {isa = PBXFileReference; fileEncoding = 4; lastKnownFileType = sourcecode.swift; path = LevelHUDView.swift; sourceTree = "<group>"; };
		892A5DB12231E191008961AB /* LevelMaskView.swift */ = {isa = PBXFileReference; fileEncoding = 4; lastKnownFileType = sourcecode.swift; path = LevelMaskView.swift; sourceTree = "<group>"; };
		892A5DB52231E19F008961AB /* ReservoirVolumeHUDView.xib */ = {isa = PBXFileReference; fileEncoding = 4; lastKnownFileType = file.xib; path = ReservoirVolumeHUDView.xib; sourceTree = "<group>"; };
		892A5DB62231E19F008961AB /* ReservoirVolumeHUDView.swift */ = {isa = PBXFileReference; fileEncoding = 4; lastKnownFileType = sourcecode.swift; path = ReservoirVolumeHUDView.swift; sourceTree = "<group>"; };
		892A5DBB2231E20C008961AB /* Comparable.swift */ = {isa = PBXFileReference; fileEncoding = 4; lastKnownFileType = sourcecode.swift; path = Comparable.swift; sourceTree = "<group>"; };
		892ADDFF2446C858007CE08C /* Card.swift */ = {isa = PBXFileReference; lastKnownFileType = sourcecode.swift; path = Card.swift; sourceTree = "<group>"; };
		892F481A21AB2964004D313D /* RandomOutlierTableViewController.swift */ = {isa = PBXFileReference; lastKnownFileType = sourcecode.swift; path = RandomOutlierTableViewController.swift; sourceTree = "<group>"; };
		893C9F8B2447DBD900CD4185 /* CardBuilder.swift */ = {isa = PBXFileReference; lastKnownFileType = sourcecode.swift; path = CardBuilder.swift; sourceTree = "<group>"; };
		895695F521AA413B00828067 /* DateAndDurationTableViewController.swift */ = {isa = PBXFileReference; lastKnownFileType = sourcecode.swift; path = DateAndDurationTableViewController.swift; sourceTree = "<group>"; };
		895FE06C22011E9900FCF18A /* OverrideEmojiDataSource.swift */ = {isa = PBXFileReference; fileEncoding = 4; lastKnownFileType = sourcecode.swift; path = OverrideEmojiDataSource.swift; sourceTree = "<group>"; };
		895FE06D22011E9A00FCF18A /* OverrideSelectionViewController.storyboard */ = {isa = PBXFileReference; fileEncoding = 4; lastKnownFileType = file.storyboard; path = OverrideSelectionViewController.storyboard; sourceTree = "<group>"; };
		895FE07022011EDD00FCF18A /* EmojiInputController.storyboard */ = {isa = PBXFileReference; fileEncoding = 4; lastKnownFileType = file.storyboard; path = EmojiInputController.storyboard; sourceTree = "<group>"; };
		895FE07222011F0B00FCF18A /* DoubleRangeTableViewCell.xib */ = {isa = PBXFileReference; fileEncoding = 4; lastKnownFileType = file.xib; path = DoubleRangeTableViewCell.xib; sourceTree = "<group>"; };
		895FE07322011F0B00FCF18A /* EmojiDataSource.swift */ = {isa = PBXFileReference; fileEncoding = 4; lastKnownFileType = sourcecode.swift; path = EmojiDataSource.swift; sourceTree = "<group>"; };
		895FE07422011F0B00FCF18A /* OverridePresetCollectionViewCell.swift */ = {isa = PBXFileReference; fileEncoding = 4; lastKnownFileType = sourcecode.swift; path = OverridePresetCollectionViewCell.swift; sourceTree = "<group>"; };
		895FE07522011F0B00FCF18A /* LabeledTextFieldTableViewCell.swift */ = {isa = PBXFileReference; fileEncoding = 4; lastKnownFileType = sourcecode.swift; path = LabeledTextFieldTableViewCell.swift; sourceTree = "<group>"; };
		895FE07622011F0B00FCF18A /* OverrideSelectionFooterView.swift */ = {isa = PBXFileReference; fileEncoding = 4; lastKnownFileType = sourcecode.swift; path = OverrideSelectionFooterView.swift; sourceTree = "<group>"; };
		895FE07922011F0B00FCF18A /* DecimalTextFieldTableViewCell.xib */ = {isa = PBXFileReference; fileEncoding = 4; lastKnownFileType = file.xib; path = DecimalTextFieldTableViewCell.xib; sourceTree = "<group>"; };
		895FE07A22011F0C00FCF18A /* EmojiInputCell.swift */ = {isa = PBXFileReference; fileEncoding = 4; lastKnownFileType = sourcecode.swift; path = EmojiInputCell.swift; sourceTree = "<group>"; };
		895FE07B22011F0C00FCF18A /* DoubleRangeTableViewCell.swift */ = {isa = PBXFileReference; fileEncoding = 4; lastKnownFileType = sourcecode.swift; path = DoubleRangeTableViewCell.swift; sourceTree = "<group>"; };
		895FE07C22011F0C00FCF18A /* OverrideSelectionHeaderView.swift */ = {isa = PBXFileReference; fileEncoding = 4; lastKnownFileType = sourcecode.swift; path = OverrideSelectionHeaderView.swift; sourceTree = "<group>"; };
		895FE07D22011F0C00FCF18A /* LabeledTextFieldTableViewCell.xib */ = {isa = PBXFileReference; fileEncoding = 4; lastKnownFileType = file.xib; path = LabeledTextFieldTableViewCell.xib; sourceTree = "<group>"; };
		895FE07E22011F0C00FCF18A /* EmojiInputHeaderView.swift */ = {isa = PBXFileReference; fileEncoding = 4; lastKnownFileType = sourcecode.swift; path = EmojiInputHeaderView.swift; sourceTree = "<group>"; };
		895FE08C22011F4800FCF18A /* OverrideSelectionViewController.swift */ = {isa = PBXFileReference; fileEncoding = 4; lastKnownFileType = sourcecode.swift; path = OverrideSelectionViewController.swift; sourceTree = "<group>"; };
		895FE08D22011F4800FCF18A /* AddEditOverrideTableViewController.swift */ = {isa = PBXFileReference; fileEncoding = 4; lastKnownFileType = sourcecode.swift; path = AddEditOverrideTableViewController.swift; sourceTree = "<group>"; };
		895FE08F22011F4800FCF18A /* EmojiInputController.swift */ = {isa = PBXFileReference; fileEncoding = 4; lastKnownFileType = sourcecode.swift; path = EmojiInputController.swift; sourceTree = "<group>"; };
		89627B15244115A400BEB424 /* CardList.swift */ = {isa = PBXFileReference; lastKnownFileType = sourcecode.swift; path = CardList.swift; sourceTree = "<group>"; };
		89627B172441168900BEB424 /* ConfigurationPage.swift */ = {isa = PBXFileReference; lastKnownFileType = sourcecode.swift; path = ConfigurationPage.swift; sourceTree = "<group>"; };
		89653C7F2473527100E1BAA5 /* FractionalQuantityPicker.swift */ = {isa = PBXFileReference; lastKnownFileType = sourcecode.swift; path = FractionalQuantityPicker.swift; sourceTree = "<group>"; };
		89653C812473592600E1BAA5 /* CarbRatioScheduleEditor.swift */ = {isa = PBXFileReference; lastKnownFileType = sourcecode.swift; path = CarbRatioScheduleEditor.swift; sourceTree = "<group>"; };
		89653C8324738D2B00E1BAA5 /* BasalRateScheduleEditor.swift */ = {isa = PBXFileReference; lastKnownFileType = sourcecode.swift; path = BasalRateScheduleEditor.swift; sourceTree = "<group>"; };
		8974AFBF22120D7A0043F01B /* TemporaryScheduleOverrideTests.swift */ = {isa = PBXFileReference; fileEncoding = 4; lastKnownFileType = sourcecode.swift; path = TemporaryScheduleOverrideTests.swift; sourceTree = "<group>"; };
		8974B0672215FE460043F01B /* Collection.swift */ = {isa = PBXFileReference; lastKnownFileType = sourcecode.swift; path = Collection.swift; sourceTree = "<group>"; };
		898B4E74246CCAB50053C484 /* Binding.swift */ = {isa = PBXFileReference; lastKnownFileType = sourcecode.swift; path = Binding.swift; sourceTree = "<group>"; };
		898B4E76246DAE280053C484 /* GlucoseRangePicker.swift */ = {isa = PBXFileReference; lastKnownFileType = sourcecode.swift; path = GlucoseRangePicker.swift; sourceTree = "<group>"; };
		898B4E7A246DC6A70053C484 /* CorrectionRangeScheduleEditor.swift */ = {isa = PBXFileReference; lastKnownFileType = sourcecode.swift; path = CorrectionRangeScheduleEditor.swift; sourceTree = "<group>"; };
		898B4E7D246DEB920053C484 /* GuardrailConstrainedQuantityRangeView.swift */ = {isa = PBXFileReference; lastKnownFileType = sourcecode.swift; path = GuardrailConstrainedQuantityRangeView.swift; sourceTree = "<group>"; };
		898C896924D4BF11002FA994 /* Guardrail+Settings.swift */ = {isa = PBXFileReference; lastKnownFileType = sourcecode.swift; path = "Guardrail+Settings.swift"; sourceTree = "<group>"; };
		898C896C24D4BF75002FA994 /* FloatingPoint.swift */ = {isa = PBXFileReference; lastKnownFileType = sourcecode.swift; path = FloatingPoint.swift; sourceTree = "<group>"; };
		898C897024D4C0E4002FA994 /* GuardrailTests.swift */ = {isa = PBXFileReference; lastKnownFileType = sourcecode.swift; path = GuardrailTests.swift; sourceTree = "<group>"; };
		898E6E64224179300019E459 /* BaseHUDView.swift */ = {isa = PBXFileReference; fileEncoding = 4; lastKnownFileType = sourcecode.swift; path = BaseHUDView.swift; sourceTree = "<group>"; };
		898E6E65224179300019E459 /* BatteryLevelHUDView.xib */ = {isa = PBXFileReference; fileEncoding = 4; lastKnownFileType = file.xib; path = BatteryLevelHUDView.xib; sourceTree = "<group>"; };
		898E6E66224179300019E459 /* BatteryLevelHUDView.swift */ = {isa = PBXFileReference; fileEncoding = 4; lastKnownFileType = sourcecode.swift; path = BatteryLevelHUDView.swift; sourceTree = "<group>"; };
		898E6E6B224194050019E459 /* UIColor.swift */ = {isa = PBXFileReference; fileEncoding = 4; lastKnownFileType = sourcecode.swift; path = UIColor.swift; sourceTree = "<group>"; };
		898E6E6D2241ED9F0019E459 /* SuspendResumeTableViewCell.swift */ = {isa = PBXFileReference; fileEncoding = 4; lastKnownFileType = sourcecode.swift; path = SuspendResumeTableViewCell.swift; sourceTree = "<group>"; };
		898E6E6F2241EDB70019E459 /* PercentageTextFieldTableViewController.swift */ = {isa = PBXFileReference; fileEncoding = 4; lastKnownFileType = sourcecode.swift; path = PercentageTextFieldTableViewController.swift; sourceTree = "<group>"; };
		898E6E712241EDC10019E459 /* DateAndDurationTableViewController.swift */ = {isa = PBXFileReference; fileEncoding = 4; lastKnownFileType = sourcecode.swift; path = DateAndDurationTableViewController.swift; sourceTree = "<group>"; };
		899012C0246F1D8F007B88BA /* ExpandableSetting.swift */ = {isa = PBXFileReference; lastKnownFileType = sourcecode.swift; path = ExpandableSetting.swift; sourceTree = "<group>"; };
		89904031245B5CA500F1C0A2 /* Deletable.swift */ = {isa = PBXFileReference; lastKnownFileType = sourcecode.swift; path = Deletable.swift; sourceTree = "<group>"; };
		8992426421EC138000EA512B /* UIColor.swift */ = {isa = PBXFileReference; lastKnownFileType = sourcecode.swift; path = UIColor.swift; sourceTree = "<group>"; };
		8997B4F423727E8A00061132 /* CustomOverrideCollectionViewCell.swift */ = {isa = PBXFileReference; lastKnownFileType = sourcecode.swift; path = CustomOverrideCollectionViewCell.swift; sourceTree = "<group>"; };
		89AB9EC621A4774500351324 /* MockPumpManager.swift */ = {isa = PBXFileReference; lastKnownFileType = sourcecode.swift; path = MockPumpManager.swift; sourceTree = "<group>"; };
		89AB9EC821A4BC2400351324 /* MockCGMManager.swift */ = {isa = PBXFileReference; lastKnownFileType = sourcecode.swift; path = MockCGMManager.swift; sourceTree = "<group>"; };
		89AB9ECA21A4C36200351324 /* MockPumpManager+UI.swift */ = {isa = PBXFileReference; lastKnownFileType = sourcecode.swift; path = "MockPumpManager+UI.swift"; sourceTree = "<group>"; };
		89AB9ECF21A4D2E500351324 /* MockPumpManagerSetupViewController.swift */ = {isa = PBXFileReference; lastKnownFileType = sourcecode.swift; path = MockPumpManagerSetupViewController.swift; sourceTree = "<group>"; };
		89AB9ED121A4D74000351324 /* MockPumpManagerSettingsSetupViewController.swift */ = {isa = PBXFileReference; lastKnownFileType = sourcecode.swift; path = MockPumpManagerSettingsSetupViewController.swift; sourceTree = "<group>"; };
		89AB9ED321A4D8F000351324 /* MockPumpManager.storyboard */ = {isa = PBXFileReference; lastKnownFileType = file.storyboard; path = MockPumpManager.storyboard; sourceTree = "<group>"; };
		89AB9ED521A4DE5F00351324 /* MockPumpManagerSettingsViewController.swift */ = {isa = PBXFileReference; lastKnownFileType = sourcecode.swift; path = MockPumpManagerSettingsViewController.swift; sourceTree = "<group>"; };
		89AC792C224C781100B8E9BA /* DoseProgressReporter.swift */ = {isa = PBXFileReference; fileEncoding = 4; lastKnownFileType = sourcecode.swift; path = DoseProgressReporter.swift; sourceTree = "<group>"; };
		89AC792D224C781100B8E9BA /* DoseProgressTimerEstimator.swift */ = {isa = PBXFileReference; fileEncoding = 4; lastKnownFileType = sourcecode.swift; path = DoseProgressTimerEstimator.swift; sourceTree = "<group>"; };
		89AC792E224C781200B8E9BA /* Locked.swift */ = {isa = PBXFileReference; fileEncoding = 4; lastKnownFileType = sourcecode.swift; path = Locked.swift; sourceTree = "<group>"; };
		89AC7934224C783500B8E9BA /* MockDoseProgressEstimator.swift */ = {isa = PBXFileReference; fileEncoding = 4; lastKnownFileType = sourcecode.swift; path = MockDoseProgressEstimator.swift; sourceTree = "<group>"; };
		89AC9DCA24529927004A6B8A /* QuantityPicker.swift */ = {isa = PBXFileReference; lastKnownFileType = sourcecode.swift; path = QuantityPicker.swift; sourceTree = "<group>"; };
		89AC9DCC24529D9B004A6B8A /* TimePicker.swift */ = {isa = PBXFileReference; lastKnownFileType = sourcecode.swift; name = TimePicker.swift; path = CardList/TimePicker.swift; sourceTree = "<group>"; };
		89ADE128226BDB280067222B /* TestingScenario.swift */ = {isa = PBXFileReference; lastKnownFileType = sourcecode.swift; path = TestingScenario.swift; sourceTree = "<group>"; };
		89ADE12A226BDB730067222B /* DateRelativeCarbEntry.swift */ = {isa = PBXFileReference; lastKnownFileType = sourcecode.swift; path = DateRelativeCarbEntry.swift; sourceTree = "<group>"; };
		89ADE12C226BDD190067222B /* DateRelativeBasalEntry.swift */ = {isa = PBXFileReference; lastKnownFileType = sourcecode.swift; path = DateRelativeBasalEntry.swift; sourceTree = "<group>"; };
		89ADE12E226BDED40067222B /* DateRelativeBolusEntry.swift */ = {isa = PBXFileReference; lastKnownFileType = sourcecode.swift; path = DateRelativeBolusEntry.swift; sourceTree = "<group>"; };
		89ADE133226BF0490067222B /* TestingScenarioInstance.swift */ = {isa = PBXFileReference; lastKnownFileType = sourcecode.swift; path = TestingScenarioInstance.swift; sourceTree = "<group>"; };
		89ADE135226BF0BE0067222B /* DateRelativeGlucoseSample.swift */ = {isa = PBXFileReference; fileEncoding = 4; lastKnownFileType = sourcecode.swift; path = DateRelativeGlucoseSample.swift; sourceTree = "<group>"; };
		89AE221F228BC54C00BDFD85 /* TemporaryScheduleOverridePreset.swift */ = {isa = PBXFileReference; fileEncoding = 4; lastKnownFileType = sourcecode.swift; path = TemporaryScheduleOverridePreset.swift; sourceTree = "<group>"; };
		89AE2223228BC54C00BDFD85 /* TemporaryScheduleOverride.swift */ = {isa = PBXFileReference; fileEncoding = 4; lastKnownFileType = sourcecode.swift; path = TemporaryScheduleOverride.swift; sourceTree = "<group>"; };
		89AE2224228BC54C00BDFD85 /* TemporaryScheduleOverrideSettings.swift */ = {isa = PBXFileReference; fileEncoding = 4; lastKnownFileType = sourcecode.swift; path = TemporaryScheduleOverrideSettings.swift; sourceTree = "<group>"; };
		89AE2225228BC54C00BDFD85 /* TemporaryScheduleOverrideHistory.swift */ = {isa = PBXFileReference; fileEncoding = 4; lastKnownFileType = sourcecode.swift; path = TemporaryScheduleOverrideHistory.swift; sourceTree = "<group>"; };
		89AE222A228BC56A00BDFD85 /* WeakSet.swift */ = {isa = PBXFileReference; fileEncoding = 4; lastKnownFileType = sourcecode.swift; path = WeakSet.swift; sourceTree = "<group>"; };
		89AF78BF2447E285002B4FCC /* CardStackBuilder.swift */ = {isa = PBXFileReference; lastKnownFileType = sourcecode.swift; path = CardStackBuilder.swift; sourceTree = "<group>"; };
		89AF78C12447E353002B4FCC /* Splat.swift */ = {isa = PBXFileReference; lastKnownFileType = sourcecode.swift; path = Splat.swift; sourceTree = "<group>"; };
		89AF78C524482268002B4FCC /* ActionButtonStyle.swift */ = {isa = PBXFileReference; lastKnownFileType = sourcecode.swift; path = ActionButtonStyle.swift; sourceTree = "<group>"; };
		89B0B2A92453C0AB0063D4A7 /* GuardrailConstraintedQuantityView.swift */ = {isa = PBXFileReference; lastKnownFileType = sourcecode.swift; path = GuardrailConstraintedQuantityView.swift; sourceTree = "<group>"; };
		89BE75C024649C2E00B145D9 /* ModalHeaderButtonBar.swift */ = {isa = PBXFileReference; lastKnownFileType = sourcecode.swift; path = ModalHeaderButtonBar.swift; sourceTree = "<group>"; };
		89BE75C224649C4C00B145D9 /* RoundedCorners.swift */ = {isa = PBXFileReference; lastKnownFileType = sourcecode.swift; path = RoundedCorners.swift; sourceTree = "<group>"; };
		89BE75C424649C8100B145D9 /* NewScheduleItemEditor.swift */ = {isa = PBXFileReference; lastKnownFileType = sourcecode.swift; path = NewScheduleItemEditor.swift; sourceTree = "<group>"; };
		89BE75C62464B4A900B145D9 /* Environment+Dismiss.swift */ = {isa = PBXFileReference; fileEncoding = 4; lastKnownFileType = sourcecode.swift; path = "Environment+Dismiss.swift"; sourceTree = "<group>"; };
		89BE75CA2464BC2000B145D9 /* AlertContent.swift */ = {isa = PBXFileReference; lastKnownFileType = sourcecode.swift; path = AlertContent.swift; sourceTree = "<group>"; };
		89CA2B33226D15E0004D9350 /* MutableCollection.swift */ = {isa = PBXFileReference; lastKnownFileType = sourcecode.swift; path = MutableCollection.swift; sourceTree = "<group>"; };
		89CA2B37226D4456004D9350 /* DateRelativeQuantity.swift */ = {isa = PBXFileReference; lastKnownFileType = sourcecode.swift; path = DateRelativeQuantity.swift; sourceTree = "<group>"; };
		89CAB36A24C9EC25009EE3CE /* DismissibleKeyboardTextField.swift */ = {isa = PBXFileReference; lastKnownFileType = sourcecode.swift; path = DismissibleKeyboardTextField.swift; sourceTree = "<group>"; };
		89CAB36C24C9EC98009EE3CE /* Keyboard.swift */ = {isa = PBXFileReference; lastKnownFileType = sourcecode.swift; path = Keyboard.swift; sourceTree = "<group>"; };
		89CAB36E24C9ECCA009EE3CE /* View+KeyboardAware.swift */ = {isa = PBXFileReference; lastKnownFileType = sourcecode.swift; path = "View+KeyboardAware.swift"; sourceTree = "<group>"; };
		89CAB37024CB4DEC009EE3CE /* WarningView.swift */ = {isa = PBXFileReference; lastKnownFileType = sourcecode.swift; path = WarningView.swift; sourceTree = "<group>"; };
		89CC35D32403450E008FB633 /* ThumbView.swift */ = {isa = PBXFileReference; lastKnownFileType = sourcecode.swift; path = ThumbView.swift; sourceTree = "<group>"; };
		89CCD4F121A87D340068C3FB /* MockCGMDataSource.swift */ = {isa = PBXFileReference; lastKnownFileType = sourcecode.swift; path = MockCGMDataSource.swift; sourceTree = "<group>"; };
		89CCD4F321A8A2B30068C3FB /* MockCGMManager+UI.swift */ = {isa = PBXFileReference; lastKnownFileType = sourcecode.swift; path = "MockCGMManager+UI.swift"; sourceTree = "<group>"; };
		89CCD4F521A8A6A60068C3FB /* MockCGMManagerSettingsViewController.swift */ = {isa = PBXFileReference; lastKnownFileType = sourcecode.swift; path = MockCGMManagerSettingsViewController.swift; sourceTree = "<group>"; };
		89CCD4F721A8D5500068C3FB /* MockGlucoseProvider.swift */ = {isa = PBXFileReference; lastKnownFileType = sourcecode.swift; path = MockGlucoseProvider.swift; sourceTree = "<group>"; };
		89CCD4F921A911510068C3FB /* PercentageTextFieldTableViewController.swift */ = {isa = PBXFileReference; lastKnownFileType = sourcecode.swift; path = PercentageTextFieldTableViewController.swift; sourceTree = "<group>"; };
		89D2046B21C83C3F001238CC /* GlucoseTrendTableViewController.swift */ = {isa = PBXFileReference; lastKnownFileType = sourcecode.swift; path = GlucoseTrendTableViewController.swift; sourceTree = "<group>"; };
		89D2047221CC7BD7001238CC /* MockKit.framework */ = {isa = PBXFileReference; explicitFileType = wrapper.framework; includeInIndex = 0; path = MockKit.framework; sourceTree = BUILT_PRODUCTS_DIR; };
		89D2047421CC7BD7001238CC /* MockKit.h */ = {isa = PBXFileReference; lastKnownFileType = sourcecode.c.h; path = MockKit.h; sourceTree = "<group>"; };
		89D2047521CC7BD7001238CC /* Info.plist */ = {isa = PBXFileReference; lastKnownFileType = text.plist.xml; path = Info.plist; sourceTree = "<group>"; };
		89D2048F21CC7C12001238CC /* MockKitUI.framework */ = {isa = PBXFileReference; explicitFileType = wrapper.framework; includeInIndex = 0; path = MockKitUI.framework; sourceTree = BUILT_PRODUCTS_DIR; };
		89D2049121CC7C13001238CC /* MockKitUI.h */ = {isa = PBXFileReference; lastKnownFileType = sourcecode.c.h; path = MockKitUI.h; sourceTree = "<group>"; };
		89D2049221CC7C13001238CC /* Info.plist */ = {isa = PBXFileReference; lastKnownFileType = text.plist.xml; path = Info.plist; sourceTree = "<group>"; };
		89D204D121CC837A001238CC /* Assets.xcassets */ = {isa = PBXFileReference; lastKnownFileType = folder.assetcatalog; path = Assets.xcassets; sourceTree = "<group>"; };
		89DC540C21B75AE7005A1CE0 /* Collection.swift */ = {isa = PBXFileReference; lastKnownFileType = sourcecode.swift; path = Collection.swift; sourceTree = "<group>"; };
		89E7E60F24D11AB600591386 /* OrientationLock.swift */ = {isa = PBXFileReference; lastKnownFileType = sourcecode.swift; path = OrientationLock.swift; sourceTree = "<group>"; };
		89ED163F24A29BA300C9A105 /* Sequence.swift */ = {isa = PBXFileReference; lastKnownFileType = sourcecode.swift; path = Sequence.swift; sourceTree = "<group>"; };
		89ED164224A29BE400C9A105 /* ClosedRange.swift */ = {isa = PBXFileReference; lastKnownFileType = sourcecode.swift; path = ClosedRange.swift; sourceTree = "<group>"; };
		89F6E30C2449713600CB9E15 /* CardStack.swift */ = {isa = PBXFileReference; lastKnownFileType = sourcecode.swift; path = CardStack.swift; sourceTree = "<group>"; };
		89F6E30E244A1A5D00CB9E15 /* Guardrail.swift */ = {isa = PBXFileReference; fileEncoding = 4; lastKnownFileType = sourcecode.swift; path = Guardrail.swift; sourceTree = "<group>"; };
		89F6E310244A1AAB00CB9E15 /* SettingDescription.swift */ = {isa = PBXFileReference; fileEncoding = 4; lastKnownFileType = sourcecode.swift; path = SettingDescription.swift; sourceTree = "<group>"; };
		89F6E312244A1AB500CB9E15 /* GuardrailWarning.swift */ = {isa = PBXFileReference; fileEncoding = 4; lastKnownFileType = sourcecode.swift; path = GuardrailWarning.swift; sourceTree = "<group>"; };
		89F6E313244A1AB600CB9E15 /* GlucoseValuePicker.swift */ = {isa = PBXFileReference; fileEncoding = 4; lastKnownFileType = sourcecode.swift; path = GlucoseValuePicker.swift; sourceTree = "<group>"; };
		89FC688A245A2D670075CF59 /* InsulinSensitivityScheduleEditor.swift */ = {isa = PBXFileReference; fileEncoding = 4; lastKnownFileType = sourcecode.swift; path = InsulinSensitivityScheduleEditor.swift; sourceTree = "<group>"; };
		89FC688B245A2D670075CF59 /* QuantityScheduleEditor.swift */ = {isa = PBXFileReference; fileEncoding = 4; lastKnownFileType = sourcecode.swift; path = QuantityScheduleEditor.swift; sourceTree = "<group>"; };
		89FC688C245A2D680075CF59 /* ScheduleItemPicker.swift */ = {isa = PBXFileReference; fileEncoding = 4; lastKnownFileType = sourcecode.swift; path = ScheduleItemPicker.swift; sourceTree = "<group>"; };
		89FC688D245A2D680075CF59 /* ScheduleEditor.swift */ = {isa = PBXFileReference; fileEncoding = 4; lastKnownFileType = sourcecode.swift; path = ScheduleEditor.swift; sourceTree = "<group>"; };
		89FC688E245A2D680075CF59 /* ScheduleItemView.swift */ = {isa = PBXFileReference; fileEncoding = 4; lastKnownFileType = sourcecode.swift; path = ScheduleItemView.swift; sourceTree = "<group>"; };
		9E78433E236653F00016C583 /* ice_35_min_none_piecewiselinear_output.json */ = {isa = PBXFileReference; lastKnownFileType = text.json; path = ice_35_min_none_piecewiselinear_output.json; sourceTree = "<group>"; };
		9E784340236656770016C583 /* ice_35_min_partial_piecewiselinear_output.json */ = {isa = PBXFileReference; lastKnownFileType = text.json; path = ice_35_min_partial_piecewiselinear_output.json; sourceTree = "<group>"; };
		9E784342236659BD0016C583 /* ice_slow_absorption_piecewiselinear_output.json */ = {isa = PBXFileReference; lastKnownFileType = text.json; path = ice_slow_absorption_piecewiselinear_output.json; sourceTree = "<group>"; };
		9E78434423665B5A0016C583 /* ice_35_min_partial_piecewiselinear_adaptiverate_output.json */ = {isa = PBXFileReference; lastKnownFileType = text.json; path = ice_35_min_partial_piecewiselinear_adaptiverate_output.json; sourceTree = "<group>"; };
		A912BE28245B9CD500CBE199 /* SettingsObject+CoreDataClass.swift */ = {isa = PBXFileReference; lastKnownFileType = sourcecode.swift; path = "SettingsObject+CoreDataClass.swift"; sourceTree = "<group>"; };
		A912BE2A245B9E8600CBE199 /* SettingsObject+CoreDataProperties.swift */ = {isa = PBXFileReference; lastKnownFileType = sourcecode.swift; path = "SettingsObject+CoreDataProperties.swift"; sourceTree = "<group>"; };
		A919889B2354E5EB00B75EEE /* SettingsStore.swift */ = {isa = PBXFileReference; lastKnownFileType = sourcecode.swift; path = SettingsStore.swift; sourceTree = "<group>"; };
		A919889E2355016B00B75EEE /* DosingDecisionStore.swift */ = {isa = PBXFileReference; lastKnownFileType = sourcecode.swift; path = DosingDecisionStore.swift; sourceTree = "<group>"; };
		A91A601823CD01B000C0E8A1 /* Modelv2.xcdatamodel */ = {isa = PBXFileReference; lastKnownFileType = wrapper.xcdatamodel; path = Modelv2.xcdatamodel; sourceTree = "<group>"; };
		A91A601923CD023800C0E8A1 /* Modelv2.xcmappingmodel */ = {isa = PBXFileReference; lastKnownFileType = wrapper.xcmappingmodel; path = Modelv2.xcmappingmodel; sourceTree = "<group>"; };
		A933DB8724BF956F009B417A /* CriticalEventLog.swift */ = {isa = PBXFileReference; lastKnownFileType = sourcecode.swift; path = CriticalEventLog.swift; sourceTree = "<group>"; };
		A9498D6E23386C0B00DAA9B9 /* TempBasalRecommendation.swift */ = {isa = PBXFileReference; fileEncoding = 4; lastKnownFileType = sourcecode.swift; path = TempBasalRecommendation.swift; sourceTree = "<group>"; };
		A9498D7123386C3200DAA9B9 /* LoggingService.swift */ = {isa = PBXFileReference; fileEncoding = 4; lastKnownFileType = sourcecode.swift; path = LoggingService.swift; sourceTree = "<group>"; };
		A9498D7323386C3200DAA9B9 /* AnalyticsService.swift */ = {isa = PBXFileReference; fileEncoding = 4; lastKnownFileType = sourcecode.swift; path = AnalyticsService.swift; sourceTree = "<group>"; };
		A9498D7423386C3200DAA9B9 /* GlucoseThreshold.swift */ = {isa = PBXFileReference; fileEncoding = 4; lastKnownFileType = sourcecode.swift; path = GlucoseThreshold.swift; sourceTree = "<group>"; };
		A9498D7523386C3300DAA9B9 /* RemoteDataService.swift */ = {isa = PBXFileReference; fileEncoding = 4; lastKnownFileType = sourcecode.swift; path = RemoteDataService.swift; sourceTree = "<group>"; };
		A9498D7623386C3300DAA9B9 /* Service.swift */ = {isa = PBXFileReference; fileEncoding = 4; lastKnownFileType = sourcecode.swift; path = Service.swift; sourceTree = "<group>"; };
		A9498D7723386C3300DAA9B9 /* DiagnosticLog.swift */ = {isa = PBXFileReference; fileEncoding = 4; lastKnownFileType = sourcecode.swift; path = DiagnosticLog.swift; sourceTree = "<group>"; };
		A9498D8623386CAF00DAA9B9 /* ServiceViewController.swift */ = {isa = PBXFileReference; fileEncoding = 4; lastKnownFileType = sourcecode.swift; path = ServiceViewController.swift; sourceTree = "<group>"; };
		A9498D8A23386CC700DAA9B9 /* ServiceUI.swift */ = {isa = PBXFileReference; fileEncoding = 4; lastKnownFileType = sourcecode.swift; path = ServiceUI.swift; sourceTree = "<group>"; };
		A9498D8C23386CD700DAA9B9 /* MockService.swift */ = {isa = PBXFileReference; fileEncoding = 4; lastKnownFileType = sourcecode.swift; path = MockService.swift; sourceTree = "<group>"; };
		A9498D8E23386CE800DAA9B9 /* MockServiceTableViewController.swift */ = {isa = PBXFileReference; fileEncoding = 4; lastKnownFileType = sourcecode.swift; path = MockServiceTableViewController.swift; sourceTree = "<group>"; };
		A9498D9023386D0800DAA9B9 /* MockService+UI.swift */ = {isa = PBXFileReference; fileEncoding = 4; lastKnownFileType = sourcecode.swift; path = "MockService+UI.swift"; sourceTree = "<group>"; };
		A95A1D7E2460BBC70079378D /* DosingDecisionObject+CoreDataClass.swift */ = {isa = PBXFileReference; lastKnownFileType = sourcecode.swift; path = "DosingDecisionObject+CoreDataClass.swift"; sourceTree = "<group>"; };
		A95A1D812460BBDC0079378D /* DosingDecisionObject+CoreDataProperties.swift */ = {isa = PBXFileReference; lastKnownFileType = sourcecode.swift; path = "DosingDecisionObject+CoreDataProperties.swift"; sourceTree = "<group>"; };
		A95A1D842460CAD50079378D /* CarbValueTests.swift */ = {isa = PBXFileReference; lastKnownFileType = sourcecode.swift; path = CarbValueTests.swift; sourceTree = "<group>"; };
		A95A1D862460F1250079378D /* GlucoseValueTests.swift */ = {isa = PBXFileReference; lastKnownFileType = sourcecode.swift; path = GlucoseValueTests.swift; sourceTree = "<group>"; };
		A95A1D882460F8930079378D /* PumpManagerStatusTests.swift */ = {isa = PBXFileReference; lastKnownFileType = sourcecode.swift; path = PumpManagerStatusTests.swift; sourceTree = "<group>"; };
		A95A1D8A2460FD620079378D /* BolusRecommendationTests.swift */ = {isa = PBXFileReference; lastKnownFileType = sourcecode.swift; path = BolusRecommendationTests.swift; sourceTree = "<group>"; };
		A95A1D8C246101760079378D /* DoseEntryTests.swift */ = {isa = PBXFileReference; lastKnownFileType = sourcecode.swift; path = DoseEntryTests.swift; sourceTree = "<group>"; };
		A963B277252CE2510062AA12 /* StoredCarbEntryTests.swift */ = {isa = PBXFileReference; lastKnownFileType = sourcecode.swift; path = StoredCarbEntryTests.swift; sourceTree = "<group>"; };
		A967D94824F99B6A00CDDF8A /* OutputStream.swift */ = {isa = PBXFileReference; lastKnownFileType = sourcecode.swift; path = OutputStream.swift; sourceTree = "<group>"; };
		A971C89E23C68B030099BEFC /* GlucoseStoreTests.swift */ = {isa = PBXFileReference; lastKnownFileType = sourcecode.swift; path = GlucoseStoreTests.swift; sourceTree = "<group>"; };
		A971C8A123C6B17D0099BEFC /* SettingsStoreTests.swift */ = {isa = PBXFileReference; lastKnownFileType = sourcecode.swift; path = SettingsStoreTests.swift; sourceTree = "<group>"; };
		A971C8A323C6B1890099BEFC /* DosingDecisionStoreTests.swift */ = {isa = PBXFileReference; lastKnownFileType = sourcecode.swift; path = DosingDecisionStoreTests.swift; sourceTree = "<group>"; };
		A985464A251442010099C1A6 /* OutputStreamTests.swift */ = {isa = PBXFileReference; lastKnownFileType = sourcecode.swift; path = OutputStreamTests.swift; sourceTree = "<group>"; };
		A985464E251449FE0099C1A6 /* NotificationSettings.swift */ = {isa = PBXFileReference; lastKnownFileType = sourcecode.swift; path = NotificationSettings.swift; sourceTree = "<group>"; };
		A985465025144ABA0099C1A6 /* NotificationSettingsTests.swift */ = {isa = PBXFileReference; lastKnownFileType = sourcecode.swift; path = NotificationSettingsTests.swift; sourceTree = "<group>"; };
		A987CD4524A5893500439ADC /* JSONStreamEncoder.swift */ = {isa = PBXFileReference; lastKnownFileType = sourcecode.swift; path = JSONStreamEncoder.swift; sourceTree = "<group>"; };
		A98ED5FD253132A400FD8F70 /* CarbStoreHKQueryTests.swift */ = {isa = PBXFileReference; lastKnownFileType = sourcecode.swift; path = CarbStoreHKQueryTests.swift; sourceTree = "<group>"; };
		A991161323426A0A00A4B2E9 /* ServiceSetupNotifying.swift */ = {isa = PBXFileReference; lastKnownFileType = sourcecode.swift; path = ServiceSetupNotifying.swift; sourceTree = "<group>"; };
		A994B883254241B10039B108 /* InsulinDeliveryStoreTests.swift */ = {isa = PBXFileReference; lastKnownFileType = sourcecode.swift; path = InsulinDeliveryStoreTests.swift; sourceTree = "<group>"; };
		A996FB6924F089F900864646 /* Modelv3.xcdatamodel */ = {isa = PBXFileReference; lastKnownFileType = wrapper.xcdatamodel; path = Modelv3.xcdatamodel; sourceTree = "<group>"; };
		A99C7372233990D400C80963 /* TempBasalRecommendationTests.swift */ = {isa = PBXFileReference; lastKnownFileType = sourcecode.swift; path = TempBasalRecommendationTests.swift; sourceTree = "<group>"; };
		A99C7374233993FE00C80963 /* DiagnosticLogTests.swift */ = {isa = PBXFileReference; lastKnownFileType = sourcecode.swift; path = DiagnosticLogTests.swift; sourceTree = "<group>"; };
		A99C73762339A67A00C80963 /* GlucoseThresholdTests.swift */ = {isa = PBXFileReference; lastKnownFileType = sourcecode.swift; path = GlucoseThresholdTests.swift; sourceTree = "<group>"; };
		A99C73782339ACDC00C80963 /* ServiceTests.swift */ = {isa = PBXFileReference; lastKnownFileType = sourcecode.swift; path = ServiceTests.swift; sourceTree = "<group>"; };
		A9BD318124F4548900994B83 /* Modelv3EntityMigrationPolicy.swift */ = {isa = PBXFileReference; lastKnownFileType = sourcecode.swift; path = Modelv3EntityMigrationPolicy.swift; sourceTree = "<group>"; };
		A9BD318724F45C0100994B83 /* Modelv3.xcmappingmodel */ = {isa = PBXFileReference; lastKnownFileType = wrapper.xcmappingmodel; path = Modelv3.xcmappingmodel; sourceTree = "<group>"; };
		A9BFA03D245CCCB9001E4AE3 /* DailyQuantityScheduleTests.swift */ = {isa = PBXFileReference; lastKnownFileType = sourcecode.swift; path = DailyQuantityScheduleTests.swift; sourceTree = "<group>"; };
		A9CE912424CA051A00302A40 /* StoredInsulinModel.swift */ = {isa = PBXFileReference; lastKnownFileType = sourcecode.swift; path = StoredInsulinModel.swift; sourceTree = "<group>"; };
		A9D77A2E242E8BDE0009F62C /* BolusRecommendation.swift */ = {isa = PBXFileReference; lastKnownFileType = sourcecode.swift; path = BolusRecommendation.swift; sourceTree = "<group>"; };
		A9DF02C224F6EEE400B7C988 /* DeviceLogEntryTests.swift */ = {isa = PBXFileReference; lastKnownFileType = sourcecode.swift; path = DeviceLogEntryTests.swift; sourceTree = "<group>"; };
		A9DF02C424F6FA5100B7C988 /* PumpEventTests.swift */ = {isa = PBXFileReference; lastKnownFileType = sourcecode.swift; path = PumpEventTests.swift; sourceTree = "<group>"; };
		A9DF02C624F6FD1700B7C988 /* StoredInsulinModelTests.swift */ = {isa = PBXFileReference; lastKnownFileType = sourcecode.swift; path = StoredInsulinModelTests.swift; sourceTree = "<group>"; };
		A9DF02C824F724D900B7C988 /* CriticalEventLogTests.swift */ = {isa = PBXFileReference; lastKnownFileType = sourcecode.swift; path = CriticalEventLogTests.swift; sourceTree = "<group>"; };
		A9DF02CE24F732FC00B7C988 /* JSONStreamEncoderTests.swift */ = {isa = PBXFileReference; lastKnownFileType = sourcecode.swift; path = JSONStreamEncoderTests.swift; sourceTree = "<group>"; };
		A9DF02D024F7449E00B7C988 /* PersistentDeviceLogTests.swift */ = {isa = PBXFileReference; lastKnownFileType = sourcecode.swift; path = PersistentDeviceLogTests.swift; sourceTree = "<group>"; };
		A9E068102534D87800BDAB59 /* StoredGlucoseSampleTests.swift */ = {isa = PBXFileReference; lastKnownFileType = sourcecode.swift; path = StoredGlucoseSampleTests.swift; sourceTree = "<group>"; };
		A9E068152534EB8200BDAB59 /* CachedGlucoseObjectTests.swift */ = {isa = PBXFileReference; lastKnownFileType = sourcecode.swift; path = CachedGlucoseObjectTests.swift; sourceTree = "<group>"; };
		A9E0681725350ECC00BDAB59 /* GlucoseStoreTests.swift */ = {isa = PBXFileReference; lastKnownFileType = sourcecode.swift; path = GlucoseStoreTests.swift; sourceTree = "<group>"; };
		A9E1E6A824E1B6700073CA39 /* SyncCarbObject.swift */ = {isa = PBXFileReference; lastKnownFileType = sourcecode.swift; path = SyncCarbObject.swift; sourceTree = "<group>"; };
		A9E675F022713F4700E25293 /* LoopKit.framework */ = {isa = PBXFileReference; explicitFileType = wrapper.framework; includeInIndex = 0; path = LoopKit.framework; sourceTree = BUILT_PRODUCTS_DIR; };
		A9E675F2227140D800E25293 /* CoreData.framework */ = {isa = PBXFileReference; lastKnownFileType = wrapper.framework; name = CoreData.framework; path = Platforms/WatchOS.platform/Developer/SDKs/WatchOS.sdk/System/Library/Frameworks/CoreData.framework; sourceTree = DEVELOPER_DIR; };
		A9E675F4227140DD00E25293 /* HealthKit.framework */ = {isa = PBXFileReference; lastKnownFileType = wrapper.framework; name = HealthKit.framework; path = Platforms/WatchOS.platform/Developer/SDKs/WatchOS.sdk/System/Library/Frameworks/HealthKit.framework; sourceTree = DEVELOPER_DIR; };
		A9FD046E24E310D00040F203 /* HKObject.swift */ = {isa = PBXFileReference; lastKnownFileType = sourcecode.swift; path = HKObject.swift; sourceTree = "<group>"; };
		B40D07C8251BD89D00C1C6D7 /* DateAndDurationSteppableTableViewCell.xib */ = {isa = PBXFileReference; fileEncoding = 4; lastKnownFileType = file.xib; path = DateAndDurationSteppableTableViewCell.xib; sourceTree = "<group>"; };
		B40D07C9251BD89D00C1C6D7 /* DateAndDurationSteppableTableViewCell.swift */ = {isa = PBXFileReference; fileEncoding = 4; lastKnownFileType = sourcecode.swift; path = DateAndDurationSteppableTableViewCell.swift; sourceTree = "<group>"; };
		B4102D3124ABB068005D460B /* DeviceLifecycleProgress.swift */ = {isa = PBXFileReference; lastKnownFileType = sourcecode.swift; path = DeviceLifecycleProgress.swift; sourceTree = "<group>"; };
		B41A60AE23D1DB5B00636320 /* TableViewTitleLabel.swift */ = {isa = PBXFileReference; lastKnownFileType = sourcecode.swift; path = TableViewTitleLabel.swift; sourceTree = "<group>"; };
		B41A60B123D1DBC700636320 /* UIFont.swift */ = {isa = PBXFileReference; lastKnownFileType = sourcecode.swift; path = UIFont.swift; sourceTree = "<group>"; };
		B429D66B24BF7204003E1B4A /* GlucoseTrend.swift */ = {isa = PBXFileReference; lastKnownFileType = sourcecode.swift; path = GlucoseTrend.swift; sourceTree = "<group>"; };
		B429D66D24BF7255003E1B4A /* UIImage.swift */ = {isa = PBXFileReference; lastKnownFileType = sourcecode.swift; path = UIImage.swift; sourceTree = "<group>"; };
		B42A7471235885B600247B03 /* LoopNotificationUserInfoKey.swift */ = {isa = PBXFileReference; lastKnownFileType = sourcecode.swift; path = LoopNotificationUserInfoKey.swift; sourceTree = "<group>"; };
		B42C94FD24A2A2B000857C73 /* DeviceStatusHighlight.swift */ = {isa = PBXFileReference; lastKnownFileType = sourcecode.swift; path = DeviceStatusHighlight.swift; sourceTree = "<group>"; };
		B42C950C24A3BD4B00857C73 /* MeasurementFrequencyTableViewController.swift */ = {isa = PBXFileReference; fileEncoding = 4; lastKnownFileType = sourcecode.swift; path = MeasurementFrequencyTableViewController.swift; sourceTree = "<group>"; };
		B43DA43E24D49AA400CAFF4E /* GuidanceColors.swift */ = {isa = PBXFileReference; lastKnownFileType = sourcecode.swift; path = GuidanceColors.swift; sourceTree = "<group>"; };
		B45AF6EF24D4355A00EEAA4D /* Environment+Colors.swift */ = {isa = PBXFileReference; fileEncoding = 4; lastKnownFileType = sourcecode.swift; path = "Environment+Colors.swift"; sourceTree = "<group>"; };
		B46B62A623FEFE4D001E69BA /* InstructionList.swift */ = {isa = PBXFileReference; lastKnownFileType = sourcecode.swift; path = InstructionList.swift; sourceTree = "<group>"; };
		B46B62A823FF05F8001E69BA /* LabeledNumberInput.swift */ = {isa = PBXFileReference; lastKnownFileType = sourcecode.swift; path = LabeledNumberInput.swift; sourceTree = "<group>"; };
		B46B62AA23FF0822001E69BA /* LabeledValueView.swift */ = {isa = PBXFileReference; lastKnownFileType = sourcecode.swift; path = LabeledValueView.swift; sourceTree = "<group>"; };
		B46B62AC23FF0A87001E69BA /* LabeledDateView.swift */ = {isa = PBXFileReference; lastKnownFileType = sourcecode.swift; path = LabeledDateView.swift; sourceTree = "<group>"; };
		B46B62AE23FF0BF6001E69BA /* SectionHeader.swift */ = {isa = PBXFileReference; lastKnownFileType = sourcecode.swift; path = SectionHeader.swift; sourceTree = "<group>"; };
		B46B62B023FF0CA6001E69BA /* DescriptiveText.swift */ = {isa = PBXFileReference; lastKnownFileType = sourcecode.swift; path = DescriptiveText.swift; sourceTree = "<group>"; };
		B46B62B223FF0E62001E69BA /* SelectableLabel.swift */ = {isa = PBXFileReference; lastKnownFileType = sourcecode.swift; path = SelectableLabel.swift; sourceTree = "<group>"; };
		B46FA3F1253F00DC00D993E2 /* momentum_effect_impossible_rising_glucose_output.json */ = {isa = PBXFileReference; fileEncoding = 4; lastKnownFileType = text.json; path = momentum_effect_impossible_rising_glucose_output.json; sourceTree = "<group>"; };
		B46FA3F2253F00DC00D993E2 /* momentum_effect_impossible_rising_glucose_input.json */ = {isa = PBXFileReference; fileEncoding = 4; lastKnownFileType = text.json; path = momentum_effect_impossible_rising_glucose_input.json; sourceTree = "<group>"; };
		B4A2AAB0240830A30066563F /* LabeledTextField.swift */ = {isa = PBXFileReference; lastKnownFileType = sourcecode.swift; path = LabeledTextField.swift; sourceTree = "<group>"; };
		B4A2AAB2240832350066563F /* MultipleSelectionList.swift */ = {isa = PBXFileReference; lastKnownFileType = sourcecode.swift; path = MultipleSelectionList.swift; sourceTree = "<group>"; };
		B4AA27F124C1ECDC001B8AFA /* UIColor.swift */ = {isa = PBXFileReference; fileEncoding = 4; lastKnownFileType = sourcecode.swift; path = UIColor.swift; sourceTree = "<group>"; };
		B4B85FCC24A2312000A296A3 /* GlucoseRangeCategory.swift */ = {isa = PBXFileReference; lastKnownFileType = sourcecode.swift; path = GlucoseRangeCategory.swift; sourceTree = "<group>"; };
		B4C004B2241085DB00B40429 /* ActionButton.swift */ = {isa = PBXFileReference; fileEncoding = 4; lastKnownFileType = sourcecode.swift; path = ActionButton.swift; sourceTree = "<group>"; };
		B4C004B3241085DB00B40429 /* GuidePage.swift */ = {isa = PBXFileReference; fileEncoding = 4; lastKnownFileType = sourcecode.swift; path = GuidePage.swift; sourceTree = "<group>"; };
		B4C004B4241085DC00B40429 /* GuideNavigationButton.swift */ = {isa = PBXFileReference; fileEncoding = 4; lastKnownFileType = sourcecode.swift; path = GuideNavigationButton.swift; sourceTree = "<group>"; };
		C1110E981EE98CF5009BB852 /* ice_35_min_input.json */ = {isa = PBXFileReference; fileEncoding = 4; lastKnownFileType = text.json; path = ice_35_min_input.json; sourceTree = "<group>"; };
		C12EE16B1F2964B3007DB9F1 /* InsulinModel.swift */ = {isa = PBXFileReference; fileEncoding = 4; lastKnownFileType = sourcecode.swift; path = InsulinModel.swift; sourceTree = "<group>"; };
		C13E6D291EEB1CB9006F5880 /* ice_slow_absorption.json */ = {isa = PBXFileReference; fileEncoding = 4; lastKnownFileType = text.json; path = ice_slow_absorption.json; sourceTree = "<group>"; };
		C164A55F22F14C73000E3FA5 /* UnfinalizedDose.swift */ = {isa = PBXFileReference; lastKnownFileType = sourcecode.swift; path = UnfinalizedDose.swift; sourceTree = "<group>"; };
		C164A56322F21081000E3FA5 /* MockPumpManagerState.swift */ = {isa = PBXFileReference; lastKnownFileType = sourcecode.swift; path = MockPumpManagerState.swift; sourceTree = "<group>"; };
		C16DA83E22E8D88F008624C2 /* LoopPluginBundleKey.swift */ = {isa = PBXFileReference; lastKnownFileType = sourcecode.swift; path = LoopPluginBundleKey.swift; sourceTree = "<group>"; };
		C16DA84422E9330A008624C2 /* LoopUIPlugin.swift */ = {isa = PBXFileReference; lastKnownFileType = sourcecode.swift; path = LoopUIPlugin.swift; sourceTree = "<group>"; };
		C17F39C023CD24A000FA1113 /* DeviceCommsLog.xcdatamodel */ = {isa = PBXFileReference; lastKnownFileType = wrapper.xcdatamodel; path = DeviceCommsLog.xcdatamodel; sourceTree = "<group>"; };
		C17F39C623CD256000FA1113 /* PersistentDeviceLog.swift */ = {isa = PBXFileReference; lastKnownFileType = sourcecode.swift; path = PersistentDeviceLog.swift; sourceTree = "<group>"; };
		C17F39C823CD269200FA1113 /* DeviceLogEntryType.swift */ = {isa = PBXFileReference; lastKnownFileType = sourcecode.swift; path = DeviceLogEntryType.swift; sourceTree = "<group>"; };
		C17F39CF23CE34B100FA1113 /* StoredDeviceLogEntry.swift */ = {isa = PBXFileReference; lastKnownFileType = sourcecode.swift; path = StoredDeviceLogEntry.swift; sourceTree = "<group>"; };
		C17F4CB21EE9B6DF005079B1 /* carb_entry_input.json */ = {isa = PBXFileReference; fileEncoding = 4; lastKnownFileType = text.json; path = carb_entry_input.json; sourceTree = "<group>"; };
		C1814B83225B9ED5008D2D8E /* LoopNotificationCategory.swift */ = {isa = PBXFileReference; lastKnownFileType = sourcecode.swift; path = LoopNotificationCategory.swift; sourceTree = "<group>"; };
		C1814B8B226371DF008D2D8E /* WeakSynchronizedDelegate.swift */ = {isa = PBXFileReference; lastKnownFileType = sourcecode.swift; path = WeakSynchronizedDelegate.swift; sourceTree = "<group>"; };
		C186089D252A9C96008215DB /* ModelV1toV3.xcmappingmodel */ = {isa = PBXFileReference; lastKnownFileType = wrapper.xcmappingmodel; path = ModelV1toV3.xcmappingmodel; sourceTree = "<group>"; };
		C188B83322CC16AC0051760A /* InsulinSensitivityScheduleViewController.swift */ = {isa = PBXFileReference; lastKnownFileType = sourcecode.swift; path = InsulinSensitivityScheduleViewController.swift; sourceTree = "<group>"; };
		C1ABE38D2245CFCD00570E82 /* UnfairLock.swift */ = {isa = PBXFileReference; lastKnownFileType = sourcecode.swift; path = UnfairLock.swift; sourceTree = "<group>"; };
		C1CBF61B1EEA2A1E001E4851 /* ice_1_hour_input.json */ = {isa = PBXFileReference; fileEncoding = 4; lastKnownFileType = text.json; path = ice_1_hour_input.json; sourceTree = "<group>"; };
		C1DB55B01F2E95FD00C483A2 /* WalshInsulinModel.swift */ = {isa = PBXFileReference; lastKnownFileType = sourcecode.swift; path = WalshInsulinModel.swift; sourceTree = "<group>"; };
		C1DB55B21F2E964400C483A2 /* ExponentialInsulinModel.swift */ = {isa = PBXFileReference; lastKnownFileType = sourcecode.swift; path = ExponentialInsulinModel.swift; sourceTree = "<group>"; };
		C1DB55B41F2EA6EA00C483A2 /* iob_from_doses_exponential_output.json */ = {isa = PBXFileReference; lastKnownFileType = text.json; path = iob_from_doses_exponential_output.json; sourceTree = "<group>"; };
		C1DB55B61F2EACD500C483A2 /* iob_from_bolus_exponential_output.json */ = {isa = PBXFileReference; lastKnownFileType = text.json; path = iob_from_bolus_exponential_output.json; sourceTree = "<group>"; };
		C1E0EEF524EB26D800086510 /* DeliveryUncertaintyRecoveryView.swift */ = {isa = PBXFileReference; lastKnownFileType = sourcecode.swift; path = DeliveryUncertaintyRecoveryView.swift; sourceTree = "<group>"; };
		C1E4B303242E98E900E70CCB /* ProgressView.swift */ = {isa = PBXFileReference; fileEncoding = 4; lastKnownFileType = sourcecode.swift; path = ProgressView.swift; sourceTree = "<group>"; };
		C1E4B304242E98E900E70CCB /* ProgressIndicatorView.swift */ = {isa = PBXFileReference; fileEncoding = 4; lastKnownFileType = sourcecode.swift; path = ProgressIndicatorView.swift; sourceTree = "<group>"; };
		C1E4B307242E995200E70CCB /* ActivityIndicator.swift */ = {isa = PBXFileReference; fileEncoding = 4; lastKnownFileType = sourcecode.swift; path = ActivityIndicator.swift; sourceTree = "<group>"; };
		C1E4B309242E99A800E70CCB /* Image.swift */ = {isa = PBXFileReference; fileEncoding = 4; lastKnownFileType = sourcecode.swift; path = Image.swift; sourceTree = "<group>"; };
		C1E7035C24FFFA5C00DAB534 /* CollectionTests.swift */ = {isa = PBXFileReference; lastKnownFileType = sourcecode.swift; path = CollectionTests.swift; sourceTree = "<group>"; };
		C1E7035E25001EA500DAB534 /* HKObserverQueryMock.swift */ = {isa = PBXFileReference; lastKnownFileType = sourcecode.swift; path = HKObserverQueryMock.swift; sourceTree = "<group>"; };
		C1E703612500390B00DAB534 /* HKAnchoredObjectQueryMock.swift */ = {isa = PBXFileReference; lastKnownFileType = sourcecode.swift; path = HKAnchoredObjectQueryMock.swift; sourceTree = "<group>"; };
		C1F8403723DB84B700673141 /* DeviceLogEntry+CoreDataClass.swift */ = {isa = PBXFileReference; fileEncoding = 4; lastKnownFileType = sourcecode.swift; path = "DeviceLogEntry+CoreDataClass.swift"; sourceTree = "<group>"; };
		C1F8403823DB84B700673141 /* DeviceLogEntry+CoreDataProperties.swift */ = {isa = PBXFileReference; fileEncoding = 4; lastKnownFileType = sourcecode.swift; path = "DeviceLogEntry+CoreDataProperties.swift"; sourceTree = "<group>"; };
		E9077D2624ACD59F0066A88D /* InformationView.swift */ = {isa = PBXFileReference; lastKnownFileType = sourcecode.swift; path = InformationView.swift; sourceTree = "<group>"; };
		E9077D2924ACDE2C0066A88D /* CorrectionRangeInformationView.swift */ = {isa = PBXFileReference; lastKnownFileType = sourcecode.swift; path = CorrectionRangeInformationView.swift; sourceTree = "<group>"; };
		E9086B2824B39EDC0062F5C8 /* ChartsTableViewController.swift */ = {isa = PBXFileReference; lastKnownFileType = sourcecode.swift; path = ChartsTableViewController.swift; sourceTree = "<group>"; };
		E9086B2C24B3A4AC0062F5C8 /* ChartsManager.swift */ = {isa = PBXFileReference; lastKnownFileType = sourcecode.swift; path = ChartsManager.swift; sourceTree = "<group>"; };
		E9086B2E24B3A5080062F5C8 /* ChartColorPalette.swift */ = {isa = PBXFileReference; lastKnownFileType = sourcecode.swift; path = ChartColorPalette.swift; sourceTree = "<group>"; };
		E9086B3024B3A7270062F5C8 /* ChartTableViewCell.swift */ = {isa = PBXFileReference; lastKnownFileType = sourcecode.swift; path = ChartTableViewCell.swift; sourceTree = "<group>"; };
		E9086B3424B3A8820062F5C8 /* ChartContainerView.swift */ = {isa = PBXFileReference; lastKnownFileType = sourcecode.swift; path = ChartContainerView.swift; sourceTree = "<group>"; };
		E9086B3824B3CB4B0062F5C8 /* TherapySettings.swift */ = {isa = PBXFileReference; lastKnownFileType = sourcecode.swift; path = TherapySettings.swift; sourceTree = "<group>"; };
		E9086B4424B53CC50062F5C8 /* GlucoseChart.swift */ = {isa = PBXFileReference; lastKnownFileType = sourcecode.swift; path = GlucoseChart.swift; sourceTree = "<group>"; };
		E9086B4724B5405E0062F5C8 /* ChartAxisValueDoubleUnit.swift */ = {isa = PBXFileReference; lastKnownFileType = sourcecode.swift; path = ChartAxisValueDoubleUnit.swift; sourceTree = "<group>"; };
		E9086B4924B540B70062F5C8 /* DateFormatter.swift */ = {isa = PBXFileReference; lastKnownFileType = sourcecode.swift; path = DateFormatter.swift; sourceTree = "<group>"; };
		E916F56824AD32F000BE3547 /* CorrectionRangeOverridesEditor.swift */ = {isa = PBXFileReference; lastKnownFileType = sourcecode.swift; path = CorrectionRangeOverridesEditor.swift; sourceTree = "<group>"; };
		E916F56E24AE2FFE00BE3547 /* CorrectionRangeOverrideInformationView.swift */ = {isa = PBXFileReference; lastKnownFileType = sourcecode.swift; path = CorrectionRangeOverrideInformationView.swift; sourceTree = "<group>"; };
		E93BA06524A39DBC00C5D7E6 /* DismissibleHostingController.swift */ = {isa = PBXFileReference; lastKnownFileType = sourcecode.swift; path = DismissibleHostingController.swift; sourceTree = "<group>"; };
		E93C869F24C8F6E00073089B /* InsulinModelSelection.swift */ = {isa = PBXFileReference; lastKnownFileType = sourcecode.swift; path = InsulinModelSelection.swift; sourceTree = "<group>"; };
		E93C86A124C8F7550073089B /* InsulinModelChart.swift */ = {isa = PBXFileReference; lastKnownFileType = sourcecode.swift; path = InsulinModelChart.swift; sourceTree = "<group>"; };
		E93C86A324C8F79C0073089B /* ChartLineModel+LoopKitUI.swift */ = {isa = PBXFileReference; fileEncoding = 4; lastKnownFileType = sourcecode.swift; path = "ChartLineModel+LoopKitUI.swift"; sourceTree = "<group>"; };
		E93C86A524C8F7D90073089B /* ChartSettings+LoopKitUI.swift */ = {isa = PBXFileReference; fileEncoding = 4; lastKnownFileType = sourcecode.swift; path = "ChartSettings+LoopKitUI.swift"; sourceTree = "<group>"; };
		E93C86A724C8F7F60073089B /* InsulinModelChartView.swift */ = {isa = PBXFileReference; fileEncoding = 4; lastKnownFileType = sourcecode.swift; path = InsulinModelChartView.swift; sourceTree = "<group>"; };
		E93C86AF24CF7C470073089B /* TherapySettingsTests.swift */ = {isa = PBXFileReference; lastKnownFileType = sourcecode.swift; path = TherapySettingsTests.swift; sourceTree = "<group>"; };
		E93C86B124D080E00073089B /* CarbRatioInformationView.swift */ = {isa = PBXFileReference; lastKnownFileType = sourcecode.swift; path = CarbRatioInformationView.swift; sourceTree = "<group>"; };
		E93C86B524D08CAD0073089B /* InsulinSensitivityInformationView.swift */ = {isa = PBXFileReference; lastKnownFileType = sourcecode.swift; path = InsulinSensitivityInformationView.swift; sourceTree = "<group>"; };
		E93E865924DC744300FF40C8 /* effect_from_basal_output_exponential.json */ = {isa = PBXFileReference; fileEncoding = 4; lastKnownFileType = text.json; path = effect_from_basal_output_exponential.json; sourceTree = "<group>"; };
		E93E865B24DC75EF00FF40C8 /* basal_dose_with_expired.json */ = {isa = PBXFileReference; fileEncoding = 4; lastKnownFileType = text.json; path = basal_dose_with_expired.json; sourceTree = "<group>"; };
		E93E865D24DC797A00FF40C8 /* basal_dose_with_delivered.json */ = {isa = PBXFileReference; fileEncoding = 4; lastKnownFileType = text.json; path = basal_dose_with_delivered.json; sourceTree = "<group>"; };
		E93E865F24DC82A500FF40C8 /* dose_history_with_delivered_units.json */ = {isa = PBXFileReference; fileEncoding = 4; lastKnownFileType = text.json; path = dose_history_with_delivered_units.json; sourceTree = "<group>"; };
		E93E866124DC87AE00FF40C8 /* effect_from_history_exponential_delivered_units_output.json */ = {isa = PBXFileReference; fileEncoding = 4; lastKnownFileType = text.json; path = effect_from_history_exponential_delivered_units_output.json; sourceTree = "<group>"; };
		E94141CF24C8F31C0096C326 /* DeliveryLimitsEditor.swift */ = {isa = PBXFileReference; lastKnownFileType = sourcecode.swift; path = DeliveryLimitsEditor.swift; sourceTree = "<group>"; };
		E949E38824AFC82F00024DA0 /* DeliveryLimitsInformationView.swift */ = {isa = PBXFileReference; lastKnownFileType = sourcecode.swift; path = DeliveryLimitsInformationView.swift; sourceTree = "<group>"; };
		E949E38E24B3711E00024DA0 /* InsulinModelInformationView.swift */ = {isa = PBXFileReference; lastKnownFileType = sourcecode.swift; path = InsulinModelInformationView.swift; sourceTree = "<group>"; };
		E96175AD24B7BE38008E5080 /* Dictionary.swift */ = {isa = PBXFileReference; lastKnownFileType = sourcecode.swift; path = Dictionary.swift; sourceTree = "<group>"; };
		E96DCB5724AEF50F007117BC /* SuspendThresholdInformationView.swift */ = {isa = PBXFileReference; lastKnownFileType = sourcecode.swift; path = SuspendThresholdInformationView.swift; sourceTree = "<group>"; };
		E96DCB5924AF74AC007117BC /* SuspendThresholdEditor.swift */ = {isa = PBXFileReference; lastKnownFileType = sourcecode.swift; path = SuspendThresholdEditor.swift; sourceTree = "<group>"; };
		E96DCB5D24AF7DC7007117BC /* BasalRatesInformationView.swift */ = {isa = PBXFileReference; lastKnownFileType = sourcecode.swift; path = BasalRatesInformationView.swift; sourceTree = "<group>"; };
		E9D95F6424C7BC400079F47D /* PresentationMode.swift */ = {isa = PBXFileReference; lastKnownFileType = sourcecode.swift; path = PresentationMode.swift; sourceTree = "<group>"; };
		E9DFB92424E43CF500468917 /* ExpandableDatePicker.swift */ = {isa = PBXFileReference; lastKnownFileType = sourcecode.swift; path = ExpandableDatePicker.swift; sourceTree = "<group>"; };
		E9E5E56124D362E800B5DFFE /* dynamic_glucose_effect_none_observed_output.json */ = {isa = PBXFileReference; fileEncoding = 4; lastKnownFileType = text.json; path = dynamic_glucose_effect_none_observed_output.json; sourceTree = "<group>"; };
		E9E5E56224D362E800B5DFFE /* dynamic_glucose_effect_never_fully_observed_output.json */ = {isa = PBXFileReference; fileEncoding = 4; lastKnownFileType = text.json; path = dynamic_glucose_effect_never_fully_observed_output.json; sourceTree = "<group>"; };
		E9E5E56324D362E800B5DFFE /* dynamic_glucose_effect_partially_observed_output.json */ = {isa = PBXFileReference; fileEncoding = 4; lastKnownFileType = text.json; path = dynamic_glucose_effect_partially_observed_output.json; sourceTree = "<group>"; };
		E9E5E56424D362E900B5DFFE /* dynamic_glucose_effect_fully_observed_output.json */ = {isa = PBXFileReference; fileEncoding = 4; lastKnownFileType = text.json; path = dynamic_glucose_effect_fully_observed_output.json; sourceTree = "<group>"; };
/* End PBXFileReference section */

/* Begin PBXFrameworksBuildPhase section */
		1DEE229C24A676A300693C32 /* Frameworks */ = {
			isa = PBXFrameworksBuildPhase;
			buildActionMask = 2147483647;
			files = (
				1DEE229D24A676A300693C32 /* LoopKit.framework in Frameworks */,
			);
			runOnlyForDeploymentPostprocessing = 0;
		};
		430157F41C7EC03B00B64B63 /* Frameworks */ = {
			isa = PBXFrameworksBuildPhase;
			buildActionMask = 2147483647;
			files = (
				892A5D49222F03CC008961AB /* LoopTestingKit.framework in Frameworks */,
				4301582D1C7ECD7A00B64B63 /* HealthKit.framework in Frameworks */,
				430158191C7ECB5E00B64B63 /* LoopKit.framework in Frameworks */,
				43BA715B201E484D0058961E /* LoopKitUI.framework in Frameworks */,
			);
			runOnlyForDeploymentPostprocessing = 0;
		};
		43BA7150201E484D0058961E /* Frameworks */ = {
			isa = PBXFrameworksBuildPhase;
			buildActionMask = 2147483647;
			files = (
				4353D171203D3E71007B4ECD /* HealthKit.framework in Frameworks */,
				43BA7191202020140058961E /* LoopKit.framework in Frameworks */,
			);
			runOnlyForDeploymentPostprocessing = 0;
		};
		43D8FDC71C728FDF0073BE78 /* Frameworks */ = {
			isa = PBXFrameworksBuildPhase;
			buildActionMask = 2147483647;
			files = (
				4353D173203D3E7E007B4ECD /* CoreData.framework in Frameworks */,
				4353D170203D3E5C007B4ECD /* HealthKit.framework in Frameworks */,
			);
			runOnlyForDeploymentPostprocessing = 0;
		};
		43D8FDD21C728FDF0073BE78 /* Frameworks */ = {
			isa = PBXFrameworksBuildPhase;
			buildActionMask = 2147483647;
			files = (
				43D8FDD61C728FDF0073BE78 /* LoopKit.framework in Frameworks */,
			);
			runOnlyForDeploymentPostprocessing = 0;
		};
		892A5D31222F03CB008961AB /* Frameworks */ = {
			isa = PBXFrameworksBuildPhase;
			buildActionMask = 2147483647;
			files = (
				892A5D5C222F1210008961AB /* LoopKit.framework in Frameworks */,
			);
			runOnlyForDeploymentPostprocessing = 0;
		};
		89D2046F21CC7BD7001238CC /* Frameworks */ = {
			isa = PBXFrameworksBuildPhase;
			buildActionMask = 2147483647;
			files = (
				892A5D57222F04E2008961AB /* LoopTestingKit.framework in Frameworks */,
				89D204A621CC7C55001238CC /* LoopKit.framework in Frameworks */,
				89D2048921CC7BF7001238CC /* HealthKit.framework in Frameworks */,
			);
			runOnlyForDeploymentPostprocessing = 0;
		};
		89D2048C21CC7C12001238CC /* Frameworks */ = {
			isa = PBXFrameworksBuildPhase;
			buildActionMask = 2147483647;
			files = (
				89D204A821CC7C60001238CC /* MockKit.framework in Frameworks */,
				89D204A721CC7C5C001238CC /* LoopKitUI.framework in Frameworks */,
			);
			runOnlyForDeploymentPostprocessing = 0;
		};
		A9E675E522713F4700E25293 /* Frameworks */ = {
			isa = PBXFrameworksBuildPhase;
			buildActionMask = 2147483647;
			files = (
				A9E675F3227140D800E25293 /* CoreData.framework in Frameworks */,
				A9E675F5227140DD00E25293 /* HealthKit.framework in Frameworks */,
			);
			runOnlyForDeploymentPostprocessing = 0;
		};
/* End PBXFrameworksBuildPhase section */

/* Begin PBXGroup section */
		1D096BFD24C24C140078B6B5 /* Insulin */ = {
			isa = PBXGroup;
			children = (
				1D096C0024C24C220078B6B5 /* ExponentialInsulinModelPreset.swift */,
				1D096BFF24C24C220078B6B5 /* InsulinModelSettings.swift */,
			);
			path = Insulin;
			sourceTree = "<group>";
		};
		1D640FF324524269008F9755 /* Assets */ = {
			isa = PBXGroup;
			children = (
				1D640FF424524274008F9755 /* Sounds */,
			);
			path = Assets;
			sourceTree = "<group>";
		};
		1D640FF424524274008F9755 /* Sounds */ = {
			isa = PBXGroup;
			children = (
				1D25C22D246A2A1A00E87FA0 /* critical.caf */,
				1D640FF524524284008F9755 /* sub.caf */,
			);
			path = Sounds;
			sourceTree = "<group>";
		};
		1DEE230524A6960400693C32 /* LoopKitHostedTests */ = {
			isa = PBXGroup;
			children = (
				A9E068142534EB6B00BDAB59 /* Persistence */,
				1DEE230224A676A300693C32 /* LoopKitHostedTests.plist */,
				A98ED5FD253132A400FD8F70 /* CarbStoreHKQueryTests.swift */,
				A9E0681725350ECC00BDAB59 /* GlucoseStoreTests.swift */,
				C1E703612500390B00DAB534 /* HKAnchoredObjectQueryMock.swift */,
				C1E7035E25001EA500DAB534 /* HKObserverQueryMock.swift */,
				A994B883254241B10039B108 /* InsulinDeliveryStoreTests.swift */,
			);
			path = LoopKitHostedTests;
			sourceTree = "<group>";
		};
		1F5DAB1B2118C91C00048054 /* Common */ = {
			isa = PBXGroup;
			children = (
				1F5DAB1C2118C95700048054 /* LocalizedString.swift */,
			);
			path = Common;
			sourceTree = "<group>";
		};
		430059211CCDC7A200C861EA /* Extensions */ = {
			isa = PBXGroup;
			children = (
				89ED164224A29BE400C9A105 /* ClosedRange.swift */,
				8974B0672215FE460043F01B /* Collection.swift */,
				892A5DBB2231E20C008961AB /* Comparable.swift */,
				898C896924D4BF11002FA994 /* Guardrail+Settings.swift */,
				43D8FDEE1C7290350073BE78 /* HKUnit.swift */,
				434FF1DF1CF269D8000DB779 /* IdentifiableClass.swift */,
				891A3FC62247268F00378B27 /* Math.swift */,
				89CA2B33226D15E0004D9350 /* MutableCollection.swift */,
				43177D0D1D3737420006E908 /* NibLoadable.swift */,
				434FB64B1D712449007B9C70 /* NSData.swift */,
				43D8FDF11C7290350073BE78 /* NSDateFormatter.swift */,
				43D8FDF21C7290350073BE78 /* NSTimeInterval.swift */,
				434C5F9D209938CD00B2FD1A /* NumberFormatter.swift */,
				434570431FE605E30089C4DC /* OSLog.swift */,
				89ED163F24A29BA300C9A105 /* Sequence.swift */,
				4303C4901E2D664200ADEDC8 /* TimeZone.swift */,
				B4AA27F124C1ECDC001B8AFA /* UIColor.swift */,
				434FF1E31CF26A1E000DB779 /* UITableViewCell.swift */,
				1DECC3F42513F98D00F4056E /* UITextField.swift */,
				43260F6D21C4BF7A00DD6837 /* UUID.swift */,
			);
			path = Extensions;
			sourceTree = "<group>";
		};
		430157F81C7EC03B00B64B63 /* LoopKit Example */ = {
			isa = PBXGroup;
			children = (
				7D68A9B01FE0A3D000522C49 /* Localizable.strings */,
				435F355F1C9CD23D00C204D2 /* Managers */,
				435F355C1C9CD14E00C204D2 /* Extensions */,
				4301582A1C7ECCEF00B64B63 /* LoopKitExample.entitlements */,
				430158071C7EC03B00B64B63 /* Info.plist */,
				430157F91C7EC03B00B64B63 /* AppDelegate.swift */,
				430157FB1C7EC03B00B64B63 /* MasterViewController.swift */,
				430158021C7EC03B00B64B63 /* Assets.xcassets */,
				430158041C7EC03B00B64B63 /* LaunchScreen.storyboard */,
				430157FF1C7EC03B00B64B63 /* Main.storyboard */,
			);
			path = "LoopKit Example";
			sourceTree = "<group>";
		};
		432CF86320D769070066B889 /* View Controllers */ = {
			isa = PBXGroup;
			children = (
				895FE08D22011F4800FCF18A /* AddEditOverrideTableViewController.swift */,
				43F5034C210599CC009FA89A /* AuthenticationViewController.swift */,
				892A5D60222F6AF3008961AB /* BasalScheduleTableViewController.swift */,
				434FB6491D712158007B9C70 /* CommandResponseViewController.swift */,
				43D8FE041C7290530073BE78 /* DailyQuantityScheduleTableViewController.swift */,
				43D8FE051C7290530073BE78 /* DailyValueScheduleTableViewController.swift */,
				898E6E712241EDC10019E459 /* DateAndDurationTableViewController.swift */,
				432CF86420D7692E0066B889 /* DeliveryLimitSettingsTableViewController.swift */,
				895FE08F22011F4800FCF18A /* EmojiInputController.swift */,
				8907E35821A9D0EC00335852 /* GlucoseEntryTableViewController.swift */,
				43D8FE061C7290530073BE78 /* GlucoseRangeScheduleTableViewController.swift */,
				C188B83322CC16AC0051760A /* InsulinSensitivityScheduleViewController.swift */,
				895FE08C22011F4800FCF18A /* OverrideSelectionViewController.swift */,
				898E6E6F2241EDB70019E459 /* PercentageTextFieldTableViewController.swift */,
				43FB60E620DCBC55002B996B /* RadioSelectionTableViewController.swift */,
				A9498D8623386CAF00DAA9B9 /* ServiceViewController.swift */,
				892A5D992231E0E3008961AB /* SettingsNavigationViewController.swift */,
				43FB60E420DCBA02002B996B /* SetupTableViewController.swift */,
				43D8FE0C1C7290530073BE78 /* SingleValueScheduleTableViewController.swift */,
				434FF1F31CF294A9000DB779 /* TextFieldTableViewController.swift */,
				89CCD4F921A911510068C3FB /* PercentageTextFieldTableViewController.swift */,
				895695F521AA413B00828067 /* DateAndDurationTableViewController.swift */,
				E93BA06524A39DBC00C5D7E6 /* DismissibleHostingController.swift */,
				E9086B2824B39EDC0062F5C8 /* ChartsTableViewController.swift */,
				E9086B2C24B3A4AC0062F5C8 /* ChartsManager.swift */,
			);
			path = "View Controllers";
			sourceTree = "<group>";
		};
		434113B620F2BDB900D05747 /* Persistence */ = {
			isa = PBXGroup;
			children = (
				434113BD20F2C72000D05747 /* CachedCarbObjectTests.swift */,
				434113BB20F2C56100D05747 /* CachedGlucoseObjectTests.swift */,
				434113B420F2BDB500D05747 /* CachedInsulinDeliveryObjectTests.swift */,
				A9DF02C224F6EEE400B7C988 /* DeviceLogEntryTests.swift */,
				434113B220F2890800D05747 /* PersistenceControllerTests.swift */,
				434113B720F2BDE800D05747 /* PersistenceControllerTestCase.swift */,
				A9DF02C424F6FA5100B7C988 /* PumpEventTests.swift */,
			);
			path = Persistence;
			sourceTree = "<group>";
		};
		435F355C1C9CD14E00C204D2 /* Extensions */ = {
			isa = PBXGroup;
			children = (
				43177D031D372A7F0006E908 /* CarbEntryTableViewController.swift */,
				4302F4DE1D4E607B00F0FCAF /* InsulinDeliveryTableViewController.swift */,
				435F355D1C9CD16A00C204D2 /* NSUserDefaults.swift */,
			);
			path = Extensions;
			sourceTree = "<group>";
		};
		435F355F1C9CD23D00C204D2 /* Managers */ = {
			isa = PBXGroup;
			children = (
				435F35601C9CD25F00C204D2 /* DeviceDataManager.swift */,
			);
			path = Managers;
			sourceTree = "<group>";
		};
		4369F090208B0D68000E3E45 /* Views */ = {
			isa = PBXGroup;
			children = (
				E9086B3024B3A7270062F5C8 /* ChartTableViewCell.swift */,
				C1E4B303242E98E900E70CCB /* ProgressView.swift */,
				C1E4B304242E98E900E70CCB /* ProgressIndicatorView.swift */,
				43F5035821059AF7009FA89A /* AuthenticationTableViewCell.swift */,
				43F5035921059AF7009FA89A /* AuthenticationTableViewCell.xib */,
				892A5D63222F6B13008961AB /* SetConstrainedScheduleEntryTableViewCell.swift */,
				892A5D62222F6B13008961AB /* SetConstrainedScheduleEntryTableViewCell.xib */,
				898E6E64224179300019E459 /* BaseHUDView.swift */,
				898E6E66224179300019E459 /* BatteryLevelHUDView.swift */,
				898E6E65224179300019E459 /* BatteryLevelHUDView.xib */,
				43D8FE591C7291D80073BE78 /* DatePickerTableViewCell.swift */,
				895FE07922011F0B00FCF18A /* DecimalTextFieldTableViewCell.xib */,
				895FE07B22011F0C00FCF18A /* DoubleRangeTableViewCell.swift */,
				895FE07222011F0B00FCF18A /* DoubleRangeTableViewCell.xib */,
				895FE07322011F0B00FCF18A /* EmojiDataSource.swift */,
				895FE07A22011F0C00FCF18A /* EmojiInputCell.swift */,
				895FE07E22011F0C00FCF18A /* EmojiInputHeaderView.swift */,
				43177D0B1D3734040006E908 /* GlucoseRangeOverrideTableViewCell.swift */,
				43177D071D37306D0006E908 /* GlucoseRangeOverrideTableViewCell.xib */,
				43D8FE071C7290530073BE78 /* GlucoseRangeTableViewCell.swift */,
				43D8FE081C7290530073BE78 /* GlucoseRangeTableViewCell.xib */,
				892A5DAD2231E185008961AB /* HUDAssets.xcassets */,
				895FE07522011F0B00FCF18A /* LabeledTextFieldTableViewCell.swift */,
				895FE07D22011F0C00FCF18A /* LabeledTextFieldTableViewCell.xib */,
				892A5DB02231E191008961AB /* LevelHUDView.swift */,
				892A5DB12231E191008961AB /* LevelMaskView.swift */,
				892A5DAF2231E191008961AB /* LoadingTableViewCell.swift */,
				895FE07422011F0B00FCF18A /* OverridePresetCollectionViewCell.swift */,
				895FE07622011F0B00FCF18A /* OverrideSelectionFooterView.swift */,
				895FE07C22011F0C00FCF18A /* OverrideSelectionHeaderView.swift */,
				4369F08E208859E6000E3E45 /* PaddedTextField.swift */,
				43D8FE0A1C7290530073BE78 /* RepeatingScheduleValueTableViewCell.swift */,
				43D8FE0B1C7290530073BE78 /* RepeatingScheduleValueTableViewCell.xib */,
				892A5DB62231E19F008961AB /* ReservoirVolumeHUDView.swift */,
				892A5DB52231E19F008961AB /* ReservoirVolumeHUDView.xib */,
				89186C0424BEC9CA0003D0F3 /* SegmentedControlTableViewCell.swift */,
				432CF86620D76AB90066B889 /* SettingsTableViewCell.swift */,
				432CF86820D76B320066B889 /* SetupButton.swift */,
				432CF86A20D76B9C0066B889 /* SetupIndicatorView.swift */,
				898E6E6D2241ED9F0019E459 /* SuspendResumeTableViewCell.swift */,
				432CF86C20D76C470066B889 /* SwitchTableViewCell.swift */,
				4369F093208BA001000E3E45 /* TextButtonTableViewCell.swift */,
				434FF1F01CF29451000DB779 /* TextFieldTableViewCell.swift */,
				434FF1EF1CF29451000DB779 /* TextFieldTableViewCell.xib */,
				43F5034E210599DF009FA89A /* ValidatingIndicatorView.swift */,
				892155122245C516009112BC /* SegmentedGaugeBarView.swift */,
				89CC35D32403450E008FB633 /* ThumbView.swift */,
				892155142245C57E009112BC /* SegmentedGaugeBarLayer.swift */,
				892155162245FBEF009112BC /* InsulinSensitivityScalingTableViewCell.swift */,
				892155172245FBEF009112BC /* InsulinSensitivityScalingTableViewCell.xib */,
				8997B4F423727E8A00061132 /* CustomOverrideCollectionViewCell.swift */,
				B41A60AE23D1DB5B00636320 /* TableViewTitleLabel.swift */,
				B46B62A623FEFE4D001E69BA /* InstructionList.swift */,
				B46B62A823FF05F8001E69BA /* LabeledNumberInput.swift */,
				B46B62AA23FF0822001E69BA /* LabeledValueView.swift */,
				B46B62AC23FF0A87001E69BA /* LabeledDateView.swift */,
				B46B62AE23FF0BF6001E69BA /* SectionHeader.swift */,
				B46B62B023FF0CA6001E69BA /* DescriptiveText.swift */,
				B46B62B223FF0E62001E69BA /* SelectableLabel.swift */,
				B4A2AAB0240830A30066563F /* LabeledTextField.swift */,
				B4A2AAB2240832350066563F /* MultipleSelectionList.swift */,
				B4C004B3241085DB00B40429 /* GuidePage.swift */,
				B4C004B4241085DC00B40429 /* GuideNavigationButton.swift */,
				B4C004B2241085DB00B40429 /* ActionButton.swift */,
				C1E4B307242E995200E70CCB /* ActivityIndicator.swift */,
				89AF78C524482268002B4FCC /* ActionButtonStyle.swift */,
				893C9F8A2447DBC100CD4185 /* CardList */,
				89627B172441168900BEB424 /* ConfigurationPage.swift */,
				89F6E310244A1AAB00CB9E15 /* SettingDescription.swift */,
				89F6E313244A1AB600CB9E15 /* GlucoseValuePicker.swift */,
				89AC9DCA24529927004A6B8A /* QuantityPicker.swift */,
				89F6E312244A1AB500CB9E15 /* GuardrailWarning.swift */,
				89CAB37024CB4DEC009EE3CE /* WarningView.swift */,
				89AC9DCC24529D9B004A6B8A /* TimePicker.swift */,
				89B0B2A92453C0AB0063D4A7 /* GuardrailConstraintedQuantityView.swift */,
				898B4E7D246DEB920053C484 /* GuardrailConstrainedQuantityRangeView.swift */,
				89FC688B245A2D670075CF59 /* QuantityScheduleEditor.swift */,
				89FC688D245A2D680075CF59 /* ScheduleEditor.swift */,
				89BE75C024649C2E00B145D9 /* ModalHeaderButtonBar.swift */,
				89FC688C245A2D680075CF59 /* ScheduleItemPicker.swift */,
				898B4E76246DAE280053C484 /* GlucoseRangePicker.swift */,
				89FC688E245A2D680075CF59 /* ScheduleItemView.swift */,
				89BE75C224649C4C00B145D9 /* RoundedCorners.swift */,
				89BE75C424649C8100B145D9 /* NewScheduleItemEditor.swift */,
				89BE75CA2464BC2000B145D9 /* AlertContent.swift */,
				89904031245B5CA500F1C0A2 /* Deletable.swift */,
				899012C0246F1D8F007B88BA /* ExpandableSetting.swift */,
				89653C7F2473527100E1BAA5 /* FractionalQuantityPicker.swift */,
				E916F56724AD31F900BE3547 /* Settings Editors */,
				E9077D2824ACD5AA0066A88D /* Information Screens */,
				1D096BF924C242300078B6B5 /* CheckmarkListItem.swift */,
				89CAB36A24C9EC25009EE3CE /* DismissibleKeyboardTextField.swift */,
				E9086B3424B3A8820062F5C8 /* ChartContainerView.swift */,
				89186C0A24BFD6DB0003D0F3 /* DurationPicker.swift */,
				E9DFB92424E43CF500468917 /* ExpandableDatePicker.swift */,
			);
			path = Views;
			sourceTree = "<group>";
		};
		437874B4202FDC8300A3D8B9 /* Persistence */ = {
			isa = PBXGroup;
			children = (
				A9BD318124F4548900994B83 /* Modelv3EntityMigrationPolicy.swift */,
				434113AC20F287DC00D05747 /* NSManagedObjectContext.swift */,
				43D8FEE21C7294D50073BE78 /* PersistenceController.swift */,
				433BC7B020562705000B1200 /* UpdateSource.swift */,
				43CF0B3E2030FD0D002A66DE /* UploadState.swift */,
				C186089D252A9C96008215DB /* ModelV1toV3.xcmappingmodel */,
				A9BD318724F45C0100994B83 /* Modelv3.xcmappingmodel */,
				A91A601923CD023800C0E8A1 /* Modelv2.xcmappingmodel */,
				43D8FEE01C7294D50073BE78 /* Model.xcdatamodeld */,
			);
			path = Persistence;
			sourceTree = "<group>";
		};
		437AFF1B203A45CF008C4892 /* Extensions */ = {
			isa = PBXGroup;
			children = (
				437AFF1C203A45DB008C4892 /* CacheStore.swift */,
				437AFF1E203A763F008C4892 /* HKHealthStoreMock.swift */,
				437AFF20203AA740008C4892 /* NSManagedObjectContext.swift */,
				891A3FD22249990900378B27 /* DailyValueSchedule.swift */,
			);
			path = Extensions;
			sourceTree = "<group>";
		};
		437AFF22203BE382008C4892 /* Extensions */ = {
			isa = PBXGroup;
			children = (
				43D8FDF01C7290350073BE78 /* Date.swift */,
				43D8FDE91C7290350073BE78 /* Double.swift */,
				898C896C24D4BF75002FA994 /* FloatingPoint.swift */,
				437AFF23203BE402008C4892 /* HKHealthStore.swift */,
				A9FD046E24E310D00040F203 /* HKObject.swift */,
				43AF1FB11C926CDD00EA2F3D /* HKQuantity.swift */,
				432762731D60505F0083215A /* HKQuantitySample.swift */,
				A967D94824F99B6A00CDDF8A /* OutputStream.swift */,
				43CB51B0211EB16C00DB9B4A /* NSUserActivity+CarbKit.swift */,
			);
			path = Extensions;
			sourceTree = "<group>";
		};
		439706E722D2E8EE00C81566 /* Views */ = {
			isa = PBXGroup;
			children = (
				439706E822D2E94800C81566 /* BoundSwitchTableViewCell.swift */,
				C1E0EEF524EB26D800086510 /* DeliveryUncertaintyRecoveryView.swift */,
			);
			path = Views;
			sourceTree = "<group>";
		};
		43BA7155201E484D0058961E /* LoopKitUI */ = {
			isa = PBXGroup;
			children = (
				E9086B4624B5404D0062F5C8 /* Models */,
				E9086B4324B53CB40062F5C8 /* Charts */,
				B41A60B023D1DBB700636320 /* Extensions */,
				43177D091D3732C70006E908 /* Assets.xcassets */,
				43BA7160201E48910058961E /* CarbKit */,
				43BA719920203EF30058961E /* CarbKit.storyboard */,
				43A8EC3B210CEEA500A81379 /* CGMManagerUI.swift */,
				892A5D9F2231E12F008961AB /* CompletionNotifying.swift */,
				1DE35E7924ABEC720086F9AE /* DeviceManagerUI.swift */,
				895FE07022011EDD00FCF18A /* EmojiInputController.storyboard */,
				892A5DA12231E136008961AB /* HUDProvider.swift */,
				43BA7157201E484D0058961E /* Info.plist */,
				1D096C0424C624F70078B6B5 /* InsulinModelSettings+LoopKitUI.swift */,
				43BA7161201E48EB0058961E /* InsulinKit */,
				43D8FEED1C7294E90073BE78 /* InsulinKit.storyboard */,
				7D68A9E31FE0A3D300522C49 /* Localizable.strings */,
				43BA7156201E484D0058961E /* LoopKitUI.h */,
				C16DA84422E9330A008624C2 /* LoopUIPlugin.swift */,
				895FE06C22011E9900FCF18A /* OverrideEmojiDataSource.swift */,
				895FE06D22011E9A00FCF18A /* OverrideSelectionViewController.storyboard */,
				43FB60E220DCB9E0002B996B /* PumpManagerUI.swift */,
				43F503622106C761009FA89A /* ServiceAuthenticationUI.swift */,
				43F5035521059A8A009FA89A /* ServiceCredential.swift */,
				A991161323426A0A00A4B2E9 /* ServiceSetupNotifying.swift */,
				A9498D8A23386CC700DAA9B9 /* ServiceUI.swift */,
				892A5D9D2231E122008961AB /* StateColorPalette.swift */,
				43F89C9E22BDFB10006BB54E /* UIActivityIndicatorView.swift */,
				892A5D9B2231E118008961AB /* UIAlertController.swift */,
				898E6E6B224194050019E459 /* UIColor.swift */,
				432CF86320D769070066B889 /* View Controllers */,
				4369F090208B0D68000E3E45 /* Views */,
				1DD1964D248AE88000420876 /* HorizontalSizeClassOverride.swift */,
				E9086B2E24B3A5080062F5C8 /* ChartColorPalette.swift */,
			);
			path = LoopKitUI;
			sourceTree = "<group>";
		};
		43BA7160201E48910058961E /* CarbKit */ = {
			isa = PBXGroup;
			children = (
				43D8FE561C7291D80073BE78 /* CarbEntryEditViewController.swift */,
				43D8FE571C7291D80073BE78 /* CarbEntryTableViewController.swift */,
				2FD1A6AF1E4A76CC0042EF39 /* CarbEntryValidationNavigationDelegate.swift */,
				432711371EDE826A00171F6A /* CustomInputTextField.swift */,
				B40D07C9251BD89D00C1C6D7 /* DateAndDurationSteppableTableViewCell.swift */,
				B40D07C8251BD89D00C1C6D7 /* DateAndDurationSteppableTableViewCell.xib */,
				434A01CF1F019D9100938125 /* DateAndDurationTableViewCell.xib */,
				4369F091208B0DFF000E3E45 /* DateAndDurationTableViewCell.swift */,
				43D8FE5A1C7291D80073BE78 /* DecimalTextFieldTableViewCell.swift */,
				4359E74D1EEA1FBC0022EF0C /* FoodEmojiDataSource.swift */,
				433D705D1EFB29700004EB9F /* FoodTypeShortcutCell.swift */,
			);
			path = CarbKit;
			sourceTree = "<group>";
		};
		43BA7161201E48EB0058961E /* InsulinKit */ = {
			isa = PBXGroup;
			children = (
				43D8FEEF1C7294E90073BE78 /* ErrorBackgroundView.swift */,
				4302F4DC1D4DCED000F0FCAF /* InsulinDeliveryTableViewController.swift */,
			);
			path = InsulinKit;
			sourceTree = "<group>";
		};
		43BA718D202020140058961E /* Frameworks */ = {
			isa = PBXGroup;
			children = (
				A9E675F4227140DD00E25293 /* HealthKit.framework */,
				4353D172203D3E7E007B4ECD /* CoreData.framework */,
				A9E675F2227140D800E25293 /* CoreData.framework */,
				4301582C1C7ECD7A00B64B63 /* HealthKit.framework */,
			);
			name = Frameworks;
			sourceTree = "<group>";
		};
		43D8FDC11C728FDF0073BE78 = {
			isa = PBXGroup;
			children = (
				E9D95F9C24C8BC880079F47D /* Scripts */,
				1F5DAB1B2118C91C00048054 /* Common */,
				430059211CCDC7A200C861EA /* Extensions */,
				43D8FDCD1C728FDF0073BE78 /* LoopKit */,
				430157F81C7EC03B00B64B63 /* LoopKit Example */,
				1DEE230524A6960400693C32 /* LoopKitHostedTests */,
				43D8FDD91C728FDF0073BE78 /* LoopKitTests */,
				43BA7155201E484D0058961E /* LoopKitUI */,
				89D2047321CC7BD7001238CC /* MockKit */,
				89D2049021CC7C13001238CC /* MockKitUI */,
				892A5D35222F03CB008961AB /* LoopTestingKit */,
				43BA718D202020140058961E /* Frameworks */,
				43D8FDCC1C728FDF0073BE78 /* Products */,
				C1332E5425508A4800D60D7E /* Recovered References */,
			);
			sourceTree = "<group>";
		};
		43D8FDCC1C728FDF0073BE78 /* Products */ = {
			isa = PBXGroup;
			children = (
				43D8FDCB1C728FDF0073BE78 /* LoopKit.framework */,
				43D8FDD51C728FDF0073BE78 /* LoopKitTests.xctest */,
				430157F71C7EC03B00B64B63 /* LoopKit Example.app */,
				43BA7154201E484D0058961E /* LoopKitUI.framework */,
				89D2047221CC7BD7001238CC /* MockKit.framework */,
				89D2048F21CC7C12001238CC /* MockKitUI.framework */,
				892A5D34222F03CB008961AB /* LoopTestingKit.framework */,
				A9E675F022713F4700E25293 /* LoopKit.framework */,
				1DEE230124A676A300693C32 /* LoopKitHostedTests.xctest */,
			);
			name = Products;
			sourceTree = "<group>";
		};
		43D8FDCD1C728FDF0073BE78 /* LoopKit */ = {
			isa = PBXGroup;
			children = (
				C17F39BD23CD239000FA1113 /* DeviceManager */,
				1D096BFD24C24C140078B6B5 /* Insulin */,
				B42A74702358858D00247B03 /* Notification */,
				43D8FDCE1C728FDF0073BE78 /* LoopKit.h */,
				43D8FDD01C728FDF0073BE78 /* Info.plist */,
				A9498D7323386C3200DAA9B9 /* AnalyticsService.swift */,
				43D8FDE51C7290340073BE78 /* BasalRateSchedule.swift */,
				43D8FDE61C7290350073BE78 /* CarbRatioSchedule.swift */,
				891A3FDA224BEC0D00378B27 /* CarbSensitivitySchedule.swift */,
				43D8FDE71C7290350073BE78 /* DailyQuantitySchedule.swift */,
				891A3FD4224B047200378B27 /* DailyQuantitySchedule+Override.swift */,
				43D8FDE81C7290350073BE78 /* DailyValueSchedule.swift */,
				1DA649AA2445174400F61E75 /* Alert.swift */,
				A933DB8724BF956F009B417A /* CriticalEventLog.swift */,
				A9498D7723386C3300DAA9B9 /* DiagnosticLog.swift */,
				A95A1D7E2460BBC70079378D /* DosingDecisionObject+CoreDataClass.swift */,
				A95A1D812460BBDC0079378D /* DosingDecisionObject+CoreDataProperties.swift */,
				A919889E2355016B00B75EEE /* DosingDecisionStore.swift */,
				891A3FD8224BEB4500378B27 /* EGPSchedule.swift */,
				43C9805B212D216A003B5D17 /* GlucoseChange.swift */,
				43D8FDEA1C7290350073BE78 /* GlucoseEffect.swift */,
				4378B64A1ED61965000AE785 /* GlucoseEffectVelocity.swift */,
				43D8FDEB1C7290350073BE78 /* GlucoseRangeSchedule.swift */,
				43D8FDEC1C7290350073BE78 /* GlucoseSchedule.swift */,
				A9498D7423386C3200DAA9B9 /* GlucoseThreshold.swift */,
				43D9888A1C87E47800DA4467 /* GlucoseValue.swift */,
				43D8FDED1C7290350073BE78 /* HealthKitSampleStore.swift */,
				43B17C88208EEC0B00AC27E9 /* HealthStoreUnitCache.swift */,
				A987CD4524A5893500439ADC /* JSONStreamEncoder.swift */,
				43F5034A21051FCD009FA89A /* KeychainManager.swift */,
				89AC792E224C781200B8E9BA /* Locked.swift */,
				A9498D7123386C3200DAA9B9 /* LoggingService.swift */,
				43D8FDEF1C7290350073BE78 /* LoopMath.swift */,
				A985464E251449FE0099C1A6 /* NotificationSettings.swift */,
				434C5F9B2098352500B2FD1A /* QuantityFormatter.swift */,
				A9498D7523386C3300DAA9B9 /* RemoteDataService.swift */,
				43D8FDF31C7290350073BE78 /* SampleValue.swift */,
				A9498D7623386C3300DAA9B9 /* Service.swift */,
				43F5035421059A8A009FA89A /* ServiceAuthentication.swift */,
				A912BE28245B9CD500CBE199 /* SettingsObject+CoreDataClass.swift */,
				A912BE2A245B9E8600CBE199 /* SettingsObject+CoreDataProperties.swift */,
				A919889B2354E5EB00B75EEE /* SettingsStore.swift */,
				A9CE912424CA051A00302A40 /* StoredInsulinModel.swift */,
				89AE2223228BC54C00BDFD85 /* TemporaryScheduleOverride.swift */,
				89AE2225228BC54C00BDFD85 /* TemporaryScheduleOverrideHistory.swift */,
				89AE221F228BC54C00BDFD85 /* TemporaryScheduleOverridePreset.swift */,
				89AE2224228BC54C00BDFD85 /* TemporaryScheduleOverrideSettings.swift */,
				C1ABE38D2245CFCD00570E82 /* UnfairLock.swift */,
				89AE222A228BC56A00BDFD85 /* WeakSet.swift */,
				C1814B8B226371DF008D2D8E /* WeakSynchronizedDelegate.swift */,
				43CACE0D2247F89100F90AF5 /* WeakSynchronizedSet.swift */,
				43D8FE2B1C72914D0073BE78 /* CarbKit */,
				437AFF22203BE382008C4892 /* Extensions */,
				43D8FE701C7293070073BE78 /* GlucoseKit */,
				43D8FEB21C7294520073BE78 /* InsulinKit */,
				1F5DAB2B2118CE9300048054 /* Localizable.strings */,
				437874B4202FDC8300A3D8B9 /* Persistence */,
				C16DA83E22E8D88F008624C2 /* LoopPluginBundleKey.swift */,
				89F6E30E244A1A5D00CB9E15 /* Guardrail.swift */,
				E9086B3824B3CB4B0062F5C8 /* TherapySettings.swift */,
				1D1FCE2624BE4DE2000300A8 /* CorrectionRangeOverrides.swift */,
				1D1FCE2824BE4F11000300A8 /* TherapySetting.swift */,
				1DC64C7D24BF6EBC004A63A1 /* DeliveryLimits.swift */,
				1D24A8D424C896E100AB8DB9 /* Prescription.swift */,
			);
			path = LoopKit;
			sourceTree = "<group>";
		};
		43D8FDD91C728FDF0073BE78 /* LoopKitTests */ = {
			isa = PBXGroup;
			children = (
				437AFF1B203A45CF008C4892 /* Extensions */,
				43D988911C87FEFF00DA4467 /* Fixtures */,
				434113B620F2BDB900D05747 /* Persistence */,
				43D8FDDC1C728FDF0073BE78 /* Info.plist */,
				1DFB99D5245CB2E900DCC8C9 /* AlertTests.swift */,
				43D8FE1A1C72906E0073BE78 /* BasalRateScheduleTests.swift */,
				A95A1D8A2460FD620079378D /* BolusRecommendationTests.swift */,
				43D8FE411C7291900073BE78 /* CarbMathTests.swift */,
				437AFF192039F149008C4892 /* CarbStoreTests.swift */,
				A95A1D842460CAD50079378D /* CarbValueTests.swift */,
				A9DF02C824F724D900B7C988 /* CriticalEventLogTests.swift */,
				A9BFA03D245CCCB9001E4AE3 /* DailyQuantityScheduleTests.swift */,
				891A3FD6224BE62100378B27 /* DailyValueScheduleTests.swift */,
				A99C7374233993FE00C80963 /* DiagnosticLogTests.swift */,
				A95A1D8C246101760079378D /* DoseEntryTests.swift */,
				43A067121F245A2F00E9E90F /* DoseStoreTests.swift */,
				A971C8A323C6B1890099BEFC /* DosingDecisionStoreTests.swift */,
				43D8FE991C7293D00073BE78 /* GlucoseMathTests.swift */,
				A971C89E23C68B030099BEFC /* GlucoseStoreTests.swift */,
				A99C73762339A67A00C80963 /* GlucoseThresholdTests.swift */,
				A95A1D862460F1250079378D /* GlucoseValueTests.swift */,
				898C897024D4C0E4002FA994 /* GuardrailTests.swift */,
				43D8FEC81C7294640073BE78 /* InsulinMathTests.swift */,
				A9DF02CE24F732FC00B7C988 /* JSONStreamEncoderTests.swift */,
				43D8FDDA1C728FDF0073BE78 /* LoopKitTests.swift */,
				43D9888C1C87EBE400DA4467 /* LoopMathTests.swift */,
				43D8FE1B1C72906E0073BE78 /* NSDateTests.swift */,
				A985464A251442010099C1A6 /* OutputStreamTests.swift */,
				A9DF02D024F7449E00B7C988 /* PersistentDeviceLogTests.swift */,
				A95A1D882460F8930079378D /* PumpManagerStatusTests.swift */,
				434C5F9F209ABD4700B2FD1A /* QuantityFormatterTests.swift */,
				43D8FE1C1C72906E0073BE78 /* QuantityScheduleTests.swift */,
				A99C73782339ACDC00C80963 /* ServiceTests.swift */,
				A971C8A123C6B17D0099BEFC /* SettingsStoreTests.swift */,
				A963B277252CE2510062AA12 /* StoredCarbEntryTests.swift */,
				A9E068102534D87800BDAB59 /* StoredGlucoseSampleTests.swift */,
				A9DF02C624F6FD1700B7C988 /* StoredInsulinModelTests.swift */,
				A99C7372233990D400C80963 /* TempBasalRecommendationTests.swift */,
				891A3FD02249948A00378B27 /* TemporaryScheduleOverrideHistoryTests.swift */,
				8974AFBF22120D7A0043F01B /* TemporaryScheduleOverrideTests.swift */,
				E93C86AF24CF7C470073089B /* TherapySettingsTests.swift */,
				C1E7035C24FFFA5C00DAB534 /* CollectionTests.swift */,
				A985465025144ABA0099C1A6 /* NotificationSettingsTests.swift */,
			);
			path = LoopKitTests;
			sourceTree = "<group>";
		};
		43D8FE2B1C72914D0073BE78 /* CarbKit */ = {
			isa = PBXGroup;
			children = (
				4378B64C1ED61C22000AE785 /* AbsorbedCarbValue.swift */,
				437AFEE92036A156008C4892 /* CachedCarbObject+CoreDataClass.swift */,
				437AFEEA2036A156008C4892 /* CachedCarbObject+CoreDataProperties.swift */,
				43D8FE4A1C7291BD0073BE78 /* CarbEntry.swift */,
				43D8FE4B1C7291BD0073BE78 /* CarbMath.swift */,
				4378B6501ED62D8D000AE785 /* CarbStatus.swift */,
				43D8FE4C1C7291BD0073BE78 /* CarbStore.swift */,
				4353D16E203D104F007B4ECD /* CarbStoreError.swift */,
				4378B64E1ED61C64000AE785 /* CarbValue.swift */,
				43D8FE4D1C7291BD0073BE78 /* HKQuantitySample+CarbKit.swift */,
				43D8FE5B1C7291D80073BE78 /* NewCarbEntry.swift */,
				4346D1FB1C79481E00ABAFE3 /* NSUserDefaults.swift */,
				43D8FE4E1C7291BD0073BE78 /* StoredCarbEntry.swift */,
				A9E1E6A824E1B6700073CA39 /* SyncCarbObject.swift */,
			);
			path = CarbKit;
			sourceTree = "<group>";
		};
		43D8FE431C7291930073BE78 /* CarbKit */ = {
			isa = PBXGroup;
			children = (
				E9E5E56424D362E900B5DFFE /* dynamic_glucose_effect_fully_observed_output.json */,
				E9E5E56224D362E800B5DFFE /* dynamic_glucose_effect_never_fully_observed_output.json */,
				E9E5E56124D362E800B5DFFE /* dynamic_glucose_effect_none_observed_output.json */,
				E9E5E56324D362E800B5DFFE /* dynamic_glucose_effect_partially_observed_output.json */,
				43D8FE441C7291A60073BE78 /* carb_effect_from_history_input.json */,
				43D8FE451C7291A60073BE78 /* carb_effect_from_history_output.json */,
				C17F4CB21EE9B6DF005079B1 /* carb_entry_input.json */,
				43D8FE461C7291A60073BE78 /* carbs_on_board_output.json */,
				43EBE44C1EAC7F0C0073A0B5 /* grouped_by_overlapping_absorption_times_border_case_input.json */,
				43EBE44B1EAC7F0C0073A0B5 /* grouped_by_overlapping_absorption_times_border_case_output.json */,
				43EBE4471EAC77290073A0B5 /* grouped_by_overlapping_absorption_times_input.json */,
				43EBE4481EAC77290073A0B5 /* grouped_by_overlapping_absorption_times_output.json */,
				C1CBF61B1EEA2A1E001E4851 /* ice_1_hour_input.json */,
				439BCD8F1EEDD2AD00100EAA /* ice_1_hour_output.json */,
				C1110E981EE98CF5009BB852 /* ice_35_min_input.json */,
				439BCD8D1EEDD22900100EAA /* ice_35_min_none_output.json */,
				4359E74F1EED04330022EF0C /* ice_35_min_partial_output.json */,
				439BCD911EEDD33F00100EAA /* ice_slow_absorption_output.json */,
				C13E6D291EEB1CB9006F5880 /* ice_slow_absorption.json */,
				9E78433E236653F00016C583 /* ice_35_min_none_piecewiselinear_output.json */,
				9E784340236656770016C583 /* ice_35_min_partial_piecewiselinear_output.json */,
				9E784342236659BD0016C583 /* ice_slow_absorption_piecewiselinear_output.json */,
				9E78434423665B5A0016C583 /* ice_35_min_partial_piecewiselinear_adaptiverate_output.json */,
			);
			path = CarbKit;
			sourceTree = "<group>";
		};
		43D8FE701C7293070073BE78 /* GlucoseKit */ = {
			isa = PBXGroup;
			children = (
				433BC7A820538D4C000B1200 /* CachedGlucoseObject+CoreDataClass.swift */,
				433BC7A920538D4C000B1200 /* CachedGlucoseObject+CoreDataProperties.swift */,
				432CF87020D76D5A0066B889 /* GlucoseDisplayable.swift */,
				43D8FE861C72934C0073BE78 /* GlucoseMath.swift */,
				B4B85FCC24A2312000A296A3 /* GlucoseRangeCategory.swift */,
				43971A3F1C8CABFF0013154F /* GlucoseSampleValue.swift */,
				43D8FE871C72934C0073BE78 /* GlucoseStore.swift */,
				432CF86E20D76CCF0066B889 /* GlucoseTrend.swift */,
				43FADDFA1C89679200DDE013 /* HKQuantitySample+GlucoseKit.swift */,
				433BC7A620523DB7000B1200 /* NewGlucoseSample.swift */,
				433BC7AC20538FCA000B1200 /* StoredGlucoseSample.swift */,
			);
			path = GlucoseKit;
			sourceTree = "<group>";
		};
		43D8FE9B1C7293EB0073BE78 /* GlucoseKit */ = {
			isa = PBXGroup;
			children = (
				435D2924205F3A670026F401 /* counteraction_effect_falling_glucose_almost_duplicates_input.json */,
				435D292A205F46180026F401 /* counteraction_effect_falling_glucose_almost_duplicates_output.json */,
				435D2926205F3C750026F401 /* counteraction_effect_falling_glucose_double_entries._input.json */,
				43439520205F2D910056DC37 /* counteraction_effect_falling_glucose_input.json */,
				435D292C205F48750026F401 /* counteraction_effect_falling_glucose_insulin.json */,
				4343951E205EED1F0056DC37 /* counteraction_effect_falling_glucose_output.json */,
				43D8FE9C1C7293FA0073BE78 /* momentum_effect_bouncing_glucose_input.json */,
				43D8FE9D1C7293FA0073BE78 /* momentum_effect_bouncing_glucose_output.json */,
				43971A411C8CAEF20013154F /* momentum_effect_display_only_glucose_input.json */,
				4303C48B1E29DD4200ADEDC8 /* momentum_effect_duplicate_glucose_input.json */,
				43D8FE9E1C7293FA0073BE78 /* momentum_effect_falling_glucose_input.json */,
				43D8FE9F1C7293FA0073BE78 /* momentum_effect_falling_glucose_output.json */,
				B46FA3F2253F00DC00D993E2 /* momentum_effect_impossible_rising_glucose_input.json */,
				B46FA3F1253F00DC00D993E2 /* momentum_effect_impossible_rising_glucose_output.json */,
				43DC87B51C8A9567005BC30D /* momentum_effect_incomplete_glucose_input.json */,
				43C27D921E3C4E7D00613CE1 /* momentum_effect_mixed_provenance_glucose_input.json */,
				435D2927205F3C750026F401 /* momentum_effect_rising_glucose_double_entries_input.json */,
				43D8FEA01C7293FA0073BE78 /* momentum_effect_rising_glucose_input.json */,
				43D8FEA11C7293FA0073BE78 /* momentum_effect_rising_glucose_output.json */,
				43D8FEA21C7293FA0073BE78 /* momentum_effect_stable_glucose_input.json */,
				43D8FEA31C7293FA0073BE78 /* momentum_effect_stable_glucose_output.json */,
			);
			path = GlucoseKit;
			sourceTree = "<group>";
		};
		43D8FEB21C7294520073BE78 /* InsulinKit */ = {
			isa = PBXGroup;
			children = (
				A9D77A2E242E8BDE0009F62C /* BolusRecommendation.swift */,
				434113A820F171CB00D05747 /* CachedInsulinDeliveryObject+CoreDataClass.swift */,
				434113A920F171CB00D05747 /* CachedInsulinDeliveryObject+CoreDataProperties.swift */,
				43D8FEDC1C7294D50073BE78 /* DoseEntry.swift */,
				43D8FEDD1C7294D50073BE78 /* DoseStore.swift */,
				43A0670E1F23CAC700E9E90F /* DoseType.swift */,
				43C094451CAA1E98001F6403 /* DoseUnit.swift */,
				C1DB55B21F2E964400C483A2 /* ExponentialInsulinModel.swift */,
				437B064D1F2EB35800D95237 /* HKQuantitySample+InsulinKit.swift */,
				438207701F2AE9A300886C13 /* InsulinDeliveryStore.swift */,
				43D8FEDF1C7294D50073BE78 /* InsulinMath.swift */,
				C12EE16B1F2964B3007DB9F1 /* InsulinModel.swift */,
				43DFE2811CB1FB8500EFBE95 /* InsulinValue.swift */,
				4302F4EA1D50670500F0FCAF /* NewPumpEvent.swift */,
				4302F4EC1D5068CE00F0FCAF /* PersistedPumpEvent.swift */,
				43DFE27B1CB1D6A600EFBE95 /* PumpEvent+CoreDataClass.swift */,
				43DFE27C1CB1D6A600EFBE95 /* PumpEvent+CoreDataProperties.swift */,
				43DFE27F1CB1E12D00EFBE95 /* PumpEventType.swift */,
				43D8FEE31C7294D50073BE78 /* Reservoir.swift */,
				43D8FEE41C7294D50073BE78 /* Reservoir+CoreDataProperties.swift */,
				4302F4E81D5066F400F0FCAF /* ReservoirValue.swift */,
				A9498D6E23386C0B00DAA9B9 /* TempBasalRecommendation.swift */,
				C1DB55B01F2E95FD00C483A2 /* WalshInsulinModel.swift */,
			);
			path = InsulinKit;
			sourceTree = "<group>";
		};
		43D8FECA1C7294670073BE78 /* InsulinKit */ = {
			isa = PBXGroup;
			children = (
				E93E865F24DC82A500FF40C8 /* dose_history_with_delivered_units.json */,
				E93E865B24DC75EF00FF40C8 /* basal_dose_with_expired.json */,
				E93E865D24DC797A00FF40C8 /* basal_dose_with_delivered.json */,
				43B99B051C74552300D050F5 /* basal_dose.json */,
				43B99AFB1C744CE300D050F5 /* bolus_dose.json */,
				4333931E1F32E31C009466DC /* doses_overlay_basal_profile_output.json */,
				E93E865924DC744300FF40C8 /* effect_from_basal_output_exponential.json */,
				43B99B071C74553900D050F5 /* effect_from_basal_output.json */,
				E93E866124DC87AE00FF40C8 /* effect_from_history_exponential_delivered_units_output.json */,
				43B99AFD1C744E5F00D050F5 /* effect_from_bolus_output.json */,
				43B99AFF1C7450EE00D050F5 /* effect_from_history_output.json */,
				43CE7CE11CA9EA1A003CC1B0 /* iob_from_bolus_120min_output.json */,
				43CE7CE31CA9EB1E003CC1B0 /* iob_from_bolus_180min_output.json */,
				43CE7CDF1CA9E8B0003CC1B0 /* iob_from_bolus_240min_output.json */,
				43CE7CE51CA9EBD2003CC1B0 /* iob_from_bolus_300min_output.json */,
				43CE7CE71CA9EC1F003CC1B0 /* iob_from_bolus_312min_output.json */,
				43CE7CE91CA9EC50003CC1B0 /* iob_from_bolus_360min_output.json */,
				43CE7CEB1CA9EC88003CC1B0 /* iob_from_bolus_420min_output.json */,
				C1DB55B61F2EACD500C483A2 /* iob_from_bolus_exponential_output.json */,
				C1DB55B41F2EA6EA00C483A2 /* iob_from_doses_exponential_output.json */,
				43D8FECE1C7294B80073BE78 /* iob_from_doses_output.json */,
				43D8FECF1C7294B80073BE78 /* iob_from_reservoir_output.json */,
				43CE7CED1CA9F2CF003CC1B0 /* normalize_edge_case_doses_input.json */,
				43CE7CEF1CA9F32C003CC1B0 /* normalize_edge_case_doses_output.json */,
				43B99B011C7451E500D050F5 /* normalized_doses.json */,
				43D8FED01C7294B80073BE78 /* normalized_reservoir_history_output.json */,
				434872781CB6256500E55D75 /* reconcile_history_input.json */,
				4348727C1CB626E500E55D75 /* reconcile_history_output.json */,
				43BDD7E71F804ED5005BA15C /* reconcile_resume_before_rewind_input.json */,
				43BDD7E91F8050C3005BA15C /* reconcile_resume_before_rewind_output.json */,
				434FB6471D70096A007B9C70 /* reservoir_history_with_continuity_holes.json */,
				43D8FED11C7294B80073BE78 /* reservoir_history_with_rewind_and_prime_input.json */,
				43D8FED21C7294B80073BE78 /* reservoir_history_with_rewind_and_prime_output.json */,
				43B99B031C74538D00D050F5 /* short_basal_dose.json */,
				4378B6441ED55F8C000AE785 /* suspend_dose_reconciled_normalized_iob.json */,
				4378B6451ED55F8C000AE785 /* suspend_dose_reconciled_normalized.json */,
				4378B6461ED55F8C000AE785 /* suspend_dose_reconciled.json */,
				4378B6421ED55E81000AE785 /* suspend_dose.json */,
			);
			path = InsulinKit;
			sourceTree = "<group>";
		};
		43D988911C87FEFF00DA4467 /* Fixtures */ = {
			isa = PBXGroup;
			children = (
				43D8FE431C7291930073BE78 /* CarbKit */,
				43D8FE9B1C7293EB0073BE78 /* GlucoseKit */,
				43D8FECA1C7294670073BE78 /* InsulinKit */,
				43D8FEF41C7295490073BE78 /* basal.json */,
				43DC87BD1C8AD41D005BC30D /* glucose_from_effects_non_zero_output.json */,
				43DC87B91C8AD0ED005BC30D /* glucose_from_effects_non_zero_insulin_input.json */,
				43DC87BA1C8AD0ED005BC30D /* glucose_from_effects_non_zero_carb_input.json */,
				43DC87B71C8AD058005BC30D /* glucose_from_effects_non_zero_glucose_input.json */,
				43D988921C87FFA300DA4467 /* glucose_from_effects_no_momentum_output.json */,
				43D988931C87FFA300DA4467 /* glucose_from_effects_momentum_up_output.json */,
				43D988941C87FFA300DA4467 /* glucose_from_effects_momentum_up_input.json */,
				43D988951C87FFA300DA4467 /* glucose_from_effects_momentum_flat_output.json */,
				43D988961C87FFA300DA4467 /* glucose_from_effects_momentum_flat_input.json */,
				43D988971C87FFA300DA4467 /* glucose_from_effects_momentum_flat_glucose_input.json */,
				43D988981C87FFA300DA4467 /* glucose_from_effects_momentum_down_output.json */,
				43D988991C87FFA300DA4467 /* glucose_from_effects_momentum_down_input.json */,
				43D9889A1C87FFA300DA4467 /* glucose_from_effects_momentum_blend_output.json */,
				43D9889B1C87FFA300DA4467 /* glucose_from_effects_momentum_blend_momentum_input.json */,
				43D9889C1C87FFA300DA4467 /* glucose_from_effects_momentum_blend_insulin_effect_input.json */,
				43D9889D1C87FFA300DA4467 /* glucose_from_effects_momentum_blend_glucose_input.json */,
				43D9889E1C87FFA300DA4467 /* glucose_from_effects_insulin_effect_input.json */,
				43D9889F1C87FFA300DA4467 /* glucose_from_effects_glucose_input.json */,
				43D988A01C87FFA300DA4467 /* glucose_from_effects_carb_effect_input.json */,
				43C98059212BDEE4003B5D17 /* ice_minus_carb_effect_with_gaps_output.json */,
				43026D632132404900A332E2 /* ice_minus_flat_carb_effect_output.json */,
				43D8FE661C7292950073BE78 /* read_carb_ratios.json */,
			);
			path = Fixtures;
			sourceTree = "<group>";
		};
		892A5D35222F03CB008961AB /* LoopTestingKit */ = {
			isa = PBXGroup;
			children = (
				89ADE12C226BDD190067222B /* DateRelativeBasalEntry.swift */,
				89ADE12E226BDED40067222B /* DateRelativeBolusEntry.swift */,
				89ADE12A226BDB730067222B /* DateRelativeCarbEntry.swift */,
				89ADE135226BF0BE0067222B /* DateRelativeGlucoseSample.swift */,
				89CA2B37226D4456004D9350 /* DateRelativeQuantity.swift */,
				892A5D37222F03CB008961AB /* Info.plist */,
				892A5D36222F03CB008961AB /* LoopTestingKit.h */,
				892A5D55222F0414008961AB /* TestingCGMManager.swift */,
				892A5D51222F03DB008961AB /* TestingDeviceManager.swift */,
				892A5D53222F03F9008961AB /* TestingPumpManager.swift */,
				89ADE128226BDB280067222B /* TestingScenario.swift */,
				89ADE133226BF0490067222B /* TestingScenarioInstance.swift */,
			);
			path = LoopTestingKit;
			sourceTree = "<group>";
		};
		893C9F8A2447DBC100CD4185 /* CardList */ = {
			isa = PBXGroup;
			children = (
				892ADDFF2446C858007CE08C /* Card.swift */,
				893C9F8B2447DBD900CD4185 /* CardBuilder.swift */,
				89627B15244115A400BEB424 /* CardList.swift */,
				89F6E30C2449713600CB9E15 /* CardStack.swift */,
				89AF78BF2447E285002B4FCC /* CardStackBuilder.swift */,
				89AF78C12447E353002B4FCC /* Splat.swift */,
			);
			path = CardList;
			sourceTree = "<group>";
		};
		8992426321EC137900EA512B /* Extensions */ = {
			isa = PBXGroup;
			children = (
				8992426421EC138000EA512B /* UIColor.swift */,
			);
			path = Extensions;
			sourceTree = "<group>";
		};
		89D2047321CC7BD7001238CC /* MockKit */ = {
			isa = PBXGroup;
			children = (
				1D640FF324524269008F9755 /* Assets */,
				89D204AD21CC7D2B001238CC /* Extensions */,
				89D2047521CC7BD7001238CC /* Info.plist */,
				89CCD4F121A87D340068C3FB /* MockCGMDataSource.swift */,
				89AB9EC821A4BC2400351324 /* MockCGMManager.swift */,
				89AC7934224C783500B8E9BA /* MockDoseProgressEstimator.swift */,
				89CCD4F721A8D5500068C3FB /* MockGlucoseProvider.swift */,
				89D2047421CC7BD7001238CC /* MockKit.h */,
				89AB9EC621A4774500351324 /* MockPumpManager.swift */,
				C164A56322F21081000E3FA5 /* MockPumpManagerState.swift */,
				A9498D8C23386CD700DAA9B9 /* MockService.swift */,
				C164A55F22F14C73000E3FA5 /* UnfinalizedDose.swift */,
			);
			path = MockKit;
			sourceTree = "<group>";
		};
		89D2049021CC7C13001238CC /* MockKitUI */ = {
			isa = PBXGroup;
			children = (
				8992426321EC137900EA512B /* Extensions */,
				89D204B621CC7E77001238CC /* View Controllers */,
				439706E722D2E8EE00C81566 /* Views */,
				A9498D9023386D0800DAA9B9 /* MockService+UI.swift */,
				89AB9ECA21A4C36200351324 /* MockPumpManager+UI.swift */,
				89CCD4F321A8A2B30068C3FB /* MockCGMManager+UI.swift */,
				892A5D2D222EF69A008961AB /* MockHUDProvider.swift */,
				89D2049121CC7C13001238CC /* MockKitUI.h */,
				89D2049221CC7C13001238CC /* Info.plist */,
				89D204D121CC837A001238CC /* Assets.xcassets */,
			);
			path = MockKitUI;
			sourceTree = "<group>";
		};
		89D204AD21CC7D2B001238CC /* Extensions */ = {
			isa = PBXGroup;
			children = (
				89DC540C21B75AE7005A1CE0 /* Collection.swift */,
			);
			path = Extensions;
			sourceTree = "<group>";
		};
		89D204B621CC7E77001238CC /* View Controllers */ = {
			isa = PBXGroup;
			children = (
				B42C950C24A3BD4B00857C73 /* MeasurementFrequencyTableViewController.swift */,
				89CCD4F521A8A6A60068C3FB /* MockCGMManagerSettingsViewController.swift */,
				89AB9ED321A4D8F000351324 /* MockPumpManager.storyboard */,
				89AB9ED121A4D74000351324 /* MockPumpManagerSettingsSetupViewController.swift */,
				89AB9ED521A4DE5F00351324 /* MockPumpManagerSettingsViewController.swift */,
				89AB9ECF21A4D2E500351324 /* MockPumpManagerSetupViewController.swift */,
				A9498D8E23386CE800DAA9B9 /* MockServiceTableViewController.swift */,
				892F481A21AB2964004D313D /* RandomOutlierTableViewController.swift */,
				8907E35A21A9D1B200335852 /* SineCurveParametersTableViewController.swift */,
				89D2046B21C83C3F001238CC /* GlucoseTrendTableViewController.swift */,
				1DABAD392453615200ACF708 /* IssueAlertTableViewController.swift */,
			);
			path = "View Controllers";
			sourceTree = "<group>";
		};
		A9E068142534EB6B00BDAB59 /* Persistence */ = {
			isa = PBXGroup;
			children = (
				A9E068152534EB8200BDAB59 /* CachedGlucoseObjectTests.swift */,
			);
			path = Persistence;
			sourceTree = "<group>";
		};
		B41A60B023D1DBB700636320 /* Extensions */ = {
			isa = PBXGroup;
			children = (
				898B4E74246CCAB50053C484 /* Binding.swift */,
				E93C86A324C8F79C0073089B /* ChartLineModel+LoopKitUI.swift */,
				E93C86A524C8F7D90073089B /* ChartSettings+LoopKitUI.swift */,
				E9086B4924B540B70062F5C8 /* DateFormatter.swift */,
				E96175AD24B7BE38008E5080 /* Dictionary.swift */,
				1D60355D24D39ED10095DC2A /* Environment+AppName.swift */,
				1D498E4624D892B0000627F2 /* Environment+Authenticate.swift */,
				B45AF6EF24D4355A00EEAA4D /* Environment+Colors.swift */,
				89BE75C62464B4A900B145D9 /* Environment+Dismiss.swift */,
				B429D66B24BF7204003E1B4A /* GlucoseTrend.swift */,
				89186C0624BF7FC70003D0F3 /* Guardrail+UI.swift */,
				C1E4B309242E99A800E70CCB /* Image.swift */,
				89CAB36C24C9EC98009EE3CE /* Keyboard.swift */,
				89E7E60F24D11AB600591386 /* OrientationLock.swift */,
				B41A60B123D1DBC700636320 /* UIFont.swift */,
				B429D66D24BF7255003E1B4A /* UIImage.swift */,
				89CAB36E24C9ECCA009EE3CE /* View+KeyboardAware.swift */,
			);
			path = Extensions;
			sourceTree = "<group>";
		};
		B42A74702358858D00247B03 /* Notification */ = {
			isa = PBXGroup;
			children = (
				C1814B83225B9ED5008D2D8E /* LoopNotificationCategory.swift */,
				B42A7471235885B600247B03 /* LoopNotificationUserInfoKey.swift */,
			);
			path = Notification;
			sourceTree = "<group>";
		};
		C1332E5425508A4800D60D7E /* Recovered References */ = {
			isa = PBXGroup;
			children = (
				1DEE226024A6642300693C32 /* GlucoseStoreHKFilterTests.swift */,
			);
			name = "Recovered References";
			sourceTree = "<group>";
		};
		C17F39BD23CD239000FA1113 /* DeviceManager */ = {
			isa = PBXGroup;
			children = (
				C17F39BE23CD248000FA1113 /* DeviceLog */,
				1D841AAC24577EE10069DBFF /* AlertSoundPlayer.swift */,
				4352A73B20DECF0600CAC200 /* CGMManager.swift */,
				B4102D3124ABB068005D460B /* DeviceLifecycleProgress.swift */,
				4379CFE221102A4100AADC79 /* DeviceManager.swift */,
				B42C94FD24A2A2B000857C73 /* DeviceStatusHighlight.swift */,
				89AC792C224C781100B8E9BA /* DoseProgressReporter.swift */,
				89AC792D224C781100B8E9BA /* DoseProgressTimerEstimator.swift */,
				432CF87220D774220066B889 /* PumpManager.swift */,
				43FB610620DDF19B002B996B /* PumpManagerError.swift */,
				43FB60E820DCBE64002B996B /* PumpManagerStatus.swift */,
			);
			path = DeviceManager;
			sourceTree = "<group>";
		};
		C17F39BE23CD248000FA1113 /* DeviceLog */ = {
			isa = PBXGroup;
			children = (
				C1F8403723DB84B700673141 /* DeviceLogEntry+CoreDataClass.swift */,
				C1F8403823DB84B700673141 /* DeviceLogEntry+CoreDataProperties.swift */,
				C17F39BF23CD24A000FA1113 /* DeviceLog.xcdatamodeld */,
				C17F39C823CD269200FA1113 /* DeviceLogEntryType.swift */,
				C17F39C623CD256000FA1113 /* PersistentDeviceLog.swift */,
				C17F39CF23CE34B100FA1113 /* StoredDeviceLogEntry.swift */,
			);
			path = DeviceLog;
			sourceTree = "<group>";
		};
		E9077D2824ACD5AA0066A88D /* Information Screens */ = {
			isa = PBXGroup;
			children = (
				E9077D2624ACD59F0066A88D /* InformationView.swift */,
				E9077D2924ACDE2C0066A88D /* CorrectionRangeInformationView.swift */,
				E916F56E24AE2FFE00BE3547 /* CorrectionRangeOverrideInformationView.swift */,
				E949E38E24B3711E00024DA0 /* InsulinModelInformationView.swift */,
				E96DCB5724AEF50F007117BC /* SuspendThresholdInformationView.swift */,
				E96DCB5D24AF7DC7007117BC /* BasalRatesInformationView.swift */,
				E949E38824AFC82F00024DA0 /* DeliveryLimitsInformationView.swift */,
				E93C86B124D080E00073089B /* CarbRatioInformationView.swift */,
				E93C86B524D08CAD0073089B /* InsulinSensitivityInformationView.swift */,
			);
			path = "Information Screens";
			sourceTree = "<group>";
		};
		E9086B4324B53CB40062F5C8 /* Charts */ = {
			isa = PBXGroup;
			children = (
				E9086B4424B53CC50062F5C8 /* GlucoseChart.swift */,
				E93C86A124C8F7550073089B /* InsulinModelChart.swift */,
			);
			path = Charts;
			sourceTree = "<group>";
		};
		E9086B4624B5404D0062F5C8 /* Models */ = {
			isa = PBXGroup;
			children = (
				E9086B4724B5405E0062F5C8 /* ChartAxisValueDoubleUnit.swift */,
				B43DA43E24D49AA400CAFF4E /* GuidanceColors.swift */,
			);
			path = Models;
			sourceTree = "<group>";
		};
		E916F56724AD31F900BE3547 /* Settings Editors */ = {
			isa = PBXGroup;
			children = (
				89653C8324738D2B00E1BAA5 /* BasalRateScheduleEditor.swift */,
				89653C812473592600E1BAA5 /* CarbRatioScheduleEditor.swift */,
				E916F56824AD32F000BE3547 /* CorrectionRangeOverridesEditor.swift */,
				1D1FCE2224BD13A2000300A8 /* CorrectionRangeOverridesExpandableSetting.swift */,
				1DC64C7B24BF6BFD004A63A1 /* CorrectionRangeOverridesExtension.swift */,
				898B4E7A246DC6A70053C484 /* CorrectionRangeScheduleEditor.swift */,
				E94141CF24C8F31C0096C326 /* DeliveryLimitsEditor.swift */,
				89FC688A245A2D670075CF59 /* InsulinSensitivityScheduleEditor.swift */,
				E93C86A724C8F7F60073089B /* InsulinModelChartView.swift */,
				1D6EAB9024C12C090081249D /* PumpSupportedIncrements.swift */,
				1DEF977424C62F8400D630CB /* SupportedInsulinModelSettings.swift */,
				E96DCB5924AF74AC007117BC /* SuspendThresholdEditor.swift */,
				1D1FCE2A24BE704A000300A8 /* TherapySetting+Settings.swift */,
				1D1A019D24B678BF0077D86E /* TherapySettingsView.swift */,
				1D1FCE2424BD42EF000300A8 /* TherapySettingsViewModel.swift */,
				E9D95F6424C7BC400079F47D /* PresentationMode.swift */,
				E93C869F24C8F6E00073089B /* InsulinModelSelection.swift */,
			);
			path = "Settings Editors";
			sourceTree = "<group>";
		};
		E9D95F9C24C8BC880079F47D /* Scripts */ = {
			isa = PBXGroup;
			children = (
			);
			path = Scripts;
			sourceTree = "<group>";
		};
/* End PBXGroup section */

/* Begin PBXHeadersBuildPhase section */
		43BA7151201E484D0058961E /* Headers */ = {
			isa = PBXHeadersBuildPhase;
			buildActionMask = 2147483647;
			files = (
				43BA7158201E484D0058961E /* LoopKitUI.h in Headers */,
			);
			runOnlyForDeploymentPostprocessing = 0;
		};
		43D8FDC81C728FDF0073BE78 /* Headers */ = {
			isa = PBXHeadersBuildPhase;
			buildActionMask = 2147483647;
			files = (
				43D8FDCF1C728FDF0073BE78 /* LoopKit.h in Headers */,
			);
			runOnlyForDeploymentPostprocessing = 0;
		};
		892A5D2F222F03CB008961AB /* Headers */ = {
			isa = PBXHeadersBuildPhase;
			buildActionMask = 2147483647;
			files = (
				892A5D46222F03CB008961AB /* LoopTestingKit.h in Headers */,
			);
			runOnlyForDeploymentPostprocessing = 0;
		};
		89D2046D21CC7BD7001238CC /* Headers */ = {
			isa = PBXHeadersBuildPhase;
			buildActionMask = 2147483647;
			files = (
				89D2048221CC7BD8001238CC /* MockKit.h in Headers */,
			);
			runOnlyForDeploymentPostprocessing = 0;
		};
		89D2048A21CC7C12001238CC /* Headers */ = {
			isa = PBXHeadersBuildPhase;
			buildActionMask = 2147483647;
			files = (
				89D2049F21CC7C13001238CC /* MockKitUI.h in Headers */,
			);
			runOnlyForDeploymentPostprocessing = 0;
		};
		A9E675E822713F4700E25293 /* Headers */ = {
			isa = PBXHeadersBuildPhase;
			buildActionMask = 2147483647;
			files = (
				A9E675E922713F4700E25293 /* LoopKit.h in Headers */,
			);
			runOnlyForDeploymentPostprocessing = 0;
		};
/* End PBXHeadersBuildPhase section */

/* Begin PBXNativeTarget section */
		1DEE226824A676A300693C32 /* LoopKitHostedTests */ = {
			isa = PBXNativeTarget;
			buildConfigurationList = 1DEE22FE24A676A300693C32 /* Build configuration list for PBXNativeTarget "LoopKitHostedTests" */;
			buildPhases = (
				1DEE226B24A676A300693C32 /* Sources */,
				1DEE229C24A676A300693C32 /* Frameworks */,
				1DEE229E24A676A300693C32 /* Resources */,
			);
			buildRules = (
			);
			dependencies = (
				1DEE226924A676A300693C32 /* PBXTargetDependency */,
				1DEE230424A6774900693C32 /* PBXTargetDependency */,
			);
			name = LoopKitHostedTests;
			productName = LoopKitTests;
			productReference = 1DEE230124A676A300693C32 /* LoopKitHostedTests.xctest */;
			productType = "com.apple.product-type.bundle.unit-test";
		};
		430157F61C7EC03B00B64B63 /* LoopKit Example */ = {
			isa = PBXNativeTarget;
			buildConfigurationList = 430158171C7EC03B00B64B63 /* Build configuration list for PBXNativeTarget "LoopKit Example" */;
			buildPhases = (
				430157F31C7EC03B00B64B63 /* Sources */,
				430157F41C7EC03B00B64B63 /* Frameworks */,
				430157F51C7EC03B00B64B63 /* Resources */,
				4301581D1C7ECB5E00B64B63 /* Embed Frameworks */,
				E9D95F9B24C8BB3D0079F47D /* Copy Frameworks with Carthage */,
			);
			buildRules = (
			);
			dependencies = (
				4301581C1C7ECB5E00B64B63 /* PBXTargetDependency */,
				43BA715A201E484D0058961E /* PBXTargetDependency */,
				892A5D48222F03CB008961AB /* PBXTargetDependency */,
				43CACE1022483AC500F90AF5 /* PBXTargetDependency */,
				43CACE1222483AC500F90AF5 /* PBXTargetDependency */,
			);
			name = "LoopKit Example";
			productName = "LoopKit Example";
			productReference = 430157F71C7EC03B00B64B63 /* LoopKit Example.app */;
			productType = "com.apple.product-type.application";
		};
		43BA7153201E484D0058961E /* LoopKitUI */ = {
			isa = PBXNativeTarget;
			buildConfigurationList = 43BA715F201E484D0058961E /* Build configuration list for PBXNativeTarget "LoopKitUI" */;
			buildPhases = (
				43BA714F201E484D0058961E /* Sources */,
				43BA7150201E484D0058961E /* Frameworks */,
				43BA7151201E484D0058961E /* Headers */,
				43BA7152201E484D0058961E /* Resources */,
			);
			buildRules = (
			);
			dependencies = (
				A9E6757F22713C5300E25293 /* PBXTargetDependency */,
			);
			name = LoopKitUI;
			productName = LoopKitUI;
			productReference = 43BA7154201E484D0058961E /* LoopKitUI.framework */;
			productType = "com.apple.product-type.framework";
		};
		43D8FDCA1C728FDF0073BE78 /* LoopKit */ = {
			isa = PBXNativeTarget;
			buildConfigurationList = 43D8FDDF1C728FDF0073BE78 /* Build configuration list for PBXNativeTarget "LoopKit" */;
			buildPhases = (
				43D8FDC61C728FDF0073BE78 /* Sources */,
				43D8FDC71C728FDF0073BE78 /* Frameworks */,
				43D8FDC81C728FDF0073BE78 /* Headers */,
				43D8FDC91C728FDF0073BE78 /* Resources */,
			);
			buildRules = (
			);
			dependencies = (
			);
			name = LoopKit;
			productName = LoopKit;
			productReference = 43D8FDCB1C728FDF0073BE78 /* LoopKit.framework */;
			productType = "com.apple.product-type.framework";
		};
		43D8FDD41C728FDF0073BE78 /* LoopKitTests */ = {
			isa = PBXNativeTarget;
			buildConfigurationList = 43D8FDE21C728FDF0073BE78 /* Build configuration list for PBXNativeTarget "LoopKitTests" */;
			buildPhases = (
				43D8FDD11C728FDF0073BE78 /* Sources */,
				43D8FDD21C728FDF0073BE78 /* Frameworks */,
				43D8FDD31C728FDF0073BE78 /* Resources */,
			);
			buildRules = (
			);
			dependencies = (
				43D8FDD81C728FDF0073BE78 /* PBXTargetDependency */,
			);
			name = LoopKitTests;
			productName = LoopKitTests;
			productReference = 43D8FDD51C728FDF0073BE78 /* LoopKitTests.xctest */;
			productType = "com.apple.product-type.bundle.unit-test";
		};
		892A5D33222F03CB008961AB /* LoopTestingKit */ = {
			isa = PBXNativeTarget;
			buildConfigurationList = 89AE2220228BC54C00BDFD85 /* Build configuration list for PBXNativeTarget "LoopTestingKit" */;
			buildPhases = (
				892A5D2F222F03CB008961AB /* Headers */,
				892A5D30222F03CB008961AB /* Sources */,
				892A5D31222F03CB008961AB /* Frameworks */,
				892A5D32222F03CB008961AB /* Resources */,
			);
			buildRules = (
			);
			dependencies = (
				43CACE1822483B7200F90AF5 /* PBXTargetDependency */,
			);
			name = LoopTestingKit;
			productName = LoopTestingKit;
			productReference = 892A5D34222F03CB008961AB /* LoopTestingKit.framework */;
			productType = "com.apple.product-type.framework";
		};
		89D2047121CC7BD7001238CC /* MockKit */ = {
			isa = PBXNativeTarget;
			buildConfigurationList = 89AE2221228BC54C00BDFD85 /* Build configuration list for PBXNativeTarget "MockKit" */;
			buildPhases = (
				89D2046D21CC7BD7001238CC /* Headers */,
				89D2046E21CC7BD7001238CC /* Sources */,
				89D2046F21CC7BD7001238CC /* Frameworks */,
				89D2047021CC7BD7001238CC /* Resources */,
			);
			buildRules = (
			);
			dependencies = (
				43CACE1422483B6100F90AF5 /* PBXTargetDependency */,
				43CACE1622483B6100F90AF5 /* PBXTargetDependency */,
			);
			name = MockKit;
			productName = MockKit;
			productReference = 89D2047221CC7BD7001238CC /* MockKit.framework */;
			productType = "com.apple.product-type.framework";
		};
		89D2048E21CC7C12001238CC /* MockKitUI */ = {
			isa = PBXNativeTarget;
			buildConfigurationList = 89AE2222228BC54C00BDFD85 /* Build configuration list for PBXNativeTarget "MockKitUI" */;
			buildPhases = (
				89D2048A21CC7C12001238CC /* Headers */,
				89D2048B21CC7C12001238CC /* Sources */,
				89D2048C21CC7C12001238CC /* Frameworks */,
				89D2048D21CC7C12001238CC /* Resources */,
			);
			buildRules = (
			);
			dependencies = (
				A9E6757D22713C3F00E25293 /* PBXTargetDependency */,
				A9E6757B22713C3F00E25293 /* PBXTargetDependency */,
			);
			name = MockKitUI;
			productName = MockKitUI;
			productReference = 89D2048F21CC7C12001238CC /* MockKitUI.framework */;
			productType = "com.apple.product-type.framework";
		};
		A9E6758022713F4700E25293 /* LoopKit-watchOS */ = {
			isa = PBXNativeTarget;
			buildConfigurationList = A9E675ED22713F4700E25293 /* Build configuration list for PBXNativeTarget "LoopKit-watchOS" */;
			buildPhases = (
				A9E6758122713F4700E25293 /* Sources */,
				A9E675E522713F4700E25293 /* Frameworks */,
				A9E675E822713F4700E25293 /* Headers */,
				A9E675EA22713F4700E25293 /* Resources */,
			);
			buildRules = (
			);
			dependencies = (
			);
			name = "LoopKit-watchOS";
			productName = LoopKit;
			productReference = A9E675F022713F4700E25293 /* LoopKit.framework */;
			productType = "com.apple.product-type.framework";
		};
/* End PBXNativeTarget section */

/* Begin PBXProject section */
		43D8FDC21C728FDF0073BE78 /* Project object */ = {
			isa = PBXProject;
			attributes = {
				LastSwiftUpdateCheck = 1160;
				LastUpgradeCheck = 1020;
				ORGANIZATIONNAME = "LoopKit Authors";
				TargetAttributes = {
					1DEE226824A676A300693C32 = {
						TestTargetID = 430157F61C7EC03B00B64B63;
					};
					430157F61C7EC03B00B64B63 = {
						CreatedOnToolsVersion = 7.2.1;
						LastSwiftMigration = 1020;
						SystemCapabilities = {
							com.apple.HealthKit = {
								enabled = 1;
							};
						};
					};
					43BA7153201E484D0058961E = {
						CreatedOnToolsVersion = 9.2;
						LastSwiftMigration = 1020;
						ProvisioningStyle = Automatic;
					};
					43D8FDCA1C728FDF0073BE78 = {
						CreatedOnToolsVersion = 7.2.1;
						LastSwiftMigration = 1020;
						ProvisioningStyle = Automatic;
					};
					43D8FDD41C728FDF0073BE78 = {
						CreatedOnToolsVersion = 7.2.1;
						LastSwiftMigration = 1020;
					};
					892A5D33222F03CB008961AB = {
						CreatedOnToolsVersion = 10.1;
						LastSwiftMigration = 1020;
						ProvisioningStyle = Automatic;
					};
					89D2047121CC7BD7001238CC = {
						CreatedOnToolsVersion = 10.0;
						LastSwiftMigration = 1020;
						ProvisioningStyle = Automatic;
					};
					89D2048E21CC7C12001238CC = {
						CreatedOnToolsVersion = 10.0;
						LastSwiftMigration = 1020;
						ProvisioningStyle = Automatic;
					};
					A9E6758022713F4700E25293 = {
						LastSwiftMigration = 1020;
						ProvisioningStyle = Automatic;
					};
				};
			};
			buildConfigurationList = 43D8FDC51C728FDF0073BE78 /* Build configuration list for PBXProject "LoopKit" */;
			compatibilityVersion = "Xcode 8.0";
			developmentRegion = en;
			hasScannedForEncodings = 0;
			knownRegions = (
				en,
				Base,
				es,
				de,
				fr,
				"zh-Hans",
				it,
				nl,
				nb,
				pl,
				ru,
			);
			mainGroup = 43D8FDC11C728FDF0073BE78;
			productRefGroup = 43D8FDCC1C728FDF0073BE78 /* Products */;
			projectDirPath = "";
			projectRoot = "";
			targets = (
				430157F61C7EC03B00B64B63 /* LoopKit Example */,
				43D8FDCA1C728FDF0073BE78 /* LoopKit */,
				A9E6758022713F4700E25293 /* LoopKit-watchOS */,
				43D8FDD41C728FDF0073BE78 /* LoopKitTests */,
				1DEE226824A676A300693C32 /* LoopKitHostedTests */,
				43BA7153201E484D0058961E /* LoopKitUI */,
				89D2047121CC7BD7001238CC /* MockKit */,
				89D2048E21CC7C12001238CC /* MockKitUI */,
				892A5D33222F03CB008961AB /* LoopTestingKit */,
			);
		};
/* End PBXProject section */

/* Begin PBXResourcesBuildPhase section */
		1DEE229E24A676A300693C32 /* Resources */ = {
			isa = PBXResourcesBuildPhase;
			buildActionMask = 2147483647;
			files = (
			);
			runOnlyForDeploymentPostprocessing = 0;
		};
		430157F51C7EC03B00B64B63 /* Resources */ = {
			isa = PBXResourcesBuildPhase;
			buildActionMask = 2147483647;
			files = (
				7D68A9AE1FE0A3D000522C49 /* Localizable.strings in Resources */,
				430158061C7EC03B00B64B63 /* LaunchScreen.storyboard in Resources */,
				430158031C7EC03B00B64B63 /* Assets.xcassets in Resources */,
				430158011C7EC03B00B64B63 /* Main.storyboard in Resources */,
				4301582B1C7ECCEF00B64B63 /* LoopKitExample.entitlements in Resources */,
			);
			runOnlyForDeploymentPostprocessing = 0;
		};
		43BA7152201E484D0058961E /* Resources */ = {
			isa = PBXResourcesBuildPhase;
			buildActionMask = 2147483647;
			files = (
				43BA7194202039A90058961E /* GlucoseRangeTableViewCell.xib in Resources */,
				B40D07CA251BD89D00C1C6D7 /* DateAndDurationSteppableTableViewCell.xib in Resources */,
				895FE07122011EDD00FCF18A /* EmojiInputController.storyboard in Resources */,
				892A5DAE2231E185008961AB /* HUDAssets.xcassets in Resources */,
				43BA719720203EF30058961E /* CarbKit.storyboard in Resources */,
				43BA7173201E492E0058961E /* DateAndDurationTableViewCell.xib in Resources */,
				43BA7164201E49130058961E /* InsulinKit.storyboard in Resources */,
				895FE08A22011F0C00FCF18A /* LabeledTextFieldTableViewCell.xib in Resources */,
				892155192245FBEF009112BC /* InsulinSensitivityScalingTableViewCell.xib in Resources */,
				43BA7195202039B00058961E /* GlucoseRangeOverrideTableViewCell.xib in Resources */,
				895FE07F22011F0C00FCF18A /* DoubleRangeTableViewCell.xib in Resources */,
				1FE58796211D12CE004F24ED /* Localizable.strings in Resources */,
				892A5DB72231E1A0008961AB /* ReservoirVolumeHUDView.xib in Resources */,
				898E6E68224179310019E459 /* BatteryLevelHUDView.xib in Resources */,
				895FE06F22011E9A00FCF18A /* OverrideSelectionViewController.storyboard in Resources */,
				43BA7193202039A30058961E /* TextFieldTableViewCell.xib in Resources */,
				895FE08622011F0C00FCF18A /* DecimalTextFieldTableViewCell.xib in Resources */,
				43BA719620203C750058961E /* Assets.xcassets in Resources */,
				89AE223E228BD3C400BDFD85 /* SetConstrainedScheduleEntryTableViewCell.xib in Resources */,
				43BA7192202039950058961E /* RepeatingScheduleValueTableViewCell.xib in Resources */,
				43F5035B21059AF7009FA89A /* AuthenticationTableViewCell.xib in Resources */,
			);
			runOnlyForDeploymentPostprocessing = 0;
		};
		43D8FDC91C728FDF0073BE78 /* Resources */ = {
			isa = PBXResourcesBuildPhase;
			buildActionMask = 2147483647;
			files = (
				1F5DAB2D2118CE9300048054 /* Localizable.strings in Resources */,
			);
			runOnlyForDeploymentPostprocessing = 0;
		};
		43D8FDD31C728FDF0073BE78 /* Resources */ = {
			isa = PBXResourcesBuildPhase;
			buildActionMask = 2147483647;
			files = (
				4322B795202FA3CC0002837D /* carbs_on_board_output.json in Resources */,
				B46FA3F4253F00DD00D993E2 /* momentum_effect_impossible_rising_glucose_input.json in Resources */,
				4322B7A0202FA3CC0002837D /* ice_slow_absorption.json in Resources */,
				437874BE202FDD2D00A3D8B9 /* iob_from_bolus_180min_output.json in Resources */,
				4322B7A6202FA3D20002837D /* momentum_effect_falling_glucose_output.json in Resources */,
				437874C0202FDD2D00A3D8B9 /* iob_from_bolus_300min_output.json in Resources */,
				4322B7A8202FA3D20002837D /* momentum_effect_mixed_provenance_glucose_input.json in Resources */,
				435D2929205F3C760026F401 /* momentum_effect_rising_glucose_double_entries_input.json in Resources */,
				4322B7AB202FA3D20002837D /* momentum_effect_stable_glucose_input.json in Resources */,
				43D988A61C87FFA300DA4467 /* glucose_from_effects_momentum_flat_glucose_input.json in Resources */,
				9E784341236656770016C583 /* ice_35_min_partial_piecewiselinear_output.json in Resources */,
				437874D5202FDD2D00A3D8B9 /* suspend_dose_reconciled_normalized.json in Resources */,
				435D2925205F3A670026F401 /* counteraction_effect_falling_glucose_almost_duplicates_input.json in Resources */,
				437874CD202FDD2D00A3D8B9 /* reconcile_history_output.json in Resources */,
				4322B7A2202FA3D20002837D /* momentum_effect_bouncing_glucose_output.json in Resources */,
				4322B7A4202FA3D20002837D /* momentum_effect_duplicate_glucose_input.json in Resources */,
				4322B79F202FA3CC0002837D /* ice_slow_absorption_output.json in Resources */,
				43DC87BE1C8AD41D005BC30D /* glucose_from_effects_non_zero_output.json in Resources */,
				4322B79B202FA3CC0002837D /* ice_1_hour_output.json in Resources */,
				43DC87B81C8AD058005BC30D /* glucose_from_effects_non_zero_glucose_input.json in Resources */,
				437874D1202FDD2D00A3D8B9 /* reservoir_history_with_rewind_and_prime_input.json in Resources */,
				43C9805A212BDEE4003B5D17 /* ice_minus_carb_effect_with_gaps_output.json in Resources */,
				4322B797202FA3CC0002837D /* grouped_by_overlapping_absorption_times_border_case_output.json in Resources */,
				437874CA202FDD2D00A3D8B9 /* normalized_doses.json in Resources */,
				4322B7A7202FA3D20002837D /* momentum_effect_incomplete_glucose_input.json in Resources */,
				437874D7202FDD2D00A3D8B9 /* suspend_dose.json in Resources */,
				437874D4202FDD2D00A3D8B9 /* suspend_dose_reconciled_normalized_iob.json in Resources */,
				43D988AD1C87FFA300DA4467 /* glucose_from_effects_insulin_effect_input.json in Resources */,
				4322B7A9202FA3D20002837D /* momentum_effect_rising_glucose_input.json in Resources */,
				437874BD202FDD2D00A3D8B9 /* iob_from_bolus_120min_output.json in Resources */,
				437874D2202FDD2D00A3D8B9 /* reservoir_history_with_rewind_and_prime_output.json in Resources */,
				437874BF202FDD2D00A3D8B9 /* iob_from_bolus_240min_output.json in Resources */,
				437874D0202FDD2D00A3D8B9 /* reservoir_history_with_continuity_holes.json in Resources */,
				4322B7A3202FA3D20002837D /* momentum_effect_display_only_glucose_input.json in Resources */,
				437874CB202FDD2D00A3D8B9 /* normalized_reservoir_history_output.json in Resources */,
				435D2928205F3C760026F401 /* counteraction_effect_falling_glucose_double_entries._input.json in Resources */,
				437874B9202FDD2D00A3D8B9 /* doses_overlay_basal_profile_output.json in Resources */,
				4322B79C202FA3CC0002837D /* ice_35_min_input.json in Resources */,
				E93E865A24DC744300FF40C8 /* effect_from_basal_output_exponential.json in Resources */,
				43D988AC1C87FFA300DA4467 /* glucose_from_effects_momentum_blend_glucose_input.json in Resources */,
				43DC87BC1C8AD0ED005BC30D /* glucose_from_effects_non_zero_carb_input.json in Resources */,
				4322B79A202FA3CC0002837D /* ice_1_hour_input.json in Resources */,
				437874C8202FDD2D00A3D8B9 /* normalize_edge_case_doses_input.json in Resources */,
				437874B7202FDD2D00A3D8B9 /* basal_dose.json in Resources */,
				4322B799202FA3CC0002837D /* grouped_by_overlapping_absorption_times_output.json in Resources */,
				435D292D205F48750026F401 /* counteraction_effect_falling_glucose_insulin.json in Resources */,
				437874D3202FDD2D00A3D8B9 /* short_basal_dose.json in Resources */,
				437874C6202FDD2D00A3D8B9 /* iob_from_doses_output.json in Resources */,
				437874D6202FDD2D00A3D8B9 /* suspend_dose_reconciled.json in Resources */,
				4343951F205EED1F0056DC37 /* counteraction_effect_falling_glucose_output.json in Resources */,
				43D988AE1C87FFA300DA4467 /* glucose_from_effects_glucose_input.json in Resources */,
				9E78433F236653F00016C583 /* ice_35_min_none_piecewiselinear_output.json in Resources */,
				4322B7AA202FA3D20002837D /* momentum_effect_rising_glucose_output.json in Resources */,
				437874C3202FDD2D00A3D8B9 /* iob_from_bolus_420min_output.json in Resources */,
				437874C5202FDD2D00A3D8B9 /* iob_from_doses_exponential_output.json in Resources */,
				437874C2202FDD2D00A3D8B9 /* iob_from_bolus_360min_output.json in Resources */,
				43026D642132404900A332E2 /* ice_minus_flat_carb_effect_output.json in Resources */,
				9E784343236659BD0016C583 /* ice_slow_absorption_piecewiselinear_output.json in Resources */,
				43DC87BB1C8AD0ED005BC30D /* glucose_from_effects_non_zero_insulin_input.json in Resources */,
				4322B7A1202FA3D20002837D /* momentum_effect_bouncing_glucose_input.json in Resources */,
				43D988A91C87FFA300DA4467 /* glucose_from_effects_momentum_blend_output.json in Resources */,
				437874CF202FDD2D00A3D8B9 /* reconcile_resume_before_rewind_output.json in Resources */,
				4322B7A5202FA3D20002837D /* momentum_effect_falling_glucose_input.json in Resources */,
				4322B796202FA3CC0002837D /* grouped_by_overlapping_absorption_times_border_case_input.json in Resources */,
				437874BA202FDD2D00A3D8B9 /* effect_from_basal_output.json in Resources */,
				4322B798202FA3CC0002837D /* grouped_by_overlapping_absorption_times_input.json in Resources */,
				E93E866024DC82A600FF40C8 /* dose_history_with_delivered_units.json in Resources */,
				437874C9202FDD2D00A3D8B9 /* normalize_edge_case_doses_output.json in Resources */,
				43D988A11C87FFA300DA4467 /* glucose_from_effects_no_momentum_output.json in Resources */,
				43D988A81C87FFA300DA4467 /* glucose_from_effects_momentum_down_input.json in Resources */,
				E93E865E24DC797A00FF40C8 /* basal_dose_with_delivered.json in Resources */,
				437874BB202FDD2D00A3D8B9 /* effect_from_bolus_output.json in Resources */,
				437874CC202FDD2D00A3D8B9 /* reconcile_history_input.json in Resources */,
				43D988AA1C87FFA300DA4467 /* glucose_from_effects_momentum_blend_momentum_input.json in Resources */,
				43439521205F2D910056DC37 /* counteraction_effect_falling_glucose_input.json in Resources */,
				4322B792202FA3CC0002837D /* carb_effect_from_history_input.json in Resources */,
				E93E865C24DC75EF00FF40C8 /* basal_dose_with_expired.json in Resources */,
				E9E5E56724D362E900B5DFFE /* dynamic_glucose_effect_partially_observed_output.json in Resources */,
				43D988A41C87FFA300DA4467 /* glucose_from_effects_momentum_flat_output.json in Resources */,
				E93E866224DC87AE00FF40C8 /* effect_from_history_exponential_delivered_units_output.json in Resources */,
				437874C1202FDD2D00A3D8B9 /* iob_from_bolus_312min_output.json in Resources */,
				43D988AF1C87FFA300DA4467 /* glucose_from_effects_carb_effect_input.json in Resources */,
				4322B793202FA3CC0002837D /* carb_effect_from_history_output.json in Resources */,
				43D988A51C87FFA300DA4467 /* glucose_from_effects_momentum_flat_input.json in Resources */,
				43D988A21C87FFA300DA4467 /* glucose_from_effects_momentum_up_output.json in Resources */,
				43D988A71C87FFA300DA4467 /* glucose_from_effects_momentum_down_output.json in Resources */,
				E9E5E56624D362E900B5DFFE /* dynamic_glucose_effect_never_fully_observed_output.json in Resources */,
				43D8FE691C7292B00073BE78 /* read_carb_ratios.json in Resources */,
				43D988AB1C87FFA300DA4467 /* glucose_from_effects_momentum_blend_insulin_effect_input.json in Resources */,
				E9E5E56524D362E900B5DFFE /* dynamic_glucose_effect_none_observed_output.json in Resources */,
				437874C4202FDD2D00A3D8B9 /* iob_from_bolus_exponential_output.json in Resources */,
				437874CE202FDD2D00A3D8B9 /* reconcile_resume_before_rewind_input.json in Resources */,
				4322B79E202FA3CC0002837D /* ice_35_min_partial_output.json in Resources */,
				435D292B205F46180026F401 /* counteraction_effect_falling_glucose_almost_duplicates_output.json in Resources */,
				B46FA3F3253F00DC00D993E2 /* momentum_effect_impossible_rising_glucose_output.json in Resources */,
				E9E5E56824D362E900B5DFFE /* dynamic_glucose_effect_fully_observed_output.json in Resources */,
				4322B7AC202FA3D20002837D /* momentum_effect_stable_glucose_output.json in Resources */,
				437874BC202FDD2D00A3D8B9 /* effect_from_history_output.json in Resources */,
				437874C7202FDD2D00A3D8B9 /* iob_from_reservoir_output.json in Resources */,
				4322B794202FA3CC0002837D /* carb_entry_input.json in Resources */,
				437874B8202FDD2D00A3D8B9 /* bolus_dose.json in Resources */,
				43D8FEF71C7295500073BE78 /* basal.json in Resources */,
				4322B79D202FA3CC0002837D /* ice_35_min_none_output.json in Resources */,
				9E78434523665B5A0016C583 /* ice_35_min_partial_piecewiselinear_adaptiverate_output.json in Resources */,
				43D988A31C87FFA300DA4467 /* glucose_from_effects_momentum_up_input.json in Resources */,
			);
			runOnlyForDeploymentPostprocessing = 0;
		};
		892A5D32222F03CB008961AB /* Resources */ = {
			isa = PBXResourcesBuildPhase;
			buildActionMask = 2147483647;
			files = (
			);
			runOnlyForDeploymentPostprocessing = 0;
		};
		89D2047021CC7BD7001238CC /* Resources */ = {
			isa = PBXResourcesBuildPhase;
			buildActionMask = 2147483647;
			files = (
				1D640FF724525228008F9755 /* sub.caf in Resources */,
				1D25C22E246A2A1A00E87FA0 /* critical.caf in Resources */,
			);
			runOnlyForDeploymentPostprocessing = 0;
		};
		89D2048D21CC7C12001238CC /* Resources */ = {
			isa = PBXResourcesBuildPhase;
			buildActionMask = 2147483647;
			files = (
				89D204D221CC837A001238CC /* Assets.xcassets in Resources */,
				89D204B921CC7F34001238CC /* MockPumpManager.storyboard in Resources */,
			);
			runOnlyForDeploymentPostprocessing = 0;
		};
		A9E675EA22713F4700E25293 /* Resources */ = {
			isa = PBXResourcesBuildPhase;
			buildActionMask = 2147483647;
			files = (
				A9E675EC22713F4700E25293 /* Localizable.strings in Resources */,
			);
			runOnlyForDeploymentPostprocessing = 0;
		};
/* End PBXResourcesBuildPhase section */

/* Begin PBXShellScriptBuildPhase section */
		E9D95F9B24C8BB3D0079F47D /* Copy Frameworks with Carthage */ = {
			isa = PBXShellScriptBuildPhase;
			buildActionMask = 2147483647;
			files = (
			);
			inputFileListPaths = (
			);
			inputPaths = (
				"$(BUILT_PRODUCTS_DIR)/SwiftCharts.framework/SwiftCharts",
			);
			name = "Copy Frameworks with Carthage";
			outputFileListPaths = (
			);
			outputPaths = (
				"$(BUILT_PRODUCTS_DIR)/$(FRAMEWORKS_FOLDER_PATH)/SwiftCharts.framework",
			);
			runOnlyForDeploymentPostprocessing = 0;
			shellPath = /bin/sh;
			shellScript = "\"${SRCROOT}/Scripts/copy-frameworks.sh\"\n";
		};
/* End PBXShellScriptBuildPhase section */

/* Begin PBXSourcesBuildPhase section */
		1DEE226B24A676A300693C32 /* Sources */ = {
			isa = PBXSourcesBuildPhase;
			buildActionMask = 2147483647;
			files = (
				A98ED5FC25312ED100FD8F70 /* HKAnchoredObjectQueryMock.swift in Sources */,
				A9E1E6AC24E1D7EC0073CA39 /* PersistenceControllerTestCase.swift in Sources */,
				A98ED5FE253132A400FD8F70 /* CarbStoreHKQueryTests.swift in Sources */,
				A9E068162534EB8200BDAB59 /* CachedGlucoseObjectTests.swift in Sources */,
				1DEE227724A676A300693C32 /* HKHealthStoreMock.swift in Sources */,
				A9E1E6AD24E1D8590073CA39 /* CacheStore.swift in Sources */,
				C1A3F5BE24AA6EE200329152 /* NSTimeInterval.swift in Sources */,
				A994B884254241B10039B108 /* InsulinDeliveryStoreTests.swift in Sources */,
				A9E0681825350ECC00BDAB59 /* GlucoseStoreTests.swift in Sources */,
				A9E1E6AE24E1D8860073CA39 /* NSManagedObjectContext.swift in Sources */,
				A98ED5FB25312E3200FD8F70 /* HKObserverQueryMock.swift in Sources */,
			);
			runOnlyForDeploymentPostprocessing = 0;
		};
		430157F31C7EC03B00B64B63 /* Sources */ = {
			isa = PBXSourcesBuildPhase;
			buildActionMask = 2147483647;
			files = (
				1F5DAB1D2118C95700048054 /* LocalizedString.swift in Sources */,
				4302F4DF1D4E607B00F0FCAF /* InsulinDeliveryTableViewController.swift in Sources */,
				43177D041D372A7F0006E908 /* CarbEntryTableViewController.swift in Sources */,
				43B17C81208BFA6600AC27E9 /* HKUnit.swift in Sources */,
				89AE2245228D0B5C00BDFD85 /* TimeZone.swift in Sources */,
				430157FC1C7EC03B00B64B63 /* MasterViewController.swift in Sources */,
				430157FA1C7EC03B00B64B63 /* AppDelegate.swift in Sources */,
				43177D021D3729E60006E908 /* IdentifiableClass.swift in Sources */,
				B4AA27F224C1ECDC001B8AFA /* UIColor.swift in Sources */,
				4302F4D91D4D32D500F0FCAF /* NSTimeInterval.swift in Sources */,
				435F355E1C9CD16A00C204D2 /* NSUserDefaults.swift in Sources */,
				435F35611C9CD25F00C204D2 /* DeviceDataManager.swift in Sources */,
			);
			runOnlyForDeploymentPostprocessing = 0;
		};
		43BA714F201E484D0058961E /* Sources */ = {
			isa = PBXSourcesBuildPhase;
			buildActionMask = 2147483647;
			files = (
				898E6E6E2241ED9F0019E459 /* SuspendResumeTableViewCell.swift in Sources */,
				B4C004D12416961300B40429 /* GuidePage.swift in Sources */,
				898B4E7E246DEB920053C484 /* GuardrailConstrainedQuantityRangeView.swift in Sources */,
				898E6E69224179310019E459 /* BatteryLevelHUDView.swift in Sources */,
				89E7E61024D11AB600591386 /* OrientationLock.swift in Sources */,
				89B0B2AA2453C0AB0063D4A7 /* GuardrailConstraintedQuantityView.swift in Sources */,
				898B4E75246CCAB50053C484 /* Binding.swift in Sources */,
				E9DFB92524E43CF500468917 /* ExpandableDatePicker.swift in Sources */,
				892155182245FBEF009112BC /* InsulinSensitivityScalingTableViewCell.swift in Sources */,
				892155132245C516009112BC /* SegmentedGaugeBarView.swift in Sources */,
				E9077D2A24ACDE2C0066A88D /* CorrectionRangeInformationView.swift in Sources */,
				1D498E4724D892B0000627F2 /* Environment+Authenticate.swift in Sources */,
				B4A2AAB3240832350066563F /* MultipleSelectionList.swift in Sources */,
				B46B62AB23FF0822001E69BA /* LabeledValueView.swift in Sources */,
				43FB60E720DCBC55002B996B /* RadioSelectionTableViewController.swift in Sources */,
				43BA7182201EE7090058961E /* TextFieldTableViewCell.swift in Sources */,
				89F6E314244A1AB600CB9E15 /* GuardrailWarning.swift in Sources */,
				B46B62A723FEFE4D001E69BA /* InstructionList.swift in Sources */,
				8907E35921A9D0EC00335852 /* GlucoseEntryTableViewController.swift in Sources */,
				43F5034D210599CC009FA89A /* AuthenticationViewController.swift in Sources */,
				B4C004D32416961300B40429 /* ActionButton.swift in Sources */,
				895FE08922011F0C00FCF18A /* OverrideSelectionHeaderView.swift in Sources */,
				89653C802473527100E1BAA5 /* FractionalQuantityPicker.swift in Sources */,
				898E6E67224179310019E459 /* BaseHUDView.swift in Sources */,
				43F5034F210599DF009FA89A /* ValidatingIndicatorView.swift in Sources */,
				C1E4B308242E995200E70CCB /* ActivityIndicator.swift in Sources */,
				89FC6891245A2D680075CF59 /* ScheduleItemPicker.swift in Sources */,
				1D1FCE2524BD42EF000300A8 /* TherapySettingsViewModel.swift in Sources */,
				43BA718C201EEE5A0058961E /* NSData.swift in Sources */,
				43F5035A21059AF7009FA89A /* AuthenticationTableViewCell.swift in Sources */,
				E916F56924AD32F000BE3547 /* CorrectionRangeOverridesEditor.swift in Sources */,
				43BA7163201E490D0058961E /* InsulinDeliveryTableViewController.swift in Sources */,
				C1E4B30A242E99A800E70CCB /* Image.swift in Sources */,
				43BA718A201EE8CF0058961E /* NSTimeInterval.swift in Sources */,
				B4A2AAB1240830A30066563F /* LabeledTextField.swift in Sources */,
				B429D66E24BF7255003E1B4A /* UIImage.swift in Sources */,
				B46B62A923FF05F8001E69BA /* LabeledNumberInput.swift in Sources */,
				892155152245C57E009112BC /* SegmentedGaugeBarLayer.swift in Sources */,
				E9086B2D24B3A4AC0062F5C8 /* ChartsManager.swift in Sources */,
				E9086B4824B5405E0062F5C8 /* ChartAxisValueDoubleUnit.swift in Sources */,
				B429D66C24BF7204003E1B4A /* GlucoseTrend.swift in Sources */,
				432CF86720D76AB90066B889 /* SettingsTableViewCell.swift in Sources */,
				898B4E7B246DC6A70053C484 /* CorrectionRangeScheduleEditor.swift in Sources */,
				898E6E6A224179530019E459 /* BasalScheduleTableViewController.swift in Sources */,
				892A5DB42231E191008961AB /* LevelMaskView.swift in Sources */,
				892A5DA02231E130008961AB /* CompletionNotifying.swift in Sources */,
				E93C86A424C8F79C0073089B /* ChartLineModel+LoopKitUI.swift in Sources */,
				E949E38F24B3711E00024DA0 /* InsulinModelInformationView.swift in Sources */,
				895FE08B22011F0C00FCF18A /* EmojiInputHeaderView.swift in Sources */,
				43BA7170201E49220058961E /* FoodTypeShortcutCell.swift in Sources */,
				432CF86520D7692E0066B889 /* DeliveryLimitSettingsTableViewController.swift in Sources */,
				895FE08322011F0C00FCF18A /* OverrideSelectionFooterView.swift in Sources */,
				89AF78C22447E353002B4FCC /* Splat.swift in Sources */,
				893C9F8C2447DBD900CD4185 /* CardBuilder.swift in Sources */,
				89BE75C524649C8100B145D9 /* NewScheduleItemEditor.swift in Sources */,
				89CAB36F24C9ECCA009EE3CE /* View+KeyboardAware.swift in Sources */,
				E9086B2F24B3A5080062F5C8 /* ChartColorPalette.swift in Sources */,
				89653C822473592600E1BAA5 /* CarbRatioScheduleEditor.swift in Sources */,
				1D1FCE2B24BE704A000300A8 /* TherapySetting+Settings.swift in Sources */,
				4369F08F208859E6000E3E45 /* PaddedTextField.swift in Sources */,
				A9498D8823386CAF00DAA9B9 /* ServiceViewController.swift in Sources */,
				892A5D9E2231E122008961AB /* StateColorPalette.swift in Sources */,
				895FE08022011F0C00FCF18A /* EmojiDataSource.swift in Sources */,
				432CF86920D76B320066B889 /* SetupButton.swift in Sources */,
				898E6E702241EDB70019E459 /* PercentageTextFieldTableViewController.swift in Sources */,
				89CAB36D24C9EC98009EE3CE /* Keyboard.swift in Sources */,
				1DEF977524C62F8400D630CB /* SupportedInsulinModelSettings.swift in Sources */,
				89186C0724BF7FC70003D0F3 /* Guardrail+UI.swift in Sources */,
				432CF87420D774520066B889 /* NumberFormatter.swift in Sources */,
				1F5DAB212118C95700048054 /* LocalizedString.swift in Sources */,
				43FB60E520DCBA02002B996B /* SetupTableViewController.swift in Sources */,
				43BA7180201EE7090058961E /* SingleValueScheduleTableViewController.swift in Sources */,
				898E6E5D2241783C0019E459 /* SetConstrainedScheduleEntryTableViewCell.swift in Sources */,
				89FC688F245A2D680075CF59 /* InsulinSensitivityScheduleEditor.swift in Sources */,
				E96DCB5E24AF7DC7007117BC /* BasalRatesInformationView.swift in Sources */,
				895FE09322011F4800FCF18A /* EmojiInputController.swift in Sources */,
				43BA717E201EE7090058961E /* CommandResponseViewController.swift in Sources */,
				C188B83422CC16AC0051760A /* InsulinSensitivityScheduleViewController.swift in Sources */,
				43BA717A201E4F1D0058961E /* IdentifiableClass.swift in Sources */,
				895FE08822011F0C00FCF18A /* DoubleRangeTableViewCell.swift in Sources */,
				E9086B2924B39EDC0062F5C8 /* ChartsTableViewController.swift in Sources */,
				43BA7187201EE7090058961E /* GlucoseRangeScheduleTableViewController.swift in Sources */,
				B46B62AF23FF0BF6001E69BA /* SectionHeader.swift in Sources */,
				43BA7183201EE7090058961E /* DailyQuantityScheduleTableViewController.swift in Sources */,
				1D1FCE2324BD13A2000300A8 /* CorrectionRangeOverridesExpandableSetting.swift in Sources */,
				E93BA06624A39DBC00C5D7E6 /* DismissibleHostingController.swift in Sources */,
				43F503632106C761009FA89A /* ServiceAuthenticationUI.swift in Sources */,
				1D6EAB9124C12C090081249D /* PumpSupportedIncrements.swift in Sources */,
				899012C1246F1D8F007B88BA /* ExpandableSetting.swift in Sources */,
				89FC6890245A2D680075CF59 /* QuantityScheduleEditor.swift in Sources */,
				432CF86B20D76B9C0066B889 /* SetupIndicatorView.swift in Sources */,
				898E6E722241EDC10019E459 /* DateAndDurationTableViewController.swift in Sources */,
				43BA716D201E49220058961E /* DatePickerTableViewCell.swift in Sources */,
				895FE08222011F0C00FCF18A /* LabeledTextFieldTableViewCell.swift in Sources */,
				B43DA44224D9CD8500CAFF4E /* Environment+Colors.swift in Sources */,
				892A5DB22231E191008961AB /* LoadingTableViewCell.swift in Sources */,
				E96DCB5A24AF74AC007117BC /* SuspendThresholdEditor.swift in Sources */,
				E96DCB5824AEF50F007117BC /* SuspendThresholdInformationView.swift in Sources */,
				4369F094208BA001000E3E45 /* TextButtonTableViewCell.swift in Sources */,
				89AC9DCD24529D9B004A6B8A /* TimePicker.swift in Sources */,
				A9498D8B23386CC700DAA9B9 /* ServiceUI.swift in Sources */,
				E96175AE24B7BE38008E5080 /* Dictionary.swift in Sources */,
				1D096C0524C624F70078B6B5 /* InsulinModelSettings+LoopKitUI.swift in Sources */,
				892A5DB82231E1A0008961AB /* ReservoirVolumeHUDView.swift in Sources */,
				43BA716C201E49220058961E /* CustomInputTextField.swift in Sources */,
				B46B62B323FF0E62001E69BA /* SelectableLabel.swift in Sources */,
				89FC6893245A2D680075CF59 /* ScheduleItemView.swift in Sources */,
				43BA716F201E49220058961E /* FoodEmojiDataSource.swift in Sources */,
				E9077D2724ACD59F0066A88D /* InformationView.swift in Sources */,
				E94141D024C8F31C0096C326 /* DeliveryLimitsEditor.swift in Sources */,
				43F89C9F22BDFB10006BB54E /* UIActivityIndicatorView.swift in Sources */,
				892ADE002446C858007CE08C /* Card.swift in Sources */,
				89653C8424738D2B00E1BAA5 /* BasalRateScheduleEditor.swift in Sources */,
				898B4E77246DAE280053C484 /* GlucoseRangePicker.swift in Sources */,
				432CF86D20D76C470066B889 /* SwitchTableViewCell.swift in Sources */,
				E93C86A824C8F7F70073089B /* InsulinModelChartView.swift in Sources */,
				43BA7188201EE85B0058961E /* HKUnit.swift in Sources */,
				E93C86B224D080E00073089B /* CarbRatioInformationView.swift in Sources */,
				89F6E30D2449713600CB9E15 /* CardStack.swift in Sources */,
				89BE75C324649C4C00B145D9 /* RoundedCorners.swift in Sources */,
				C1E4B306242E98E900E70CCB /* ProgressIndicatorView.swift in Sources */,
				4369F092208B0DFF000E3E45 /* DateAndDurationTableViewCell.swift in Sources */,
				43BA7189201EE8980058961E /* UITableViewCell.swift in Sources */,
				E9086B3524B3A8820062F5C8 /* ChartContainerView.swift in Sources */,
				89AF78C624482269002B4FCC /* ActionButtonStyle.swift in Sources */,
				1D60355E24D39ED10095DC2A /* Environment+AppName.swift in Sources */,
				8997B4F523727E8A00061132 /* CustomOverrideCollectionViewCell.swift in Sources */,
				1DD1964E248AE88000420876 /* HorizontalSizeClassOverride.swift in Sources */,
				892A5D9C2231E118008961AB /* UIAlertController.swift in Sources */,
				43BA7181201EE7090058961E /* RepeatingScheduleValueTableViewCell.swift in Sources */,
				1DC64C7C24BF6BFD004A63A1 /* CorrectionRangeOverridesExtension.swift in Sources */,
				43BA716E201E49220058961E /* DecimalTextFieldTableViewCell.swift in Sources */,
				891A3FC72247268F00378B27 /* Math.swift in Sources */,
				895FE08722011F0C00FCF18A /* EmojiInputCell.swift in Sources */,
				89627B182441168900BEB424 /* ConfigurationPage.swift in Sources */,
				43A8EC3C210CEEA500A81379 /* CGMManagerUI.swift in Sources */,
				43BA718B201EE93C0058961E /* TimeZone.swift in Sources */,
				A991161423426A0A00A4B2E9 /* ServiceSetupNotifying.swift in Sources */,
				89FC6892245A2D680075CF59 /* ScheduleEditor.swift in Sources */,
				89CAB37124CB4DEC009EE3CE /* WarningView.swift in Sources */,
				43BA717B201EE6A40058961E /* NibLoadable.swift in Sources */,
				E916F56F24AE2FFE00BE3547 /* CorrectionRangeOverrideInformationView.swift in Sources */,
				89BE75C124649C2E00B145D9 /* ModalHeaderButtonBar.swift in Sources */,
				E9D95F6524C7BC400079F47D /* PresentationMode.swift in Sources */,
				89186C0524BEC9CA0003D0F3 /* SegmentedControlTableViewCell.swift in Sources */,
				89F6E315244A1AB600CB9E15 /* GlucoseValuePicker.swift in Sources */,
				E9086B3124B3A7270062F5C8 /* ChartTableViewCell.swift in Sources */,
				895FE08122011F0C00FCF18A /* OverridePresetCollectionViewCell.swift in Sources */,
				43FB60E320DCB9E0002B996B /* PumpManagerUI.swift in Sources */,
				89186C0B24BFD6DB0003D0F3 /* DurationPicker.swift in Sources */,
				8974B0692215FE460043F01B /* Collection.swift in Sources */,
				89BE75C72464B4A900B145D9 /* Environment+Dismiss.swift in Sources */,
				43BA717F201EE7090058961E /* GlucoseRangeOverrideTableViewCell.swift in Sources */,
				895FE09022011F4800FCF18A /* OverrideSelectionViewController.swift in Sources */,
				89904032245B5CA500F1C0A2 /* Deletable.swift in Sources */,
				43F5035721059A8A009FA89A /* ServiceCredential.swift in Sources */,
				E93C86A224C8F7550073089B /* InsulinModelChart.swift in Sources */,
				E93C86B624D08CAD0073089B /* InsulinSensitivityInformationView.swift in Sources */,
				43BA7169201E49220058961E /* CarbEntryEditViewController.swift in Sources */,
				892A5DA22231E137008961AB /* HUDProvider.swift in Sources */,
				892A5DBC2231E20C008961AB /* Comparable.swift in Sources */,
				898E6E6C224194060019E459 /* UIColor.swift in Sources */,
				43BA717D201EE7090058961E /* GlucoseRangeTableViewCell.swift in Sources */,
				89BE75CB2464BC2000B145D9 /* AlertContent.swift in Sources */,
				43BA7184201EE7090058961E /* TextFieldTableViewController.swift in Sources */,
				1D1A019E24B678BF0077D86E /* TherapySettingsView.swift in Sources */,
				E93C86A024C8F6E00073089B /* InsulinModelSelection.swift in Sources */,
				895FE09122011F4800FCF18A /* AddEditOverrideTableViewController.swift in Sources */,
				C1E4B305242E98E900E70CCB /* ProgressView.swift in Sources */,
				C16DA84522E9330A008624C2 /* LoopUIPlugin.swift in Sources */,
				E93C86A624C8F7D90073089B /* ChartSettings+LoopKitUI.swift in Sources */,
				B46B62AD23FF0A87001E69BA /* LabeledDateView.swift in Sources */,
				895FE06E22011E9A00FCF18A /* OverrideEmojiDataSource.swift in Sources */,
				43BA716A201E49220058961E /* CarbEntryTableViewController.swift in Sources */,
				B43DA43F24D49AA400CAFF4E /* GuidanceColors.swift in Sources */,
				43BA716B201E49220058961E /* CarbEntryValidationNavigationDelegate.swift in Sources */,
				89AF78C02447E285002B4FCC /* CardStackBuilder.swift in Sources */,
				43BA7185201EE7090058961E /* DailyValueScheduleTableViewController.swift in Sources */,
				892A5DB32231E191008961AB /* LevelHUDView.swift in Sources */,
				B41A60B223D1DBC700636320 /* UIFont.swift in Sources */,
				B41A60AF23D1DB5B00636320 /* TableViewTitleLabel.swift in Sources */,
				89CC35D42403450E008FB633 /* ThumbView.swift in Sources */,
				43BA7162201E490D0058961E /* ErrorBackgroundView.swift in Sources */,
				892A5D9A2231E0E4008961AB /* SettingsNavigationViewController.swift in Sources */,
				B46B62B123FF0CA6001E69BA /* DescriptiveText.swift in Sources */,
				B40D07CB251BD89D00C1C6D7 /* DateAndDurationSteppableTableViewCell.swift in Sources */,
				E949E38924AFC82F00024DA0 /* DeliveryLimitsInformationView.swift in Sources */,
				89CAB36B24C9EC25009EE3CE /* DismissibleKeyboardTextField.swift in Sources */,
				E9086B4A24B540B70062F5C8 /* DateFormatter.swift in Sources */,
				89AC9DCB24529927004A6B8A /* QuantityPicker.swift in Sources */,
				1D096BFA24C242300078B6B5 /* CheckmarkListItem.swift in Sources */,
				E9086B4524B53CC50062F5C8 /* GlucoseChart.swift in Sources */,
				1DECC3F52513F98D00F4056E /* UITextField.swift in Sources */,
				B4C004D22416961300B40429 /* GuideNavigationButton.swift in Sources */,
				89627B16244115A400BEB424 /* CardList.swift in Sources */,
				89F6E311244A1AAB00CB9E15 /* SettingDescription.swift in Sources */,
				1DE35E7A24ABEC720086F9AE /* DeviceManagerUI.swift in Sources */,
			);
			runOnlyForDeploymentPostprocessing = 0;
		};
		43D8FDC61C728FDF0073BE78 /* Sources */ = {
			isa = PBXSourcesBuildPhase;
			buildActionMask = 2147483647;
			files = (
				B4102D3224ABB068005D460B /* DeviceLifecycleProgress.swift in Sources */,
				C17F39C923CD269200FA1113 /* DeviceLogEntryType.swift in Sources */,
				C1814B84225B9ED5008D2D8E /* LoopNotificationCategory.swift in Sources */,
				43D8FDFD1C7290350073BE78 /* HKUnit.swift in Sources */,
				C17F39C123CD24A000FA1113 /* DeviceLog.xcdatamodeld in Sources */,
				B42C951924A508CE00857C73 /* DeviceStatusHighlight.swift in Sources */,
				4322B779202FA2790002837D /* NewCarbEntry.swift in Sources */,
				898C896A24D4BF11002FA994 /* Guardrail+Settings.swift in Sources */,
				4322B76E202FA26B0002837D /* GlucoseMath.swift in Sources */,
				4322B791202FA2B70002837D /* Model.xcdatamodeld in Sources */,
				891A3FDB224BEC0D00378B27 /* CarbSensitivitySchedule.swift in Sources */,
				4322B773202FA2790002837D /* CarbEntry.swift in Sources */,
				43D8FDFC1C7290350073BE78 /* HealthKitSampleStore.swift in Sources */,
				A9498D7E23386C3300DAA9B9 /* GlucoseThreshold.swift in Sources */,
				434570441FE605E30089C4DC /* OSLog.swift in Sources */,
				4322B789202FA2B30002837D /* DoseType.swift in Sources */,
				C17F39C723CD256000FA1113 /* PersistentDeviceLog.swift in Sources */,
				437AFEED2036A156008C4892 /* CachedCarbObject+CoreDataClass.swift in Sources */,
				43D8FDF71C7290350073BE78 /* DailyValueSchedule.swift in Sources */,
				4322B77D202FA2AF0002837D /* NewPumpEvent.swift in Sources */,
				434113AA20F171CB00D05747 /* CachedInsulinDeliveryObject+CoreDataClass.swift in Sources */,
				432CF86F20D76CCF0066B889 /* GlucoseTrend.swift in Sources */,
				43FB60E920DCBE64002B996B /* PumpManagerStatus.swift in Sources */,
				4322B774202FA2790002837D /* CarbMath.swift in Sources */,
				4322B78B202FA2B30002837D /* ExponentialInsulinModel.swift in Sources */,
				E9086B3924B3CB4B0062F5C8 /* TherapySettings.swift in Sources */,
				89AE222F228BC68000BDFD85 /* DoseProgressTimerEstimator.swift in Sources */,
				43D8FE011C7290350073BE78 /* NSTimeInterval.swift in Sources */,
				43D8FDF61C7290350073BE78 /* DailyQuantitySchedule.swift in Sources */,
				43D8FDF51C7290350073BE78 /* CarbRatioSchedule.swift in Sources */,
				89ED164324A29BE400C9A105 /* ClosedRange.swift in Sources */,
				4322B76F202FA26F0002837D /* GlucoseSampleValue.swift in Sources */,
				89AE222C228BC66E00BDFD85 /* Locked.swift in Sources */,
				432CF87120D76D5A0066B889 /* GlucoseDisplayable.swift in Sources */,
				A919889F2355016B00B75EEE /* DosingDecisionStore.swift in Sources */,
				A9BD318224F4548900994B83 /* Modelv3EntityMigrationPolicy.swift in Sources */,
				4322B77F202FA2AF0002837D /* PersistenceController.swift in Sources */,
				4322B78D202FA2B30002837D /* InsulinDeliveryStore.swift in Sources */,
				8974B0682215FE460043F01B /* Collection.swift in Sources */,
				A9498D8023386C3300DAA9B9 /* RemoteDataService.swift in Sources */,
				4379CFE321102A4100AADC79 /* DeviceManager.swift in Sources */,
				4322B78A202FA2B30002837D /* DoseUnit.swift in Sources */,
				A95A1D7F2460BBC70079378D /* DosingDecisionObject+CoreDataClass.swift in Sources */,
				432762741D60505F0083215A /* HKQuantitySample.swift in Sources */,
				43D8FDF81C7290350073BE78 /* Double.swift in Sources */,
				A95A1D822460BBDC0079378D /* DosingDecisionObject+CoreDataProperties.swift in Sources */,
				898C896D24D4BF75002FA994 /* FloatingPoint.swift in Sources */,
				43F5034B21051FCE009FA89A /* KeychainManager.swift in Sources */,
				891A3FD5224B047200378B27 /* DailyQuantitySchedule+Override.swift in Sources */,
				432CF87320D774220066B889 /* PumpManager.swift in Sources */,
				43D8FE021C7290350073BE78 /* SampleValue.swift in Sources */,
				43D9888B1C87E47800DA4467 /* GlucoseValue.swift in Sources */,
				A967D94924F99B6A00CDDF8A /* OutputStream.swift in Sources */,
				43D8FDF41C7290350073BE78 /* BasalRateSchedule.swift in Sources */,
				4322B788202FA2B30002837D /* DoseStore.swift in Sources */,
				4303C4921E2D665000ADEDC8 /* TimeZone.swift in Sources */,
				A9498D6F23386C0B00DAA9B9 /* TempBasalRecommendation.swift in Sources */,
				89ED164024A29BA300C9A105 /* Sequence.swift in Sources */,
				4322B781202FA2AF0002837D /* PumpEvent+CoreDataProperties.swift in Sources */,
				A9498D8223386C3300DAA9B9 /* Service.swift in Sources */,
				4322B785202FA2AF0002837D /* ReservoirValue.swift in Sources */,
				891A3FD9224BEB4600378B27 /* EGPSchedule.swift in Sources */,
				89AE2229228BC54C00BDFD85 /* TemporaryScheduleOverrideHistory.swift in Sources */,
				437AFF24203BE402008C4892 /* HKHealthStore.swift in Sources */,
				89AE222B228BC56A00BDFD85 /* WeakSet.swift in Sources */,
				A9498D7C23386C3300DAA9B9 /* AnalyticsService.swift in Sources */,
				1D24A8D524C896E100AB8DB9 /* Prescription.swift in Sources */,
				4322B783202FA2AF0002837D /* Reservoir.swift in Sources */,
				1DA649AB2445174400F61E75 /* Alert.swift in Sources */,
				4322B777202FA2790002837D /* CarbValue.swift in Sources */,
				4322B782202FA2AF0002837D /* PumpEventType.swift in Sources */,
				4322B77C202FA2A60002837D /* NSData.swift in Sources */,
				89AE2228228BC54C00BDFD85 /* TemporaryScheduleOverrideSettings.swift in Sources */,
				43D8FDFA1C7290350073BE78 /* GlucoseRangeSchedule.swift in Sources */,
				4322B77E202FA2AF0002837D /* PersistedPumpEvent.swift in Sources */,
				437AFEEE2036A156008C4892 /* CachedCarbObject+CoreDataProperties.swift in Sources */,
				4322B772202FA2790002837D /* AbsorbedCarbValue.swift in Sources */,
				1F5DAB1F2118C95700048054 /* LocalizedString.swift in Sources */,
				434113AD20F287DC00D05747 /* NSManagedObjectContext.swift in Sources */,
				4322B77B202FA2790002837D /* StoredCarbEntry.swift in Sources */,
				4322B790202FA2B30002837D /* InsulinValue.swift in Sources */,
				434C5F9E209938CD00B2FD1A /* NumberFormatter.swift in Sources */,
				4322B78C202FA2B30002837D /* HKQuantitySample+InsulinKit.swift in Sources */,
				89AE2226228BC54C00BDFD85 /* TemporaryScheduleOverridePreset.swift in Sources */,
				4322B78F202FA2B30002837D /* InsulinModel.swift in Sources */,
				1D096C0324C24C220078B6B5 /* ExponentialInsulinModelPreset.swift in Sources */,
				434C5F9C2098352500B2FD1A /* QuantityFormatter.swift in Sources */,
				43F503642106C78C009FA89A /* ServiceAuthentication.swift in Sources */,
				89F53E9422B4328E0024A67C /* MutableCollection.swift in Sources */,
				433BC7A720523DB7000B1200 /* NewGlucoseSample.swift in Sources */,
				4322B78E202FA2B30002837D /* InsulinMath.swift in Sources */,
				C17F39D023CE34B100FA1113 /* StoredDeviceLogEntry.swift in Sources */,
				43B17C89208EEC0B00AC27E9 /* HealthStoreUnitCache.swift in Sources */,
				C186089E252A9C96008215DB /* ModelV1toV3.xcmappingmodel in Sources */,
				A912BE29245B9CD500CBE199 /* SettingsObject+CoreDataClass.swift in Sources */,
				89AE222E228BC68000BDFD85 /* DoseProgressReporter.swift in Sources */,
				4322B775202FA2790002837D /* CarbStatus.swift in Sources */,
				4322B787202FA2B30002837D /* DoseEntry.swift in Sources */,
				43CB51B2211EB1A400DB9B4A /* NSUserActivity+CarbKit.swift in Sources */,
				A9BD318824F45C0100994B83 /* Modelv3.xcmappingmodel in Sources */,
				434113AB20F171CB00D05747 /* CachedInsulinDeliveryObject+CoreDataProperties.swift in Sources */,
				A9E1E6A924E1B6700073CA39 /* SyncCarbObject.swift in Sources */,
				43CF0B3F2030FD0D002A66DE /* UploadState.swift in Sources */,
				A933DB8824BF956F009B417A /* CriticalEventLog.swift in Sources */,
				C16DA83F22E8D88F008624C2 /* LoopPluginBundleKey.swift in Sources */,
				C16DA83F22E8D88F008624C2 /* LoopPluginBundleKey.swift in Sources */,
				C1F8403923DB84B700673141 /* DeviceLogEntry+CoreDataClass.swift in Sources */,
				433BC7AD20538FCA000B1200 /* StoredGlucoseSample.swift in Sources */,
				43D8FDF91C7290350073BE78 /* GlucoseEffect.swift in Sources */,
				1D841AAD24577EE10069DBFF /* AlertSoundPlayer.swift in Sources */,
				43CACE0E2247F89100F90AF5 /* WeakSynchronizedSet.swift in Sources */,
				A912BE2B245B9E8600CBE199 /* SettingsObject+CoreDataProperties.swift in Sources */,
				43D8FDFE1C7290350073BE78 /* LoopMath.swift in Sources */,
				43D8FDFF1C7290350073BE78 /* Date.swift in Sources */,
				A919889C2354E5EB00B75EEE /* SettingsStore.swift in Sources */,
				B42A7472235885B600247B03 /* LoopNotificationUserInfoKey.swift in Sources */,
				B4B85FCD24A2312000A296A3 /* GlucoseRangeCategory.swift in Sources */,
				43C9805C212D216A003B5D17 /* GlucoseChange.swift in Sources */,
				43D8FDFB1C7290350073BE78 /* GlucoseSchedule.swift in Sources */,
				4322B77A202FA2790002837D /* NSUserDefaults.swift in Sources */,
				4322B776202FA2790002837D /* CarbStore.swift in Sources */,
				C1F8403A23DB84B700673141 /* DeviceLogEntry+CoreDataProperties.swift in Sources */,
				A987CD4624A5893500439ADC /* JSONStreamEncoder.swift in Sources */,
				A9498D7823386C3300DAA9B9 /* LoggingService.swift in Sources */,
				1D096C0224C24C220078B6B5 /* InsulinModelSettings.swift in Sources */,
				433BC7AA20538D4C000B1200 /* CachedGlucoseObject+CoreDataClass.swift in Sources */,
				4322B786202FA2AF0002837D /* WalshInsulinModel.swift in Sources */,
				4378B64B1ED61965000AE785 /* GlucoseEffectVelocity.swift in Sources */,
				A9D77A2F242E8BDE0009F62C /* BolusRecommendation.swift in Sources */,
				4322B780202FA2AF0002837D /* PumpEvent+CoreDataClass.swift in Sources */,
				89AE2227228BC54C00BDFD85 /* TemporaryScheduleOverride.swift in Sources */,
				433BC7B120562705000B1200 /* UpdateSource.swift in Sources */,
				A9CE912524CA051A00302A40 /* StoredInsulinModel.swift in Sources */,
				4322B784202FA2AF0002837D /* Reservoir+CoreDataProperties.swift in Sources */,
				4322B778202FA2790002837D /* HKQuantitySample+CarbKit.swift in Sources */,
				4322B771202FA26F0002837D /* HKQuantitySample+GlucoseKit.swift in Sources */,
				433BC7AB20538D4C000B1200 /* CachedGlucoseObject+CoreDataProperties.swift in Sources */,
				43FB610720DDF19B002B996B /* PumpManagerError.swift in Sources */,
				89AE2232228BC68600BDFD85 /* UnfairLock.swift in Sources */,
				A9FD046F24E310D00040F203 /* HKObject.swift in Sources */,
				1DC64C7E24BF6EBC004A63A1 /* DeliveryLimits.swift in Sources */,
				A9498D8423386C3300DAA9B9 /* DiagnosticLog.swift in Sources */,
				4322B770202FA26F0002837D /* GlucoseStore.swift in Sources */,
				C1814B8C226371DF008D2D8E /* WeakSynchronizedDelegate.swift in Sources */,
				1D1FCE2724BE4DE2000300A8 /* CorrectionRangeOverrides.swift in Sources */,
				1D1FCE2924BE4F11000300A8 /* TherapySetting.swift in Sources */,
				4352A73C20DECF0700CAC200 /* CGMManager.swift in Sources */,
				4353D16F203D104F007B4ECD /* CarbStoreError.swift in Sources */,
				43AF1FB21C926CDD00EA2F3D /* HKQuantity.swift in Sources */,
				A91A601A23CD023800C0E8A1 /* Modelv2.xcmappingmodel in Sources */,
				89F6E30F244A1A5D00CB9E15 /* Guardrail.swift in Sources */,
				A985464F251449FE0099C1A6 /* NotificationSettings.swift in Sources */,
			);
			runOnlyForDeploymentPostprocessing = 0;
		};
		43D8FDD11C728FDF0073BE78 /* Sources */ = {
			isa = PBXSourcesBuildPhase;
			buildActionMask = 2147483647;
			files = (
				1F5DAB202118C95700048054 /* LocalizedString.swift in Sources */,
				434113B820F2BDE800D05747 /* PersistenceControllerTestCase.swift in Sources */,
				437874B6202FDD1500A3D8B9 /* InsulinMathTests.swift in Sources */,
				A95A1D8B2460FD620079378D /* BolusRecommendationTests.swift in Sources */,
				A99C7373233990D400C80963 /* TempBasalRecommendationTests.swift in Sources */,
				A971C89F23C68B030099BEFC /* GlucoseStoreTests.swift in Sources */,
				A971C8A423C6B1890099BEFC /* DosingDecisionStoreTests.swift in Sources */,
				437AFF21203AA740008C4892 /* NSManagedObjectContext.swift in Sources */,
				A95A1D852460CAD50079378D /* CarbValueTests.swift in Sources */,
				434C5FA1209AC4EE00B2FD1A /* HKUnit.swift in Sources */,
				437AFF1F203A763F008C4892 /* HKHealthStoreMock.swift in Sources */,
				A99C73792339ACDC00C80963 /* ServiceTests.swift in Sources */,
				891A3FD32249990900378B27 /* DailyValueSchedule.swift in Sources */,
				434C5FA0209ABD4700B2FD1A /* QuantityFormatterTests.swift in Sources */,
				A95A1D892460F8930079378D /* PumpManagerStatusTests.swift in Sources */,
				A963B278252CE2510062AA12 /* StoredCarbEntryTests.swift in Sources */,
				A9DF02C724F6FD1700B7C988 /* StoredInsulinModelTests.swift in Sources */,
				A95A1D8D246101760079378D /* DoseEntryTests.swift in Sources */,
				43D8FE1E1C72906E0073BE78 /* NSDateTests.swift in Sources */,
				43D9888D1C87EBE400DA4467 /* LoopMathTests.swift in Sources */,
				A9DF02D324F762DC00B7C988 /* CarbStoreTests.swift in Sources */,
				437874B5202FDD1200A3D8B9 /* DoseStoreTests.swift in Sources */,
				A985465125144ABA0099C1A6 /* NotificationSettingsTests.swift in Sources */,
				A99C7375233993FE00C80963 /* DiagnosticLogTests.swift in Sources */,
				4322B76C202F9ECD0002837D /* CarbMathTests.swift in Sources */,
				434113B520F2BDB500D05747 /* CachedInsulinDeliveryObjectTests.swift in Sources */,
				43D8FE1F1C72906E0073BE78 /* QuantityScheduleTests.swift in Sources */,
				43D8FE1D1C72906E0073BE78 /* BasalRateScheduleTests.swift in Sources */,
				434113B320F2890800D05747 /* PersistenceControllerTests.swift in Sources */,
				A971C8A023C69E0F0099BEFC /* NSData.swift in Sources */,
				434113BE20F2C72000D05747 /* CachedCarbObjectTests.swift in Sources */,
				A9DF02D124F7449E00B7C988 /* PersistentDeviceLogTests.swift in Sources */,
				43260F6E21C4BF7A00DD6837 /* UUID.swift in Sources */,
				A9DF02C524F6FA5100B7C988 /* PumpEventTests.swift in Sources */,
				A985464B251442010099C1A6 /* OutputStreamTests.swift in Sources */,
				A971C8A223C6B17D0099BEFC /* SettingsStoreTests.swift in Sources */,
				C1E7035D24FFFA5C00DAB534 /* CollectionTests.swift in Sources */,
				1DFB99D6245CB2E900DCC8C9 /* AlertTests.swift in Sources */,
				4303C4941E2D665F00ADEDC8 /* TimeZone.swift in Sources */,
				898C897124D4C0E4002FA994 /* GuardrailTests.swift in Sources */,
				A9DF02CF24F732FC00B7C988 /* JSONStreamEncoderTests.swift in Sources */,
				4322B76D202F9EF20002837D /* GlucoseMathTests.swift in Sources */,
				43025DAF1D5AB2E300106C28 /* NSTimeInterval.swift in Sources */,
				43D8FDDB1C728FDF0073BE78 /* LoopKitTests.swift in Sources */,
				A9E068112534D87800BDAB59 /* StoredGlucoseSampleTests.swift in Sources */,
				A9DF02C924F724D900B7C988 /* CriticalEventLogTests.swift in Sources */,
				8974AFC022120D7A0043F01B /* TemporaryScheduleOverrideTests.swift in Sources */,
				437AFF1D203A45DB008C4892 /* CacheStore.swift in Sources */,
				891A3FD12249948A00378B27 /* TemporaryScheduleOverrideHistoryTests.swift in Sources */,
				A9BFA03E245CCCB9001E4AE3 /* DailyQuantityScheduleTests.swift in Sources */,
				A99C73772339A67A00C80963 /* GlucoseThresholdTests.swift in Sources */,
				434113BC20F2C56100D05747 /* CachedGlucoseObjectTests.swift in Sources */,
				E93C86B024CF7C470073089B /* TherapySettingsTests.swift in Sources */,
				A95A1D872460F1250079378D /* GlucoseValueTests.swift in Sources */,
				A9DF02C324F6EEE400B7C988 /* DeviceLogEntryTests.swift in Sources */,
				891A3FD7224BE62100378B27 /* DailyValueScheduleTests.swift in Sources */,
				430059241CCDD08C00C861EA /* NSDateFormatter.swift in Sources */,
			);
			runOnlyForDeploymentPostprocessing = 0;
		};
		892A5D30222F03CB008961AB /* Sources */ = {
			isa = PBXSourcesBuildPhase;
			buildActionMask = 2147483647;
			files = (
				892A5D54222F03F9008961AB /* TestingPumpManager.swift in Sources */,
				89ADE12F226BDED40067222B /* DateRelativeBolusEntry.swift in Sources */,
				89ADE132226BE0590067222B /* HKUnit.swift in Sources */,
				89CA2B38226D4456004D9350 /* DateRelativeQuantity.swift in Sources */,
				89ADE12D226BDD190067222B /* DateRelativeBasalEntry.swift in Sources */,
				89ADE134226BF0490067222B /* TestingScenarioInstance.swift in Sources */,
				892A5D52222F03DB008961AB /* TestingDeviceManager.swift in Sources */,
				89ADE129226BDB280067222B /* TestingScenario.swift in Sources */,
				89ADE12B226BDB730067222B /* DateRelativeCarbEntry.swift in Sources */,
				89CA2B36226D1627004D9350 /* MutableCollection.swift in Sources */,
				89ADE136226BF0BE0067222B /* DateRelativeGlucoseSample.swift in Sources */,
				89ADE139226BF51E0067222B /* NSData.swift in Sources */,
				892A5D56222F0414008961AB /* TestingCGMManager.swift in Sources */,
			);
			runOnlyForDeploymentPostprocessing = 0;
		};
		89D2046E21CC7BD7001238CC /* Sources */ = {
			isa = PBXSourcesBuildPhase;
			buildActionMask = 2147483647;
			files = (
				89CA2B35226D1624004D9350 /* MutableCollection.swift in Sources */,
				C164A56422F21081000E3FA5 /* MockPumpManagerState.swift in Sources */,
				89D204BF21CC7FFB001238CC /* NSTimeInterval.swift in Sources */,
				C164A56022F14C73000E3FA5 /* UnfinalizedDose.swift in Sources */,
				89D204C421CC803C001238CC /* HKUnit.swift in Sources */,
				89D204A921CC7C8F001238CC /* MockPumpManager.swift in Sources */,
				89ADE138226BF51D0067222B /* NSData.swift in Sources */,
				A9498D8D23386CD800DAA9B9 /* MockService.swift in Sources */,
				89D204AA21CC7C8F001238CC /* MockGlucoseProvider.swift in Sources */,
				89AE2233228BC6A500BDFD85 /* MockDoseProgressEstimator.swift in Sources */,
				C1390AAF246A541C002F3C3C /* TimeZone.swift in Sources */,
				89D204AB21CC7C8F001238CC /* MockCGMDataSource.swift in Sources */,
				89D204B221CC7D93001238CC /* Collection.swift in Sources */,
				89D204AC21CC7C8F001238CC /* MockCGMManager.swift in Sources */,
			);
			runOnlyForDeploymentPostprocessing = 0;
		};
		89D2048B21CC7C12001238CC /* Sources */ = {
			isa = PBXSourcesBuildPhase;
			buildActionMask = 2147483647;
			files = (
				892A5D2E222EF69A008961AB /* MockHUDProvider.swift in Sources */,
				89D204B721CC7F34001238CC /* MockPumpManagerSetupViewController.swift in Sources */,
				439706E922D2E94800C81566 /* BoundSwitchTableViewCell.swift in Sources */,
				89D204B421CC7E74001238CC /* MockCGMManager+UI.swift in Sources */,
				89D204B521CC7E74001238CC /* MockPumpManager+UI.swift in Sources */,
				A9498D8F23386CE800DAA9B9 /* MockServiceTableViewController.swift in Sources */,
				89D204C121CC8005001238CC /* NibLoadable.swift in Sources */,
				89D204BE21CC7F34001238CC /* GlucoseTrendTableViewController.swift in Sources */,
				89D204C621CC8165001238CC /* UITableViewCell.swift in Sources */,
				8992426521EC138000EA512B /* UIColor.swift in Sources */,
				89D204BA21CC7F34001238CC /* MockPumpManagerSettingsViewController.swift in Sources */,
				89D204BC21CC7F34001238CC /* SineCurveParametersTableViewController.swift in Sources */,
				C1F8B1E2223C3CC000DD66CF /* TimeZone.swift in Sources */,
				89D204BD21CC7F34001238CC /* RandomOutlierTableViewController.swift in Sources */,
				B42C950E24A3BD4B00857C73 /* MeasurementFrequencyTableViewController.swift in Sources */,
				89D204B821CC7F34001238CC /* MockPumpManagerSettingsSetupViewController.swift in Sources */,
				898E6E732241EE000019E459 /* Comparable.swift in Sources */,
				892A5D28222EF567008961AB /* (null) in Sources */,
				89D204C221CC8008001238CC /* IdentifiableClass.swift in Sources */,
				89D204CB21CC8228001238CC /* NumberFormatter.swift in Sources */,
				C1E0EEF624EB26D800086510 /* DeliveryUncertaintyRecoveryView.swift in Sources */,
				89D204BB21CC7F34001238CC /* MockCGMManagerSettingsViewController.swift in Sources */,
				89D204C521CC815E001238CC /* NSTimeInterval.swift in Sources */,
				89D204CC21CC8236001238CC /* LocalizedString.swift in Sources */,
				1DABAD3A2453615200ACF708 /* IssueAlertTableViewController.swift in Sources */,
				A9498D9123386D0800DAA9B9 /* MockService+UI.swift in Sources */,
			);
			runOnlyForDeploymentPostprocessing = 0;
		};
		A9E6758122713F4700E25293 /* Sources */ = {
			isa = PBXSourcesBuildPhase;
			buildActionMask = 2147483647;
			files = (
				89AE2235228BCAAB00BDFD85 /* CarbSensitivitySchedule.swift in Sources */,
				89AE2236228BCAAB00BDFD85 /* DailyQuantitySchedule+Override.swift in Sources */,
				89AE2237228BCAAB00BDFD85 /* EGPSchedule.swift in Sources */,
				A933DB8924BF97CC009B417A /* CriticalEventLog.swift in Sources */,
				89AE2238228BCAAB00BDFD85 /* TemporaryScheduleOverride.swift in Sources */,
				89AE2239228BCAAB00BDFD85 /* TemporaryScheduleOverrideHistory.swift in Sources */,
				89AE223A228BCAAB00BDFD85 /* TemporaryScheduleOverridePreset.swift in Sources */,
				89AE223B228BCAAB00BDFD85 /* TemporaryScheduleOverrideSettings.swift in Sources */,
				A987CD4724A5893500439ADC /* JSONStreamEncoder.swift in Sources */,
				89AE223C228BCAAB00BDFD85 /* WeakSet.swift in Sources */,
				A9E6758222713F4700E25293 /* LoopNotificationCategory.swift in Sources */,
				A9E1E6AA24E1B7C10073CA39 /* SyncCarbObject.swift in Sources */,
				A9E6758322713F4700E25293 /* HKUnit.swift in Sources */,
				A9E6758422713F4700E25293 /* NewCarbEntry.swift in Sources */,
				A9E6758522713F4700E25293 /* GlucoseMath.swift in Sources */,
				A9E6758622713F4700E25293 /* Model.xcdatamodeld in Sources */,
				A9E6758722713F4700E25293 /* CarbEntry.swift in Sources */,
				A9E6758822713F4700E25293 /* HealthKitSampleStore.swift in Sources */,
				89AE223D228BCB0B00BDFD85 /* Collection.swift in Sources */,
				A9E6758B22713F4700E25293 /* OSLog.swift in Sources */,
				C17F39CC23CD2D3E00FA1113 /* DeviceLog.xcdatamodeld in Sources */,
				A9E6758C22713F4700E25293 /* DoseType.swift in Sources */,
				A9E6758D22713F4700E25293 /* CachedCarbObject+CoreDataClass.swift in Sources */,
				A9E6758E22713F4700E25293 /* DailyValueSchedule.swift in Sources */,
				A9E6758F22713F4700E25293 /* NewPumpEvent.swift in Sources */,
				A9CE912324CA033A00302A40 /* InsulinModelSettings.swift in Sources */,
				A9E6759022713F4700E25293 /* CachedInsulinDeliveryObject+CoreDataClass.swift in Sources */,
				A9E6759122713F4700E25293 /* GlucoseTrend.swift in Sources */,
				A9E6759222713F4700E25293 /* PumpManagerStatus.swift in Sources */,
				A9E6759322713F4700E25293 /* CarbMath.swift in Sources */,
				A9E6759522713F4700E25293 /* ExponentialInsulinModel.swift in Sources */,
				A91A601B23CD023800C0E8A1 /* Modelv2.xcmappingmodel in Sources */,
				B4102D3324ABB0D8005D460B /* DeviceLifecycleProgress.swift in Sources */,
				A9E6759622713F4700E25293 /* NSTimeInterval.swift in Sources */,
				A9E6759722713F4700E25293 /* DailyQuantitySchedule.swift in Sources */,
				89ED164124A29BA300C9A105 /* Sequence.swift in Sources */,
				C1A174EC23DEAD670034DF11 /* DeviceLogEntry+CoreDataClass.swift in Sources */,
				A9E6759822713F4700E25293 /* CarbRatioSchedule.swift in Sources */,
				A9E6759922713F4700E25293 /* GlucoseSampleValue.swift in Sources */,
				A9E6759A22713F4700E25293 /* GlucoseDisplayable.swift in Sources */,
				A9E6759B22713F4700E25293 /* PersistenceController.swift in Sources */,
				B4B85FD024A2318A00A296A3 /* GlucoseRangeCategory.swift in Sources */,
				A9E6759C22713F4700E25293 /* InsulinDeliveryStore.swift in Sources */,
				A9E6759D22713F4700E25293 /* DeviceManager.swift in Sources */,
				A9E6759E22713F4700E25293 /* DoseUnit.swift in Sources */,
				C17F39D123CE34FD00FA1113 /* StoredDeviceLogEntry.swift in Sources */,
				A9E675A022713F4700E25293 /* HKQuantitySample.swift in Sources */,
				A9E675A122713F4700E25293 /* Double.swift in Sources */,
				A9E675A222713F4700E25293 /* KeychainManager.swift in Sources */,
				A9E675A322713F4700E25293 /* PumpManager.swift in Sources */,
				A9FD047024E310DD0040F203 /* HKObject.swift in Sources */,
				A9E675A422713F4700E25293 /* SampleValue.swift in Sources */,
				A9E675A522713F4700E25293 /* GlucoseValue.swift in Sources */,
				A9E675A622713F4700E25293 /* BasalRateSchedule.swift in Sources */,
				A9E675A722713F4700E25293 /* DoseStore.swift in Sources */,
				A9E675A822713F4700E25293 /* TimeZone.swift in Sources */,
				A9E675A922713F4700E25293 /* PumpEvent+CoreDataProperties.swift in Sources */,
				A95A1D832460BBDC0079378D /* DosingDecisionObject+CoreDataProperties.swift in Sources */,
				A9E675AA22713F4700E25293 /* ReservoirValue.swift in Sources */,
				A9E675AB22713F4700E25293 /* HKHealthStore.swift in Sources */,
				A9E675AC22713F4700E25293 /* Reservoir.swift in Sources */,
				A9E675AE22713F4700E25293 /* CarbValue.swift in Sources */,
				C17F39CB23CD2D2F00FA1113 /* DeviceLogEntryType.swift in Sources */,
				A9E675AF22713F4700E25293 /* PumpEventType.swift in Sources */,
				A9E675B122713F4700E25293 /* NSData.swift in Sources */,
				C1A174ED23DEAD6A0034DF11 /* DeviceLogEntry+CoreDataProperties.swift in Sources */,
				A9E675B222713F4700E25293 /* GlucoseRangeSchedule.swift in Sources */,
				A9E675B322713F4700E25293 /* PersistedPumpEvent.swift in Sources */,
				89AE2231228BC68100BDFD85 /* DoseProgressTimerEstimator.swift in Sources */,
				A9E675B422713F4700E25293 /* CachedCarbObject+CoreDataProperties.swift in Sources */,
				A9E675B522713F4700E25293 /* AbsorbedCarbValue.swift in Sources */,
				A9BD318924F45C0100994B83 /* Modelv3.xcmappingmodel in Sources */,
				A9E675B622713F4700E25293 /* LocalizedString.swift in Sources */,
				A9E675B722713F4700E25293 /* NSManagedObjectContext.swift in Sources */,
				A9E675B822713F4700E25293 /* StoredCarbEntry.swift in Sources */,
				A9E675BA22713F4700E25293 /* InsulinValue.swift in Sources */,
				A9E675BB22713F4700E25293 /* NumberFormatter.swift in Sources */,
				A95A1D802460BBC70079378D /* DosingDecisionObject+CoreDataClass.swift in Sources */,
				89AE2230228BC68100BDFD85 /* DoseProgressReporter.swift in Sources */,
				A9E675BD22713F4700E25293 /* HKQuantitySample+InsulinKit.swift in Sources */,
				C17F39CA23CD2D2000FA1113 /* PersistentDeviceLog.swift in Sources */,
				A9E675BE22713F4700E25293 /* InsulinModel.swift in Sources */,
				89AE222D228BC66E00BDFD85 /* Locked.swift in Sources */,
				A9CE912624CA051A00302A40 /* StoredInsulinModel.swift in Sources */,
				89F53E9522B437570024A67C /* MutableCollection.swift in Sources */,
				A9E675BF22713F4700E25293 /* QuantityFormatter.swift in Sources */,
				A9E675C022713F4700E25293 /* ServiceAuthentication.swift in Sources */,
				A9E675C122713F4700E25293 /* NewGlucoseSample.swift in Sources */,
				A9E675C222713F4700E25293 /* InsulinMath.swift in Sources */,
				A9E675C322713F4700E25293 /* UnfairLock.swift in Sources */,
				1DD3DEB624451C3300BD8E40 /* Alert.swift in Sources */,
				A9E675C422713F4700E25293 /* HealthStoreUnitCache.swift in Sources */,
				A9D77A30242E8BDE0009F62C /* BolusRecommendation.swift in Sources */,
				A9E675C622713F4700E25293 /* CarbStatus.swift in Sources */,
				B42C951B24A63B8100857C73 /* DeviceStatusHighlight.swift in Sources */,
				A9498D7023386C0B00DAA9B9 /* TempBasalRecommendation.swift in Sources */,
				A9E675C722713F4700E25293 /* DoseEntry.swift in Sources */,
				A9E675C822713F4700E25293 /* NSUserActivity+CarbKit.swift in Sources */,
				A9E675C922713F4700E25293 /* CachedInsulinDeliveryObject+CoreDataProperties.swift in Sources */,
				A9E675CA22713F4700E25293 /* UploadState.swift in Sources */,
				A967D94A24F99B6A00CDDF8A /* OutputStream.swift in Sources */,
				A9E675CB22713F4700E25293 /* StoredGlucoseSample.swift in Sources */,
				A9E675CC22713F4700E25293 /* GlucoseEffect.swift in Sources */,
				A9E675CD22713F4700E25293 /* WeakSynchronizedSet.swift in Sources */,
				A9E675CE22713F4700E25293 /* LoopMath.swift in Sources */,
				A9E675CF22713F4700E25293 /* Date.swift in Sources */,
				A9E675D022713F4700E25293 /* GlucoseChange.swift in Sources */,
				A9E675D122713F4700E25293 /* GlucoseSchedule.swift in Sources */,
				A9E675D222713F4700E25293 /* NSUserDefaults.swift in Sources */,
				A9E675D322713F4700E25293 /* CarbStore.swift in Sources */,
				A9E675D422713F4700E25293 /* CachedGlucoseObject+CoreDataClass.swift in Sources */,
				E94141CE24C8F2950096C326 /* ExponentialInsulinModelPreset.swift in Sources */,
				A9498D7F23386C3300DAA9B9 /* GlucoseThreshold.swift in Sources */,
				A9E675D522713F4700E25293 /* WalshInsulinModel.swift in Sources */,
				A9E675D622713F4700E25293 /* GlucoseEffectVelocity.swift in Sources */,
				A9E675D722713F4700E25293 /* PumpEvent+CoreDataClass.swift in Sources */,
				A9E675D822713F4700E25293 /* UpdateSource.swift in Sources */,
				A9E675D922713F4700E25293 /* Reservoir+CoreDataProperties.swift in Sources */,
				A9E675DA22713F4700E25293 /* HKQuantitySample+CarbKit.swift in Sources */,
				89ED164424A29BE400C9A105 /* ClosedRange.swift in Sources */,
				A9E675DB22713F4700E25293 /* HKQuantitySample+GlucoseKit.swift in Sources */,
				A9E675DC22713F4700E25293 /* CachedGlucoseObject+CoreDataProperties.swift in Sources */,
				A9E675DD22713F4700E25293 /* PumpManagerError.swift in Sources */,
				A9E675E022713F4700E25293 /* GlucoseStore.swift in Sources */,
				A912BE2D245B9F9800CBE199 /* SettingsObject+CoreDataClass.swift in Sources */,
				A9E675E122713F4700E25293 /* WeakSynchronizedDelegate.swift in Sources */,
				A9E675E222713F4700E25293 /* CGMManager.swift in Sources */,
				A9E675E322713F4700E25293 /* CarbStoreError.swift in Sources */,
				A9E675E422713F4700E25293 /* HKQuantity.swift in Sources */,
				A9BD318324F4548900994B83 /* Modelv3EntityMigrationPolicy.swift in Sources */,
			);
			runOnlyForDeploymentPostprocessing = 0;
		};
/* End PBXSourcesBuildPhase section */

/* Begin PBXTargetDependency section */
		1DEE226924A676A300693C32 /* PBXTargetDependency */ = {
			isa = PBXTargetDependency;
			target = 43D8FDCA1C728FDF0073BE78 /* LoopKit */;
			targetProxy = 1DEE226A24A676A300693C32 /* PBXContainerItemProxy */;
		};
		1DEE230424A6774900693C32 /* PBXTargetDependency */ = {
			isa = PBXTargetDependency;
			target = 430157F61C7EC03B00B64B63 /* LoopKit Example */;
			targetProxy = 1DEE230324A6774900693C32 /* PBXContainerItemProxy */;
		};
		4301581C1C7ECB5E00B64B63 /* PBXTargetDependency */ = {
			isa = PBXTargetDependency;
			target = 43D8FDCA1C728FDF0073BE78 /* LoopKit */;
			targetProxy = 4301581B1C7ECB5E00B64B63 /* PBXContainerItemProxy */;
		};
		43BA715A201E484D0058961E /* PBXTargetDependency */ = {
			isa = PBXTargetDependency;
			target = 43BA7153201E484D0058961E /* LoopKitUI */;
			targetProxy = 43BA7159201E484D0058961E /* PBXContainerItemProxy */;
		};
		43CACE1022483AC500F90AF5 /* PBXTargetDependency */ = {
			isa = PBXTargetDependency;
			target = 89D2047121CC7BD7001238CC /* MockKit */;
			targetProxy = 43CACE0F22483AC500F90AF5 /* PBXContainerItemProxy */;
		};
		43CACE1222483AC500F90AF5 /* PBXTargetDependency */ = {
			isa = PBXTargetDependency;
			target = 89D2048E21CC7C12001238CC /* MockKitUI */;
			targetProxy = 43CACE1122483AC500F90AF5 /* PBXContainerItemProxy */;
		};
		43CACE1422483B6100F90AF5 /* PBXTargetDependency */ = {
			isa = PBXTargetDependency;
			target = 43D8FDCA1C728FDF0073BE78 /* LoopKit */;
			targetProxy = 43CACE1322483B6100F90AF5 /* PBXContainerItemProxy */;
		};
		43CACE1622483B6100F90AF5 /* PBXTargetDependency */ = {
			isa = PBXTargetDependency;
			target = 892A5D33222F03CB008961AB /* LoopTestingKit */;
			targetProxy = 43CACE1522483B6100F90AF5 /* PBXContainerItemProxy */;
		};
		43CACE1822483B7200F90AF5 /* PBXTargetDependency */ = {
			isa = PBXTargetDependency;
			target = 43D8FDCA1C728FDF0073BE78 /* LoopKit */;
			targetProxy = 43CACE1722483B7200F90AF5 /* PBXContainerItemProxy */;
		};
		43D8FDD81C728FDF0073BE78 /* PBXTargetDependency */ = {
			isa = PBXTargetDependency;
			target = 43D8FDCA1C728FDF0073BE78 /* LoopKit */;
			targetProxy = 43D8FDD71C728FDF0073BE78 /* PBXContainerItemProxy */;
		};
		892A5D48222F03CB008961AB /* PBXTargetDependency */ = {
			isa = PBXTargetDependency;
			target = 892A5D33222F03CB008961AB /* LoopTestingKit */;
			targetProxy = 892A5D47222F03CB008961AB /* PBXContainerItemProxy */;
		};
		A9E6757B22713C3F00E25293 /* PBXTargetDependency */ = {
			isa = PBXTargetDependency;
			target = 43BA7153201E484D0058961E /* LoopKitUI */;
			targetProxy = A9E6757A22713C3F00E25293 /* PBXContainerItemProxy */;
		};
		A9E6757D22713C3F00E25293 /* PBXTargetDependency */ = {
			isa = PBXTargetDependency;
			target = 89D2047121CC7BD7001238CC /* MockKit */;
			targetProxy = A9E6757C22713C3F00E25293 /* PBXContainerItemProxy */;
		};
		A9E6757F22713C5300E25293 /* PBXTargetDependency */ = {
			isa = PBXTargetDependency;
			target = 43D8FDCA1C728FDF0073BE78 /* LoopKit */;
			targetProxy = A9E6757E22713C5300E25293 /* PBXContainerItemProxy */;
		};
/* End PBXTargetDependency section */

/* Begin PBXVariantGroup section */
		1F5DAB2B2118CE9300048054 /* Localizable.strings */ = {
			isa = PBXVariantGroup;
			children = (
				1F5DAB2C2118CE9300048054 /* es */,
				1F5DAB322118D2A700048054 /* ru */,
				1F5DAB392118D5A200048054 /* de */,
				1F5DAB462118F14600048054 /* fr */,
				1F5DAB4D2118F18E00048054 /* en */,
				1F5DAB562118F2C700048054 /* zh-Hans */,
				1F5DAB622118F33000048054 /* it */,
				1F5DAB6E2118F3C200048054 /* nl */,
				1F5DAB7A2118F3FB00048054 /* nb */,
				1FE58794211D0967004F24ED /* Base */,
				1F50C324212B20D300C18FAB /* pl */,
			);
			name = Localizable.strings;
			sourceTree = "<group>";
		};
		430157FF1C7EC03B00B64B63 /* Main.storyboard */ = {
			isa = PBXVariantGroup;
			children = (
				430158001C7EC03B00B64B63 /* Base */,
			);
			name = Main.storyboard;
			sourceTree = "<group>";
		};
		430158041C7EC03B00B64B63 /* LaunchScreen.storyboard */ = {
			isa = PBXVariantGroup;
			children = (
				430158051C7EC03B00B64B63 /* Base */,
			);
			name = LaunchScreen.storyboard;
			sourceTree = "<group>";
		};
		43BA719920203EF30058961E /* CarbKit.storyboard */ = {
			isa = PBXVariantGroup;
			children = (
				43BA719820203EF30058961E /* Base */,
				1F5DAB2E2118CE9300048054 /* es */,
				1F5DAB332118D2A700048054 /* ru */,
				1F5DAB362118D5A200048054 /* de */,
				1F5DAB432118F14600048054 /* fr */,
				1F5DAB532118F2C700048054 /* zh-Hans */,
				1F5DAB5F2118F33000048054 /* it */,
				1F5DAB6B2118F3C200048054 /* nl */,
				1F5DAB772118F3FB00048054 /* nb */,
				1F50C321212B20D300C18FAB /* pl */,
			);
			name = CarbKit.storyboard;
			sourceTree = "<group>";
		};
		43D8FEED1C7294E90073BE78 /* InsulinKit.storyboard */ = {
			isa = PBXVariantGroup;
			children = (
				43D8FEEE1C7294E90073BE78 /* Base */,
				7D68A9CA1FE0A3D200522C49 /* es */,
				7D68AAB91FE31A2800522C49 /* ru */,
				1F5DAB372118D5A200048054 /* de */,
				1F5DAB442118F14600048054 /* fr */,
				1F5DAB542118F2C700048054 /* zh-Hans */,
				1F5DAB602118F33000048054 /* it */,
				1F5DAB6C2118F3C200048054 /* nl */,
				1F5DAB782118F3FB00048054 /* nb */,
				1F50C322212B20D300C18FAB /* pl */,
			);
			name = InsulinKit.storyboard;
			sourceTree = "<group>";
		};
		7D68A9B01FE0A3D000522C49 /* Localizable.strings */ = {
			isa = PBXVariantGroup;
			children = (
				7D68A9AF1FE0A3D000522C49 /* es */,
				7D68AABC1FE31BE700522C49 /* ru */,
				1F5DAB3B2118D5A300048054 /* de */,
				1F5DAB402118D5D500048054 /* en */,
				1F5DAB482118F14700048054 /* fr */,
				1F5DAB582118F2C700048054 /* zh-Hans */,
				1F5DAB642118F33000048054 /* it */,
				1F5DAB702118F3C200048054 /* nl */,
				1F5DAB7C2118F3FC00048054 /* nb */,
				1F50C326212B20D400C18FAB /* pl */,
			);
			name = Localizable.strings;
			sourceTree = "<group>";
		};
		7D68A9E31FE0A3D300522C49 /* Localizable.strings */ = {
			isa = PBXVariantGroup;
			children = (
				7D68A9E21FE0A3D300522C49 /* es */,
				7D68AAC61FE31BE900522C49 /* ru */,
				1F5DAB3E2118D5A300048054 /* de */,
				1F5DAB4B2118F14700048054 /* fr */,
				1F5DAB5B2118F2C700048054 /* zh-Hans */,
				1F5DAB672118F33100048054 /* it */,
				1F5DAB732118F3C300048054 /* nl */,
				1F5DAB7F2118F3FC00048054 /* nb */,
				1FE58790211CFBB7004F24ED /* Base */,
				1F50C329212B20D400C18FAB /* pl */,
			);
			name = Localizable.strings;
			sourceTree = "<group>";
		};
/* End PBXVariantGroup section */

/* Begin XCBuildConfiguration section */
		1DEE22FF24A676A300693C32 /* Debug */ = {
			isa = XCBuildConfiguration;
			buildSettings = {
				DEVELOPMENT_TEAM = "";
				INFOPLIST_FILE = LoopKitHostedTests/LoopKitHostedTests.plist;
				LD_RUNPATH_SEARCH_PATHS = "$(inherited) @executable_path/Frameworks @loader_path/Frameworks";
				PRODUCT_BUNDLE_IDENTIFIER = com.loopkit.LoopKitHostedTests;
				PRODUCT_NAME = "$(TARGET_NAME)";
				TEST_HOST = "$(BUILT_PRODUCTS_DIR)/LoopKit Example.app/LoopKit Example";
			};
			name = Debug;
		};
		1DEE230024A676A300693C32 /* Release */ = {
			isa = XCBuildConfiguration;
			buildSettings = {
				DEVELOPMENT_TEAM = "";
				INFOPLIST_FILE = LoopKitHostedTests/LoopKitHostedTests.plist;
				LD_RUNPATH_SEARCH_PATHS = "$(inherited) @executable_path/Frameworks @loader_path/Frameworks";
				PRODUCT_BUNDLE_IDENTIFIER = com.loopkit.LoopKitHostedTests;
				PRODUCT_NAME = "$(TARGET_NAME)";
				TEST_HOST = "$(BUILT_PRODUCTS_DIR)/LoopKit Example.app/LoopKit Example";
			};
			name = Release;
		};
		430158131C7EC03B00B64B63 /* Debug */ = {
			isa = XCBuildConfiguration;
			buildSettings = {
				ALWAYS_EMBED_SWIFT_STANDARD_LIBRARIES = YES;
				ASSETCATALOG_COMPILER_APPICON_NAME = AppIcon;
				CODE_SIGN_ENTITLEMENTS = "LoopKit Example/LoopKitExample.entitlements";
				CODE_SIGN_IDENTITY = "iPhone Developer";
				"CODE_SIGN_IDENTITY[sdk=iphoneos*]" = "iPhone Developer";
				DEVELOPMENT_TEAM = "";
				FRAMEWORK_SEARCH_PATHS = (
					"$(inherited)",
					"$(PROJECT_DIR)/Carthage/Build/iOS",
				);
				INFOPLIST_FILE = "LoopKit Example/Info.plist";
				LD_RUNPATH_SEARCH_PATHS = "$(inherited) @executable_path/Frameworks";
				PRODUCT_BUNDLE_IDENTIFIER = com.rileylink.LoopKitExample;
				PRODUCT_NAME = "$(TARGET_NAME)";
				PROVISIONING_PROFILE = "";
			};
			name = Debug;
		};
		430158141C7EC03B00B64B63 /* Release */ = {
			isa = XCBuildConfiguration;
			buildSettings = {
				ALWAYS_EMBED_SWIFT_STANDARD_LIBRARIES = YES;
				ASSETCATALOG_COMPILER_APPICON_NAME = AppIcon;
				CODE_SIGN_ENTITLEMENTS = "LoopKit Example/LoopKitExample.entitlements";
				CODE_SIGN_IDENTITY = "iPhone Developer";
				"CODE_SIGN_IDENTITY[sdk=iphoneos*]" = "iPhone Developer";
				DEVELOPMENT_TEAM = "";
				FRAMEWORK_SEARCH_PATHS = (
					"$(inherited)",
					"$(PROJECT_DIR)/Carthage/Build/iOS",
				);
				INFOPLIST_FILE = "LoopKit Example/Info.plist";
				LD_RUNPATH_SEARCH_PATHS = "$(inherited) @executable_path/Frameworks";
				PRODUCT_BUNDLE_IDENTIFIER = com.rileylink.LoopKitExample;
				PRODUCT_NAME = "$(TARGET_NAME)";
				PROVISIONING_PROFILE = "";
			};
			name = Release;
		};
		43BA715D201E484D0058961E /* Debug */ = {
			isa = XCBuildConfiguration;
			buildSettings = {
				APPLICATION_EXTENSION_API_ONLY = YES;
				CLANG_ANALYZER_NONNULL = YES;
				CLANG_ANALYZER_NUMBER_OBJECT_CONVERSION = YES_AGGRESSIVE;
				CLANG_CXX_LANGUAGE_STANDARD = "gnu++14";
				CLANG_WARN_DOCUMENTATION_COMMENTS = YES;
				CLANG_WARN_UNGUARDED_AVAILABILITY = YES_AGGRESSIVE;
				CODE_SIGN_STYLE = Automatic;
				CURRENT_PROJECT_VERSION = 41;
				DEFINES_MODULE = YES;
				DEVELOPMENT_TEAM = "";
				DYLIB_COMPATIBILITY_VERSION = 1;
				DYLIB_CURRENT_VERSION = 41;
				DYLIB_INSTALL_NAME_BASE = "@rpath";
				FRAMEWORK_SEARCH_PATHS = (
					"$(inherited)",
					"$(PROJECT_DIR)/Carthage/Build/iOS",
				);
				GCC_C_LANGUAGE_STANDARD = gnu11;
				INFOPLIST_FILE = LoopKitUI/Info.plist;
				INSTALL_PATH = "$(LOCAL_LIBRARY_DIR)/Frameworks";
				LD_RUNPATH_SEARCH_PATHS = "$(inherited) @executable_path/Frameworks @loader_path/Frameworks";
				PRODUCT_BUNDLE_IDENTIFIER = com.loopkit.LoopKitUI;
				PRODUCT_NAME = "$(TARGET_NAME:c99extidentifier)";
				SKIP_INSTALL = YES;
				SWIFT_ACTIVE_COMPILATION_CONDITIONS = DEBUG;
			};
			name = Debug;
		};
		43BA715E201E484D0058961E /* Release */ = {
			isa = XCBuildConfiguration;
			buildSettings = {
				APPLICATION_EXTENSION_API_ONLY = YES;
				CLANG_ANALYZER_NONNULL = YES;
				CLANG_ANALYZER_NUMBER_OBJECT_CONVERSION = YES_AGGRESSIVE;
				CLANG_CXX_LANGUAGE_STANDARD = "gnu++14";
				CLANG_WARN_DOCUMENTATION_COMMENTS = YES;
				CLANG_WARN_UNGUARDED_AVAILABILITY = YES_AGGRESSIVE;
				CODE_SIGN_STYLE = Automatic;
				CURRENT_PROJECT_VERSION = 41;
				DEFINES_MODULE = YES;
				DEVELOPMENT_TEAM = "";
				DYLIB_COMPATIBILITY_VERSION = 1;
				DYLIB_CURRENT_VERSION = 41;
				DYLIB_INSTALL_NAME_BASE = "@rpath";
				FRAMEWORK_SEARCH_PATHS = (
					"$(inherited)",
					"$(PROJECT_DIR)/Carthage/Build/iOS",
				);
				GCC_C_LANGUAGE_STANDARD = gnu11;
				INFOPLIST_FILE = LoopKitUI/Info.plist;
				INSTALL_PATH = "$(LOCAL_LIBRARY_DIR)/Frameworks";
				LD_RUNPATH_SEARCH_PATHS = "$(inherited) @executable_path/Frameworks @loader_path/Frameworks";
				PRODUCT_BUNDLE_IDENTIFIER = com.loopkit.LoopKitUI;
				PRODUCT_NAME = "$(TARGET_NAME:c99extidentifier)";
				SKIP_INSTALL = YES;
			};
			name = Release;
		};
		43D8FDDD1C728FDF0073BE78 /* Debug */ = {
			isa = XCBuildConfiguration;
			buildSettings = {
				ALWAYS_SEARCH_USER_PATHS = NO;
				CLANG_ANALYZER_LOCALIZABILITY_NONLOCALIZED = YES;
				CLANG_CXX_LANGUAGE_STANDARD = "gnu++0x";
				CLANG_CXX_LIBRARY = "libc++";
				CLANG_ENABLE_MODULES = YES;
				CLANG_ENABLE_OBJC_ARC = YES;
				CLANG_WARN_BLOCK_CAPTURE_AUTORELEASING = YES;
				CLANG_WARN_BOOL_CONVERSION = YES;
				CLANG_WARN_COMMA = YES;
				CLANG_WARN_CONSTANT_CONVERSION = YES;
				CLANG_WARN_DEPRECATED_OBJC_IMPLEMENTATIONS = YES;
				CLANG_WARN_DIRECT_OBJC_ISA_USAGE = YES_ERROR;
				CLANG_WARN_EMPTY_BODY = YES;
				CLANG_WARN_ENUM_CONVERSION = YES;
				CLANG_WARN_INFINITE_RECURSION = YES;
				CLANG_WARN_INT_CONVERSION = YES;
				CLANG_WARN_NON_LITERAL_NULL_CONVERSION = YES;
				CLANG_WARN_OBJC_IMPLICIT_RETAIN_SELF = YES;
				CLANG_WARN_OBJC_LITERAL_CONVERSION = YES;
				CLANG_WARN_OBJC_ROOT_CLASS = YES_ERROR;
				CLANG_WARN_RANGE_LOOP_ANALYSIS = YES;
				CLANG_WARN_STRICT_PROTOTYPES = YES;
				CLANG_WARN_SUSPICIOUS_MOVE = YES;
				CLANG_WARN_UNREACHABLE_CODE = YES;
				CLANG_WARN__DUPLICATE_METHOD_MATCH = YES;
				COPY_PHASE_STRIP = NO;
				CURRENT_PROJECT_VERSION = 41;
				DEBUG_INFORMATION_FORMAT = dwarf;
				ENABLE_STRICT_OBJC_MSGSEND = YES;
				ENABLE_TESTABILITY = YES;
				GCC_C_LANGUAGE_STANDARD = gnu99;
				GCC_DYNAMIC_NO_PIC = NO;
				GCC_NO_COMMON_BLOCKS = YES;
				GCC_OPTIMIZATION_LEVEL = 0;
				GCC_PREPROCESSOR_DEFINITIONS = (
					"DEBUG=1",
					"$(inherited)",
				);
				GCC_WARN_64_TO_32_BIT_CONVERSION = YES;
				GCC_WARN_ABOUT_RETURN_TYPE = YES_ERROR;
				GCC_WARN_UNDECLARED_SELECTOR = YES;
				GCC_WARN_UNINITIALIZED_AUTOS = YES_AGGRESSIVE;
				GCC_WARN_UNUSED_FUNCTION = YES;
				GCC_WARN_UNUSED_VARIABLE = YES;
				IPHONEOS_DEPLOYMENT_TARGET = 13.0;
				LOCALIZED_STRING_MACRO_NAMES = (
					NSLocalizedString,
					CFLocalizedString,
					LocalizedString,
				);
				MTL_ENABLE_DEBUG_INFO = YES;
				ONLY_ACTIVE_ARCH = YES;
				SDKROOT = iphoneos;
				SWIFT_OPTIMIZATION_LEVEL = "-Onone";
				SWIFT_VERSION = 5.0;
				TARGETED_DEVICE_FAMILY = "1,2";
				VERSIONING_SYSTEM = "apple-generic";
				VERSION_INFO_PREFIX = "";
				WATCHOS_DEPLOYMENT_TARGET = 4.0;
			};
			name = Debug;
		};
		43D8FDDE1C728FDF0073BE78 /* Release */ = {
			isa = XCBuildConfiguration;
			buildSettings = {
				ALWAYS_SEARCH_USER_PATHS = NO;
				CLANG_ANALYZER_LOCALIZABILITY_NONLOCALIZED = YES;
				CLANG_CXX_LANGUAGE_STANDARD = "gnu++0x";
				CLANG_CXX_LIBRARY = "libc++";
				CLANG_ENABLE_MODULES = YES;
				CLANG_ENABLE_OBJC_ARC = YES;
				CLANG_WARN_BLOCK_CAPTURE_AUTORELEASING = YES;
				CLANG_WARN_BOOL_CONVERSION = YES;
				CLANG_WARN_COMMA = YES;
				CLANG_WARN_CONSTANT_CONVERSION = YES;
				CLANG_WARN_DEPRECATED_OBJC_IMPLEMENTATIONS = YES;
				CLANG_WARN_DIRECT_OBJC_ISA_USAGE = YES_ERROR;
				CLANG_WARN_EMPTY_BODY = YES;
				CLANG_WARN_ENUM_CONVERSION = YES;
				CLANG_WARN_INFINITE_RECURSION = YES;
				CLANG_WARN_INT_CONVERSION = YES;
				CLANG_WARN_NON_LITERAL_NULL_CONVERSION = YES;
				CLANG_WARN_OBJC_IMPLICIT_RETAIN_SELF = YES;
				CLANG_WARN_OBJC_LITERAL_CONVERSION = YES;
				CLANG_WARN_OBJC_ROOT_CLASS = YES_ERROR;
				CLANG_WARN_RANGE_LOOP_ANALYSIS = YES;
				CLANG_WARN_STRICT_PROTOTYPES = YES;
				CLANG_WARN_SUSPICIOUS_MOVE = YES;
				CLANG_WARN_UNREACHABLE_CODE = YES;
				CLANG_WARN__DUPLICATE_METHOD_MATCH = YES;
				COPY_PHASE_STRIP = NO;
				CURRENT_PROJECT_VERSION = 41;
				DEBUG_INFORMATION_FORMAT = "dwarf-with-dsym";
				ENABLE_NS_ASSERTIONS = NO;
				ENABLE_STRICT_OBJC_MSGSEND = YES;
				GCC_C_LANGUAGE_STANDARD = gnu99;
				GCC_NO_COMMON_BLOCKS = YES;
				GCC_WARN_64_TO_32_BIT_CONVERSION = YES;
				GCC_WARN_ABOUT_RETURN_TYPE = YES_ERROR;
				GCC_WARN_UNDECLARED_SELECTOR = YES;
				GCC_WARN_UNINITIALIZED_AUTOS = YES_AGGRESSIVE;
				GCC_WARN_UNUSED_FUNCTION = YES;
				GCC_WARN_UNUSED_VARIABLE = YES;
				IPHONEOS_DEPLOYMENT_TARGET = 13.0;
				LOCALIZED_STRING_MACRO_NAMES = (
					NSLocalizedString,
					CFLocalizedString,
					LocalizedString,
				);
				MTL_ENABLE_DEBUG_INFO = NO;
				SDKROOT = iphoneos;
				SWIFT_OPTIMIZATION_LEVEL = "-Owholemodule";
				SWIFT_VERSION = 5.0;
				TARGETED_DEVICE_FAMILY = "1,2";
				VALIDATE_PRODUCT = YES;
				VERSIONING_SYSTEM = "apple-generic";
				VERSION_INFO_PREFIX = "";
				WATCHOS_DEPLOYMENT_TARGET = 4.0;
			};
			name = Release;
		};
		43D8FDE01C728FDF0073BE78 /* Debug */ = {
			isa = XCBuildConfiguration;
			buildSettings = {
				APPLICATION_EXTENSION_API_ONLY = YES;
				CLANG_ENABLE_MODULES = YES;
				CODE_SIGN_IDENTITY = "";
				"CODE_SIGN_IDENTITY[sdk=iphoneos*]" = "";
				CODE_SIGN_STYLE = Automatic;
				DEFINES_MODULE = YES;
				DEVELOPMENT_TEAM = "";
				DYLIB_COMPATIBILITY_VERSION = 1;
				DYLIB_CURRENT_VERSION = 41;
				DYLIB_INSTALL_NAME_BASE = "@rpath";
				INFOPLIST_FILE = LoopKit/Info.plist;
				INSTALL_PATH = "$(LOCAL_LIBRARY_DIR)/Frameworks";
				LD_RUNPATH_SEARCH_PATHS = "$(inherited) @executable_path/Frameworks @loader_path/Frameworks";
				PRODUCT_BUNDLE_IDENTIFIER = com.loopkit.LoopKit;
				PRODUCT_NAME = "$(TARGET_NAME)";
				PROVISIONING_PROFILE_SPECIFIER = "";
				SKIP_INSTALL = YES;
				SUPPORTED_PLATFORMS = "iphonesimulator iphoneos";
				TARGETED_DEVICE_FAMILY = "1,2";
			};
			name = Debug;
		};
		43D8FDE11C728FDF0073BE78 /* Release */ = {
			isa = XCBuildConfiguration;
			buildSettings = {
				APPLICATION_EXTENSION_API_ONLY = YES;
				CLANG_ENABLE_MODULES = YES;
				CODE_SIGN_IDENTITY = "";
				"CODE_SIGN_IDENTITY[sdk=iphoneos*]" = "";
				CODE_SIGN_STYLE = Automatic;
				DEFINES_MODULE = YES;
				DEVELOPMENT_TEAM = "";
				DYLIB_COMPATIBILITY_VERSION = 1;
				DYLIB_CURRENT_VERSION = 41;
				DYLIB_INSTALL_NAME_BASE = "@rpath";
				INFOPLIST_FILE = LoopKit/Info.plist;
				INSTALL_PATH = "$(LOCAL_LIBRARY_DIR)/Frameworks";
				LD_RUNPATH_SEARCH_PATHS = "$(inherited) @executable_path/Frameworks @loader_path/Frameworks";
				PRODUCT_BUNDLE_IDENTIFIER = com.loopkit.LoopKit;
				PRODUCT_NAME = "$(TARGET_NAME)";
				PROVISIONING_PROFILE_SPECIFIER = "";
				SKIP_INSTALL = YES;
				SUPPORTED_PLATFORMS = "iphonesimulator iphoneos";
				TARGETED_DEVICE_FAMILY = "1,2";
			};
			name = Release;
		};
		43D8FDE31C728FDF0073BE78 /* Debug */ = {
			isa = XCBuildConfiguration;
			buildSettings = {
				DEVELOPMENT_TEAM = "";
				INFOPLIST_FILE = LoopKitTests/Info.plist;
				LD_RUNPATH_SEARCH_PATHS = "$(inherited) @executable_path/Frameworks @loader_path/Frameworks";
				PRODUCT_BUNDLE_IDENTIFIER = com.loopkit.LoopKitTests;
				PRODUCT_NAME = "$(TARGET_NAME)";
			};
			name = Debug;
		};
		43D8FDE41C728FDF0073BE78 /* Release */ = {
			isa = XCBuildConfiguration;
			buildSettings = {
				DEVELOPMENT_TEAM = "";
				INFOPLIST_FILE = LoopKitTests/Info.plist;
				LD_RUNPATH_SEARCH_PATHS = "$(inherited) @executable_path/Frameworks @loader_path/Frameworks";
				PRODUCT_BUNDLE_IDENTIFIER = com.loopkit.LoopKitTests;
				PRODUCT_NAME = "$(TARGET_NAME)";
			};
			name = Release;
		};
		89AE2219228BC50900BDFD85 /* Debug */ = {
			isa = XCBuildConfiguration;
			buildSettings = {
				APPLICATION_EXTENSION_API_ONLY = NO;
				COPY_PHASE_STRIP = NO;
				DYLIB_INSTALL_NAME_BASE = "@rpath";
				GCC_DYNAMIC_NO_PIC = NO;
				GCC_OPTIMIZATION_LEVEL = 0;
				INFOPLIST_FILE = MockKit/Info.plist;
				LD_RUNPATH_SEARCH_PATHS = "$(inherited) @executable_path/Frameworks @loader_path/Frameworks";
				PRODUCT_BUNDLE_IDENTIFIER = com.loopkit.MockKit;
				PRODUCT_NAME = MockKit;
				SKIP_INSTALL = YES;
				SWIFT_ACTIVE_COMPILATION_CONDITIONS = DEBUG;
				SWIFT_OPTIMIZATION_LEVEL = "-Onone";
				TARGETED_DEVICE_FAMILY = "1,2";
			};
			name = Debug;
		};
		89AE221A228BC50900BDFD85 /* Release */ = {
			isa = XCBuildConfiguration;
			buildSettings = {
				APPLICATION_EXTENSION_API_ONLY = NO;
				CLANG_ANALYZER_NONNULL = YES;
				CLANG_ANALYZER_NUMBER_OBJECT_CONVERSION = YES_AGGRESSIVE;
				CLANG_CXX_LANGUAGE_STANDARD = "gnu++14";
				CLANG_ENABLE_MODULES = YES;
				CLANG_ENABLE_OBJC_WEAK = YES;
				CLANG_WARN_DOCUMENTATION_COMMENTS = YES;
				CLANG_WARN_UNGUARDED_AVAILABILITY = YES_AGGRESSIVE;
				CODE_SIGN_STYLE = Automatic;
				CURRENT_PROJECT_VERSION = 1;
				DEFINES_MODULE = YES;
				DEVELOPMENT_TEAM = "";
				DYLIB_COMPATIBILITY_VERSION = 1;
				DYLIB_CURRENT_VERSION = 1;
				DYLIB_INSTALL_NAME_BASE = "@rpath";
				GCC_C_LANGUAGE_STANDARD = gnu11;
				INFOPLIST_FILE = LoopTestingKit/Info.plist;
				INSTALL_PATH = "$(LOCAL_LIBRARY_DIR)/Frameworks";
				LD_RUNPATH_SEARCH_PATHS = "$(inherited) @executable_path/Frameworks @loader_path/Frameworks";
				PRODUCT_BUNDLE_IDENTIFIER = com.loopkit.MockKit;
				PRODUCT_NAME = MockKit;
				SKIP_INSTALL = YES;
				TARGETED_DEVICE_FAMILY = "1,2";
			};
			name = Release;
		};
		89AE221B228BC50900BDFD85 /* Debug */ = {
			isa = XCBuildConfiguration;
			buildSettings = {
				COPY_PHASE_STRIP = NO;
				DYLIB_INSTALL_NAME_BASE = "@rpath";
				GCC_C_LANGUAGE_STANDARD = gnu11;
				INFOPLIST_FILE = MockKit/Info.plist;
				INSTALL_PATH = "$(LOCAL_LIBRARY_DIR)/Frameworks";
				LD_RUNPATH_SEARCH_PATHS = "$(inherited) @executable_path/Frameworks @loader_path/Frameworks";
				PRODUCT_BUNDLE_IDENTIFIER = com.loopkit.MockKitUI;
				PRODUCT_NAME = MockKitUI;
				SKIP_INSTALL = YES;
				SWIFT_ACTIVE_COMPILATION_CONDITIONS = DEBUG;
				TARGETED_DEVICE_FAMILY = "1,2";
			};
			name = Debug;
		};
		89AE221C228BC50900BDFD85 /* Release */ = {
			isa = XCBuildConfiguration;
			buildSettings = {
				COPY_PHASE_STRIP = YES;
				DEBUG_INFORMATION_FORMAT = "dwarf-with-dsym";
				DYLIB_INSTALL_NAME_BASE = "@rpath";
				GCC_C_LANGUAGE_STANDARD = gnu11;
				INFOPLIST_FILE = MockKit/Info.plist;
				INSTALL_PATH = "$(LOCAL_LIBRARY_DIR)/Frameworks";
				LD_RUNPATH_SEARCH_PATHS = "$(inherited) @executable_path/Frameworks @loader_path/Frameworks";
				PRODUCT_BUNDLE_IDENTIFIER = com.loopkit.MockKitUI;
				PRODUCT_NAME = MockKitUI;
				SKIP_INSTALL = YES;
				TARGETED_DEVICE_FAMILY = "1,2";
			};
			name = Release;
		};
		89AE221D228BC50900BDFD85 /* Debug */ = {
			isa = XCBuildConfiguration;
			buildSettings = {
				APPLICATION_EXTENSION_API_ONLY = YES;
				COPY_PHASE_STRIP = NO;
				DYLIB_INSTALL_NAME_BASE = "@rpath";
				GCC_C_LANGUAGE_STANDARD = gnu11;
				INFOPLIST_FILE = MockKitUI/Info.plist;
				INSTALL_PATH = "$(LOCAL_LIBRARY_DIR)/Frameworks";
				LD_RUNPATH_SEARCH_PATHS = "$(inherited) @executable_path/Frameworks @loader_path/Frameworks";
				PRODUCT_BUNDLE_IDENTIFIER = com.loopkit.LoopTestingKit;
				PRODUCT_NAME = LoopTestingKit;
				SKIP_INSTALL = YES;
				SWIFT_ACTIVE_COMPILATION_CONDITIONS = DEBUG;
				TARGETED_DEVICE_FAMILY = "1,2";
			};
			name = Debug;
		};
		89AE221E228BC50900BDFD85 /* Release */ = {
			isa = XCBuildConfiguration;
			buildSettings = {
				APPLICATION_EXTENSION_API_ONLY = YES;
				COPY_PHASE_STRIP = YES;
				DEBUG_INFORMATION_FORMAT = "dwarf-with-dsym";
				DYLIB_INSTALL_NAME_BASE = "@rpath";
				GCC_C_LANGUAGE_STANDARD = gnu11;
				INFOPLIST_FILE = MockKitUI/Info.plist;
				INSTALL_PATH = "$(LOCAL_LIBRARY_DIR)/Frameworks";
				LD_RUNPATH_SEARCH_PATHS = "$(inherited) @executable_path/Frameworks @loader_path/Frameworks";
				PRODUCT_BUNDLE_IDENTIFIER = com.loopkit.LoopTestingKit;
				PRODUCT_NAME = LoopTestingKit;
				SKIP_INSTALL = YES;
				TARGETED_DEVICE_FAMILY = "1,2";
			};
			name = Release;
		};
		A9E675EE22713F4700E25293 /* Debug */ = {
			isa = XCBuildConfiguration;
			buildSettings = {
				APPLICATION_EXTENSION_API_ONLY = YES;
				CLANG_ENABLE_MODULES = YES;
				CODE_SIGN_IDENTITY = "";
				CODE_SIGN_STYLE = Automatic;
				DEFINES_MODULE = YES;
				DEVELOPMENT_TEAM = "";
				DYLIB_COMPATIBILITY_VERSION = 1;
				DYLIB_CURRENT_VERSION = 41;
				DYLIB_INSTALL_NAME_BASE = "@rpath";
				INFOPLIST_FILE = LoopKit/Info.plist;
				LD_RUNPATH_SEARCH_PATHS = "$(inherited) @executable_path/Frameworks @loader_path/Frameworks";
				PRODUCT_BUNDLE_IDENTIFIER = com.loopkit.LoopKit;
				PRODUCT_NAME = LoopKit;
				PROVISIONING_PROFILE_SPECIFIER = "";
				SDKROOT = watchos;
				SKIP_INSTALL = YES;
				SUPPORTED_PLATFORMS = "watchos watchsimulator";
				TARGETED_DEVICE_FAMILY = 4;
			};
			name = Debug;
		};
		A9E675EF22713F4700E25293 /* Release */ = {
			isa = XCBuildConfiguration;
			buildSettings = {
				APPLICATION_EXTENSION_API_ONLY = YES;
				CLANG_ENABLE_MODULES = YES;
				CODE_SIGN_IDENTITY = "";
				CODE_SIGN_STYLE = Automatic;
				DEFINES_MODULE = YES;
				DEVELOPMENT_TEAM = "";
				DYLIB_COMPATIBILITY_VERSION = 1;
				DYLIB_CURRENT_VERSION = 41;
				DYLIB_INSTALL_NAME_BASE = "@rpath";
				INFOPLIST_FILE = LoopKit/Info.plist;
				LD_RUNPATH_SEARCH_PATHS = "$(inherited) @executable_path/Frameworks @loader_path/Frameworks";
				PRODUCT_BUNDLE_IDENTIFIER = com.loopkit.LoopKit;
				PRODUCT_NAME = LoopKit;
				PROVISIONING_PROFILE_SPECIFIER = "";
				SDKROOT = watchos;
				SKIP_INSTALL = YES;
				SUPPORTED_PLATFORMS = "watchos watchsimulator";
				TARGETED_DEVICE_FAMILY = 4;
			};
			name = Release;
		};
/* End XCBuildConfiguration section */

/* Begin XCConfigurationList section */
		1DEE22FE24A676A300693C32 /* Build configuration list for PBXNativeTarget "LoopKitHostedTests" */ = {
			isa = XCConfigurationList;
			buildConfigurations = (
				1DEE22FF24A676A300693C32 /* Debug */,
				1DEE230024A676A300693C32 /* Release */,
			);
			defaultConfigurationIsVisible = 0;
			defaultConfigurationName = Release;
		};
		430158171C7EC03B00B64B63 /* Build configuration list for PBXNativeTarget "LoopKit Example" */ = {
			isa = XCConfigurationList;
			buildConfigurations = (
				430158131C7EC03B00B64B63 /* Debug */,
				430158141C7EC03B00B64B63 /* Release */,
			);
			defaultConfigurationIsVisible = 0;
			defaultConfigurationName = Release;
		};
		43BA715F201E484D0058961E /* Build configuration list for PBXNativeTarget "LoopKitUI" */ = {
			isa = XCConfigurationList;
			buildConfigurations = (
				43BA715D201E484D0058961E /* Debug */,
				43BA715E201E484D0058961E /* Release */,
			);
			defaultConfigurationIsVisible = 0;
			defaultConfigurationName = Release;
		};
		43D8FDC51C728FDF0073BE78 /* Build configuration list for PBXProject "LoopKit" */ = {
			isa = XCConfigurationList;
			buildConfigurations = (
				43D8FDDD1C728FDF0073BE78 /* Debug */,
				43D8FDDE1C728FDF0073BE78 /* Release */,
			);
			defaultConfigurationIsVisible = 0;
			defaultConfigurationName = Release;
		};
		43D8FDDF1C728FDF0073BE78 /* Build configuration list for PBXNativeTarget "LoopKit" */ = {
			isa = XCConfigurationList;
			buildConfigurations = (
				43D8FDE01C728FDF0073BE78 /* Debug */,
				43D8FDE11C728FDF0073BE78 /* Release */,
			);
			defaultConfigurationIsVisible = 0;
			defaultConfigurationName = Release;
		};
		43D8FDE21C728FDF0073BE78 /* Build configuration list for PBXNativeTarget "LoopKitTests" */ = {
			isa = XCConfigurationList;
			buildConfigurations = (
				43D8FDE31C728FDF0073BE78 /* Debug */,
				43D8FDE41C728FDF0073BE78 /* Release */,
			);
			defaultConfigurationIsVisible = 0;
			defaultConfigurationName = Release;
		};
		89AE2220228BC54C00BDFD85 /* Build configuration list for PBXNativeTarget "LoopTestingKit" */ = {
			isa = XCConfigurationList;
			buildConfigurations = (
				89AE221D228BC50900BDFD85 /* Debug */,
				89AE221E228BC50900BDFD85 /* Release */,
			);
			defaultConfigurationIsVisible = 0;
			defaultConfigurationName = Release;
		};
		89AE2221228BC54C00BDFD85 /* Build configuration list for PBXNativeTarget "MockKit" */ = {
			isa = XCConfigurationList;
			buildConfigurations = (
				89AE2219228BC50900BDFD85 /* Debug */,
				89AE221A228BC50900BDFD85 /* Release */,
			);
			defaultConfigurationIsVisible = 0;
			defaultConfigurationName = Release;
		};
		89AE2222228BC54C00BDFD85 /* Build configuration list for PBXNativeTarget "MockKitUI" */ = {
			isa = XCConfigurationList;
			buildConfigurations = (
				89AE221B228BC50900BDFD85 /* Debug */,
				89AE221C228BC50900BDFD85 /* Release */,
			);
			defaultConfigurationIsVisible = 0;
			defaultConfigurationName = Release;
		};
		A9E675ED22713F4700E25293 /* Build configuration list for PBXNativeTarget "LoopKit-watchOS" */ = {
			isa = XCConfigurationList;
			buildConfigurations = (
				A9E675EE22713F4700E25293 /* Debug */,
				A9E675EF22713F4700E25293 /* Release */,
			);
			defaultConfigurationIsVisible = 0;
			defaultConfigurationName = Release;
		};
/* End XCConfigurationList section */

/* Begin XCVersionGroup section */
		43D8FEE01C7294D50073BE78 /* Model.xcdatamodeld */ = {
			isa = XCVersionGroup;
			children = (
				A996FB6924F089F900864646 /* Modelv3.xcdatamodel */,
				A91A601823CD01B000C0E8A1 /* Modelv2.xcdatamodel */,
				43D8FEE11C7294D50073BE78 /* Model.xcdatamodel */,
			);
			currentVersion = A996FB6924F089F900864646 /* Modelv3.xcdatamodel */;
			path = Model.xcdatamodeld;
			sourceTree = "<group>";
			versionGroupType = wrapper.xcdatamodel;
		};
		C17F39BF23CD24A000FA1113 /* DeviceLog.xcdatamodeld */ = {
			isa = XCVersionGroup;
			children = (
				C17F39C023CD24A000FA1113 /* DeviceCommsLog.xcdatamodel */,
			);
			currentVersion = C17F39C023CD24A000FA1113 /* DeviceCommsLog.xcdatamodel */;
			path = DeviceLog.xcdatamodeld;
			sourceTree = "<group>";
			versionGroupType = wrapper.xcdatamodel;
		};
/* End XCVersionGroup section */
	};
	rootObject = 43D8FDC21C728FDF0073BE78 /* Project object */;
}<|MERGE_RESOLUTION|>--- conflicted
+++ resolved
@@ -926,11 +926,6 @@
 		1DD1964D248AE88000420876 /* HorizontalSizeClassOverride.swift */ = {isa = PBXFileReference; lastKnownFileType = sourcecode.swift; path = HorizontalSizeClassOverride.swift; sourceTree = "<group>"; };
 		1DE35E7924ABEC720086F9AE /* DeviceManagerUI.swift */ = {isa = PBXFileReference; lastKnownFileType = sourcecode.swift; path = DeviceManagerUI.swift; sourceTree = "<group>"; };
 		1DECC3F42513F98D00F4056E /* UITextField.swift */ = {isa = PBXFileReference; lastKnownFileType = sourcecode.swift; path = UITextField.swift; sourceTree = "<group>"; };
-<<<<<<< HEAD
-		1DEE226024A6642300693C32 /* GlucoseStoreHKFilterTests.swift */ = {isa = PBXFileReference; fileEncoding = 4; lastKnownFileType = sourcecode.swift; path = GlucoseStoreHKFilterTests.swift; sourceTree = "<group>"; };
-		1DEE226124A6642300693C32 /* DoseStoreHKFilterTests.swift */ = {isa = PBXFileReference; fileEncoding = 4; lastKnownFileType = sourcecode.swift; path = DoseStoreHKFilterTests.swift; sourceTree = "<group>"; };
-=======
->>>>>>> 41f5a8bd
 		1DEE230124A676A300693C32 /* LoopKitHostedTests.xctest */ = {isa = PBXFileReference; explicitFileType = wrapper.cfbundle; includeInIndex = 0; path = LoopKitHostedTests.xctest; sourceTree = BUILT_PRODUCTS_DIR; };
 		1DEE230224A676A300693C32 /* LoopKitHostedTests.plist */ = {isa = PBXFileReference; lastKnownFileType = text.plist.xml; path = LoopKitHostedTests.plist; sourceTree = "<group>"; };
 		1DEF977424C62F8400D630CB /* SupportedInsulinModelSettings.swift */ = {isa = PBXFileReference; lastKnownFileType = sourcecode.swift; path = SupportedInsulinModelSettings.swift; sourceTree = "<group>"; };
