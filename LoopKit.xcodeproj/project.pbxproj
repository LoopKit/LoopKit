// !$*UTF8*$!
{
	archiveVersion = 1;
	classes = {
	};
	objectVersion = 48;
	objects = {

/* Begin PBXBuildFile section */
		1D096BFA24C242300078B6B5 /* CheckmarkListItem.swift in Sources */ = {isa = PBXBuildFile; fileRef = 1D096BF924C242300078B6B5 /* CheckmarkListItem.swift */; };
		1D096C0224C24C220078B6B5 /* InsulinModelSettings.swift in Sources */ = {isa = PBXBuildFile; fileRef = 1D096BFF24C24C220078B6B5 /* InsulinModelSettings.swift */; };
		1D096C0324C24C220078B6B5 /* ExponentialInsulinModelPreset.swift in Sources */ = {isa = PBXBuildFile; fileRef = 1D096C0024C24C220078B6B5 /* ExponentialInsulinModelPreset.swift */; };
		1D096C0524C624F70078B6B5 /* InsulinModelSettings+LoopKitUI.swift in Sources */ = {isa = PBXBuildFile; fileRef = 1D096C0424C624F70078B6B5 /* InsulinModelSettings+LoopKitUI.swift */; };
		1D1A019E24B678BF0077D86E /* TherapySettingsView.swift in Sources */ = {isa = PBXBuildFile; fileRef = 1D1A019D24B678BF0077D86E /* TherapySettingsView.swift */; };
		1D1FCE2324BD13A2000300A8 /* CorrectionRangeOverridesExpandableSetting.swift in Sources */ = {isa = PBXBuildFile; fileRef = 1D1FCE2224BD13A2000300A8 /* CorrectionRangeOverridesExpandableSetting.swift */; };
		1D1FCE2524BD42EF000300A8 /* TherapySettingsViewModel.swift in Sources */ = {isa = PBXBuildFile; fileRef = 1D1FCE2424BD42EF000300A8 /* TherapySettingsViewModel.swift */; };
		1D1FCE2724BE4DE2000300A8 /* CorrectionRangeOverrides.swift in Sources */ = {isa = PBXBuildFile; fileRef = 1D1FCE2624BE4DE2000300A8 /* CorrectionRangeOverrides.swift */; };
		1D1FCE2924BE4F11000300A8 /* TherapySetting.swift in Sources */ = {isa = PBXBuildFile; fileRef = 1D1FCE2824BE4F11000300A8 /* TherapySetting.swift */; };
		1D1FCE2B24BE704A000300A8 /* TherapySetting+Settings.swift in Sources */ = {isa = PBXBuildFile; fileRef = 1D1FCE2A24BE704A000300A8 /* TherapySetting+Settings.swift */; };
		1D24A8D524C896E100AB8DB9 /* Prescription.swift in Sources */ = {isa = PBXBuildFile; fileRef = 1D24A8D424C896E100AB8DB9 /* Prescription.swift */; };
		1D25C22E246A2A1A00E87FA0 /* critical.caf in Resources */ = {isa = PBXBuildFile; fileRef = 1D25C22D246A2A1A00E87FA0 /* critical.caf */; };
		1D498E4724D892B0000627F2 /* Environment+Authenticate.swift in Sources */ = {isa = PBXBuildFile; fileRef = 1D498E4624D892B0000627F2 /* Environment+Authenticate.swift */; };
		1D60355E24D39ED10095DC2A /* Environment+AppName.swift in Sources */ = {isa = PBXBuildFile; fileRef = 1D60355D24D39ED10095DC2A /* Environment+AppName.swift */; };
		1D640FF724525228008F9755 /* sub.caf in Resources */ = {isa = PBXBuildFile; fileRef = 1D640FF524524284008F9755 /* sub.caf */; };
		1D6EAB9124C12C090081249D /* PumpSupportedIncrements.swift in Sources */ = {isa = PBXBuildFile; fileRef = 1D6EAB9024C12C090081249D /* PumpSupportedIncrements.swift */; };
		1D841AAD24577EE10069DBFF /* AlertSoundPlayer.swift in Sources */ = {isa = PBXBuildFile; fileRef = 1D841AAC24577EE10069DBFF /* AlertSoundPlayer.swift */; };
		1DA649AB2445174400F61E75 /* Alert.swift in Sources */ = {isa = PBXBuildFile; fileRef = 1DA649AA2445174400F61E75 /* Alert.swift */; };
		1DABAD3A2453615200ACF708 /* IssueAlertTableViewController.swift in Sources */ = {isa = PBXBuildFile; fileRef = 1DABAD392453615200ACF708 /* IssueAlertTableViewController.swift */; };
		1DC64C7C24BF6BFD004A63A1 /* CorrectionRangeOverridesExtension.swift in Sources */ = {isa = PBXBuildFile; fileRef = 1DC64C7B24BF6BFD004A63A1 /* CorrectionRangeOverridesExtension.swift */; };
		1DC64C7E24BF6EBC004A63A1 /* DeliveryLimits.swift in Sources */ = {isa = PBXBuildFile; fileRef = 1DC64C7D24BF6EBC004A63A1 /* DeliveryLimits.swift */; };
		1DD1964E248AE88000420876 /* HorizontalSizeClassOverride.swift in Sources */ = {isa = PBXBuildFile; fileRef = 1DD1964D248AE88000420876 /* HorizontalSizeClassOverride.swift */; };
		1DD3DEB624451C3300BD8E40 /* Alert.swift in Sources */ = {isa = PBXBuildFile; fileRef = 1DA649AA2445174400F61E75 /* Alert.swift */; };
		1DE35E7A24ABEC720086F9AE /* DeviceManagerUI.swift in Sources */ = {isa = PBXBuildFile; fileRef = 1DE35E7924ABEC720086F9AE /* DeviceManagerUI.swift */; };
		1DECC3F52513F98D00F4056E /* UITextField.swift in Sources */ = {isa = PBXBuildFile; fileRef = 1DECC3F42513F98D00F4056E /* UITextField.swift */; };
<<<<<<< HEAD
		1DEE226F24A676A300693C32 /* GlucoseStoreHKFilterTests.swift in Sources */ = {isa = PBXBuildFile; fileRef = 1DEE226024A6642300693C32 /* GlucoseStoreHKFilterTests.swift */; };
=======
>>>>>>> 7e017414
		1DEE227724A676A300693C32 /* HKHealthStoreMock.swift in Sources */ = {isa = PBXBuildFile; fileRef = 437AFF1E203A763F008C4892 /* HKHealthStoreMock.swift */; };
		1DEE229724A676A300693C32 /* DoseStoreHKFilterTests.swift in Sources */ = {isa = PBXBuildFile; fileRef = 1DEE226124A6642300693C32 /* DoseStoreHKFilterTests.swift */; };
		1DEE229D24A676A300693C32 /* LoopKit.framework in Frameworks */ = {isa = PBXBuildFile; fileRef = 43D8FDCB1C728FDF0073BE78 /* LoopKit.framework */; };
		1DEF977524C62F8400D630CB /* SupportedInsulinModelSettings.swift in Sources */ = {isa = PBXBuildFile; fileRef = 1DEF977424C62F8400D630CB /* SupportedInsulinModelSettings.swift */; };
		1DFB99D6245CB2E900DCC8C9 /* AlertTests.swift in Sources */ = {isa = PBXBuildFile; fileRef = 1DFB99D5245CB2E900DCC8C9 /* AlertTests.swift */; };
		1F5DAB1D2118C95700048054 /* LocalizedString.swift in Sources */ = {isa = PBXBuildFile; fileRef = 1F5DAB1C2118C95700048054 /* LocalizedString.swift */; };
		1F5DAB1F2118C95700048054 /* LocalizedString.swift in Sources */ = {isa = PBXBuildFile; fileRef = 1F5DAB1C2118C95700048054 /* LocalizedString.swift */; };
		1F5DAB202118C95700048054 /* LocalizedString.swift in Sources */ = {isa = PBXBuildFile; fileRef = 1F5DAB1C2118C95700048054 /* LocalizedString.swift */; };
		1F5DAB212118C95700048054 /* LocalizedString.swift in Sources */ = {isa = PBXBuildFile; fileRef = 1F5DAB1C2118C95700048054 /* LocalizedString.swift */; };
		1F5DAB2D2118CE9300048054 /* Localizable.strings in Resources */ = {isa = PBXBuildFile; fileRef = 1F5DAB2B2118CE9300048054 /* Localizable.strings */; };
		1FE58796211D12CE004F24ED /* Localizable.strings in Resources */ = {isa = PBXBuildFile; fileRef = 7D68A9E31FE0A3D300522C49 /* Localizable.strings */; };
		430059241CCDD08C00C861EA /* NSDateFormatter.swift in Sources */ = {isa = PBXBuildFile; fileRef = 43D8FDF11C7290350073BE78 /* NSDateFormatter.swift */; };
		430157FA1C7EC03B00B64B63 /* AppDelegate.swift in Sources */ = {isa = PBXBuildFile; fileRef = 430157F91C7EC03B00B64B63 /* AppDelegate.swift */; };
		430157FC1C7EC03B00B64B63 /* MasterViewController.swift in Sources */ = {isa = PBXBuildFile; fileRef = 430157FB1C7EC03B00B64B63 /* MasterViewController.swift */; };
		430158011C7EC03B00B64B63 /* Main.storyboard in Resources */ = {isa = PBXBuildFile; fileRef = 430157FF1C7EC03B00B64B63 /* Main.storyboard */; };
		430158031C7EC03B00B64B63 /* Assets.xcassets in Resources */ = {isa = PBXBuildFile; fileRef = 430158021C7EC03B00B64B63 /* Assets.xcassets */; };
		430158061C7EC03B00B64B63 /* LaunchScreen.storyboard in Resources */ = {isa = PBXBuildFile; fileRef = 430158041C7EC03B00B64B63 /* LaunchScreen.storyboard */; };
		430158191C7ECB5E00B64B63 /* LoopKit.framework in Frameworks */ = {isa = PBXBuildFile; fileRef = 43D8FDCB1C728FDF0073BE78 /* LoopKit.framework */; };
		4301581A1C7ECB5E00B64B63 /* LoopKit.framework in Embed Frameworks */ = {isa = PBXBuildFile; fileRef = 43D8FDCB1C728FDF0073BE78 /* LoopKit.framework */; settings = {ATTRIBUTES = (CodeSignOnCopy, RemoveHeadersOnCopy, ); }; };
		4301582B1C7ECCEF00B64B63 /* LoopKitExample.entitlements in Resources */ = {isa = PBXBuildFile; fileRef = 4301582A1C7ECCEF00B64B63 /* LoopKitExample.entitlements */; };
		4301582D1C7ECD7A00B64B63 /* HealthKit.framework in Frameworks */ = {isa = PBXBuildFile; fileRef = 4301582C1C7ECD7A00B64B63 /* HealthKit.framework */; };
		43025DAF1D5AB2E300106C28 /* NSTimeInterval.swift in Sources */ = {isa = PBXBuildFile; fileRef = 43D8FDF21C7290350073BE78 /* NSTimeInterval.swift */; };
		43026D642132404900A332E2 /* ice_minus_flat_carb_effect_output.json in Resources */ = {isa = PBXBuildFile; fileRef = 43026D632132404900A332E2 /* ice_minus_flat_carb_effect_output.json */; };
		4302F4D91D4D32D500F0FCAF /* NSTimeInterval.swift in Sources */ = {isa = PBXBuildFile; fileRef = 43D8FDF21C7290350073BE78 /* NSTimeInterval.swift */; };
		4302F4DF1D4E607B00F0FCAF /* InsulinDeliveryTableViewController.swift in Sources */ = {isa = PBXBuildFile; fileRef = 4302F4DE1D4E607B00F0FCAF /* InsulinDeliveryTableViewController.swift */; };
		4303C4921E2D665000ADEDC8 /* TimeZone.swift in Sources */ = {isa = PBXBuildFile; fileRef = 4303C4901E2D664200ADEDC8 /* TimeZone.swift */; };
		4303C4941E2D665F00ADEDC8 /* TimeZone.swift in Sources */ = {isa = PBXBuildFile; fileRef = 4303C4901E2D664200ADEDC8 /* TimeZone.swift */; };
		43177D021D3729E60006E908 /* IdentifiableClass.swift in Sources */ = {isa = PBXBuildFile; fileRef = 434FF1DF1CF269D8000DB779 /* IdentifiableClass.swift */; };
		43177D041D372A7F0006E908 /* CarbEntryTableViewController.swift in Sources */ = {isa = PBXBuildFile; fileRef = 43177D031D372A7F0006E908 /* CarbEntryTableViewController.swift */; };
		4322B76C202F9ECD0002837D /* CarbMathTests.swift in Sources */ = {isa = PBXBuildFile; fileRef = 43D8FE411C7291900073BE78 /* CarbMathTests.swift */; };
		4322B76D202F9EF20002837D /* GlucoseMathTests.swift in Sources */ = {isa = PBXBuildFile; fileRef = 43D8FE991C7293D00073BE78 /* GlucoseMathTests.swift */; };
		4322B76E202FA26B0002837D /* GlucoseMath.swift in Sources */ = {isa = PBXBuildFile; fileRef = 43D8FE861C72934C0073BE78 /* GlucoseMath.swift */; };
		4322B76F202FA26F0002837D /* GlucoseSampleValue.swift in Sources */ = {isa = PBXBuildFile; fileRef = 43971A3F1C8CABFF0013154F /* GlucoseSampleValue.swift */; };
		4322B770202FA26F0002837D /* GlucoseStore.swift in Sources */ = {isa = PBXBuildFile; fileRef = 43D8FE871C72934C0073BE78 /* GlucoseStore.swift */; };
		4322B771202FA26F0002837D /* HKQuantitySample+GlucoseKit.swift in Sources */ = {isa = PBXBuildFile; fileRef = 43FADDFA1C89679200DDE013 /* HKQuantitySample+GlucoseKit.swift */; };
		4322B772202FA2790002837D /* AbsorbedCarbValue.swift in Sources */ = {isa = PBXBuildFile; fileRef = 4378B64C1ED61C22000AE785 /* AbsorbedCarbValue.swift */; };
		4322B773202FA2790002837D /* CarbEntry.swift in Sources */ = {isa = PBXBuildFile; fileRef = 43D8FE4A1C7291BD0073BE78 /* CarbEntry.swift */; };
		4322B774202FA2790002837D /* CarbMath.swift in Sources */ = {isa = PBXBuildFile; fileRef = 43D8FE4B1C7291BD0073BE78 /* CarbMath.swift */; };
		4322B775202FA2790002837D /* CarbStatus.swift in Sources */ = {isa = PBXBuildFile; fileRef = 4378B6501ED62D8D000AE785 /* CarbStatus.swift */; };
		4322B776202FA2790002837D /* CarbStore.swift in Sources */ = {isa = PBXBuildFile; fileRef = 43D8FE4C1C7291BD0073BE78 /* CarbStore.swift */; };
		4322B777202FA2790002837D /* CarbValue.swift in Sources */ = {isa = PBXBuildFile; fileRef = 4378B64E1ED61C64000AE785 /* CarbValue.swift */; };
		4322B778202FA2790002837D /* HKQuantitySample+CarbKit.swift in Sources */ = {isa = PBXBuildFile; fileRef = 43D8FE4D1C7291BD0073BE78 /* HKQuantitySample+CarbKit.swift */; };
		4322B779202FA2790002837D /* NewCarbEntry.swift in Sources */ = {isa = PBXBuildFile; fileRef = 43D8FE5B1C7291D80073BE78 /* NewCarbEntry.swift */; };
		4322B77A202FA2790002837D /* NSUserDefaults.swift in Sources */ = {isa = PBXBuildFile; fileRef = 4346D1FB1C79481E00ABAFE3 /* NSUserDefaults.swift */; };
		4322B77B202FA2790002837D /* StoredCarbEntry.swift in Sources */ = {isa = PBXBuildFile; fileRef = 43D8FE4E1C7291BD0073BE78 /* StoredCarbEntry.swift */; };
		4322B77C202FA2A60002837D /* NSData.swift in Sources */ = {isa = PBXBuildFile; fileRef = 434FB64B1D712449007B9C70 /* NSData.swift */; };
		4322B77D202FA2AF0002837D /* NewPumpEvent.swift in Sources */ = {isa = PBXBuildFile; fileRef = 4302F4EA1D50670500F0FCAF /* NewPumpEvent.swift */; };
		4322B77E202FA2AF0002837D /* PersistedPumpEvent.swift in Sources */ = {isa = PBXBuildFile; fileRef = 4302F4EC1D5068CE00F0FCAF /* PersistedPumpEvent.swift */; };
		4322B77F202FA2AF0002837D /* PersistenceController.swift in Sources */ = {isa = PBXBuildFile; fileRef = 43D8FEE21C7294D50073BE78 /* PersistenceController.swift */; };
		4322B780202FA2AF0002837D /* PumpEvent+CoreDataClass.swift in Sources */ = {isa = PBXBuildFile; fileRef = 43DFE27B1CB1D6A600EFBE95 /* PumpEvent+CoreDataClass.swift */; };
		4322B781202FA2AF0002837D /* PumpEvent+CoreDataProperties.swift in Sources */ = {isa = PBXBuildFile; fileRef = 43DFE27C1CB1D6A600EFBE95 /* PumpEvent+CoreDataProperties.swift */; };
		4322B782202FA2AF0002837D /* PumpEventType.swift in Sources */ = {isa = PBXBuildFile; fileRef = 43DFE27F1CB1E12D00EFBE95 /* PumpEventType.swift */; };
		4322B783202FA2AF0002837D /* Reservoir.swift in Sources */ = {isa = PBXBuildFile; fileRef = 43D8FEE31C7294D50073BE78 /* Reservoir.swift */; };
		4322B784202FA2AF0002837D /* Reservoir+CoreDataProperties.swift in Sources */ = {isa = PBXBuildFile; fileRef = 43D8FEE41C7294D50073BE78 /* Reservoir+CoreDataProperties.swift */; };
		4322B785202FA2AF0002837D /* ReservoirValue.swift in Sources */ = {isa = PBXBuildFile; fileRef = 4302F4E81D5066F400F0FCAF /* ReservoirValue.swift */; };
		4322B786202FA2AF0002837D /* WalshInsulinModel.swift in Sources */ = {isa = PBXBuildFile; fileRef = C1DB55B01F2E95FD00C483A2 /* WalshInsulinModel.swift */; };
		4322B787202FA2B30002837D /* DoseEntry.swift in Sources */ = {isa = PBXBuildFile; fileRef = 43D8FEDC1C7294D50073BE78 /* DoseEntry.swift */; };
		4322B788202FA2B30002837D /* DoseStore.swift in Sources */ = {isa = PBXBuildFile; fileRef = 43D8FEDD1C7294D50073BE78 /* DoseStore.swift */; };
		4322B789202FA2B30002837D /* DoseType.swift in Sources */ = {isa = PBXBuildFile; fileRef = 43A0670E1F23CAC700E9E90F /* DoseType.swift */; };
		4322B78A202FA2B30002837D /* DoseUnit.swift in Sources */ = {isa = PBXBuildFile; fileRef = 43C094451CAA1E98001F6403 /* DoseUnit.swift */; };
		4322B78B202FA2B30002837D /* ExponentialInsulinModel.swift in Sources */ = {isa = PBXBuildFile; fileRef = C1DB55B21F2E964400C483A2 /* ExponentialInsulinModel.swift */; };
		4322B78C202FA2B30002837D /* HKQuantitySample+InsulinKit.swift in Sources */ = {isa = PBXBuildFile; fileRef = 437B064D1F2EB35800D95237 /* HKQuantitySample+InsulinKit.swift */; };
		4322B78D202FA2B30002837D /* InsulinDeliveryStore.swift in Sources */ = {isa = PBXBuildFile; fileRef = 438207701F2AE9A300886C13 /* InsulinDeliveryStore.swift */; };
		4322B78E202FA2B30002837D /* InsulinMath.swift in Sources */ = {isa = PBXBuildFile; fileRef = 43D8FEDF1C7294D50073BE78 /* InsulinMath.swift */; };
		4322B78F202FA2B30002837D /* InsulinModel.swift in Sources */ = {isa = PBXBuildFile; fileRef = C12EE16B1F2964B3007DB9F1 /* InsulinModel.swift */; };
		4322B790202FA2B30002837D /* InsulinValue.swift in Sources */ = {isa = PBXBuildFile; fileRef = 43DFE2811CB1FB8500EFBE95 /* InsulinValue.swift */; };
		4322B791202FA2B70002837D /* Model.xcdatamodeld in Sources */ = {isa = PBXBuildFile; fileRef = 43D8FEE01C7294D50073BE78 /* Model.xcdatamodeld */; };
		4322B792202FA3CC0002837D /* carb_effect_from_history_input.json in Resources */ = {isa = PBXBuildFile; fileRef = 43D8FE441C7291A60073BE78 /* carb_effect_from_history_input.json */; };
		4322B793202FA3CC0002837D /* carb_effect_from_history_output.json in Resources */ = {isa = PBXBuildFile; fileRef = 43D8FE451C7291A60073BE78 /* carb_effect_from_history_output.json */; };
		4322B794202FA3CC0002837D /* carb_entry_input.json in Resources */ = {isa = PBXBuildFile; fileRef = C17F4CB21EE9B6DF005079B1 /* carb_entry_input.json */; };
		4322B795202FA3CC0002837D /* carbs_on_board_output.json in Resources */ = {isa = PBXBuildFile; fileRef = 43D8FE461C7291A60073BE78 /* carbs_on_board_output.json */; };
		4322B796202FA3CC0002837D /* grouped_by_overlapping_absorption_times_border_case_input.json in Resources */ = {isa = PBXBuildFile; fileRef = 43EBE44C1EAC7F0C0073A0B5 /* grouped_by_overlapping_absorption_times_border_case_input.json */; };
		4322B797202FA3CC0002837D /* grouped_by_overlapping_absorption_times_border_case_output.json in Resources */ = {isa = PBXBuildFile; fileRef = 43EBE44B1EAC7F0C0073A0B5 /* grouped_by_overlapping_absorption_times_border_case_output.json */; };
		4322B798202FA3CC0002837D /* grouped_by_overlapping_absorption_times_input.json in Resources */ = {isa = PBXBuildFile; fileRef = 43EBE4471EAC77290073A0B5 /* grouped_by_overlapping_absorption_times_input.json */; };
		4322B799202FA3CC0002837D /* grouped_by_overlapping_absorption_times_output.json in Resources */ = {isa = PBXBuildFile; fileRef = 43EBE4481EAC77290073A0B5 /* grouped_by_overlapping_absorption_times_output.json */; };
		4322B79A202FA3CC0002837D /* ice_1_hour_input.json in Resources */ = {isa = PBXBuildFile; fileRef = C1CBF61B1EEA2A1E001E4851 /* ice_1_hour_input.json */; };
		4322B79B202FA3CC0002837D /* ice_1_hour_output.json in Resources */ = {isa = PBXBuildFile; fileRef = 439BCD8F1EEDD2AD00100EAA /* ice_1_hour_output.json */; };
		4322B79C202FA3CC0002837D /* ice_35_min_input.json in Resources */ = {isa = PBXBuildFile; fileRef = C1110E981EE98CF5009BB852 /* ice_35_min_input.json */; };
		4322B79D202FA3CC0002837D /* ice_35_min_none_output.json in Resources */ = {isa = PBXBuildFile; fileRef = 439BCD8D1EEDD22900100EAA /* ice_35_min_none_output.json */; };
		4322B79E202FA3CC0002837D /* ice_35_min_partial_output.json in Resources */ = {isa = PBXBuildFile; fileRef = 4359E74F1EED04330022EF0C /* ice_35_min_partial_output.json */; };
		4322B79F202FA3CC0002837D /* ice_slow_absorption_output.json in Resources */ = {isa = PBXBuildFile; fileRef = 439BCD911EEDD33F00100EAA /* ice_slow_absorption_output.json */; };
		4322B7A0202FA3CC0002837D /* ice_slow_absorption.json in Resources */ = {isa = PBXBuildFile; fileRef = C13E6D291EEB1CB9006F5880 /* ice_slow_absorption.json */; };
		4322B7A1202FA3D20002837D /* momentum_effect_bouncing_glucose_input.json in Resources */ = {isa = PBXBuildFile; fileRef = 43D8FE9C1C7293FA0073BE78 /* momentum_effect_bouncing_glucose_input.json */; };
		4322B7A2202FA3D20002837D /* momentum_effect_bouncing_glucose_output.json in Resources */ = {isa = PBXBuildFile; fileRef = 43D8FE9D1C7293FA0073BE78 /* momentum_effect_bouncing_glucose_output.json */; };
		4322B7A3202FA3D20002837D /* momentum_effect_display_only_glucose_input.json in Resources */ = {isa = PBXBuildFile; fileRef = 43971A411C8CAEF20013154F /* momentum_effect_display_only_glucose_input.json */; };
		4322B7A4202FA3D20002837D /* momentum_effect_duplicate_glucose_input.json in Resources */ = {isa = PBXBuildFile; fileRef = 4303C48B1E29DD4200ADEDC8 /* momentum_effect_duplicate_glucose_input.json */; };
		4322B7A5202FA3D20002837D /* momentum_effect_falling_glucose_input.json in Resources */ = {isa = PBXBuildFile; fileRef = 43D8FE9E1C7293FA0073BE78 /* momentum_effect_falling_glucose_input.json */; };
		4322B7A6202FA3D20002837D /* momentum_effect_falling_glucose_output.json in Resources */ = {isa = PBXBuildFile; fileRef = 43D8FE9F1C7293FA0073BE78 /* momentum_effect_falling_glucose_output.json */; };
		4322B7A7202FA3D20002837D /* momentum_effect_incomplete_glucose_input.json in Resources */ = {isa = PBXBuildFile; fileRef = 43DC87B51C8A9567005BC30D /* momentum_effect_incomplete_glucose_input.json */; };
		4322B7A8202FA3D20002837D /* momentum_effect_mixed_provenance_glucose_input.json in Resources */ = {isa = PBXBuildFile; fileRef = 43C27D921E3C4E7D00613CE1 /* momentum_effect_mixed_provenance_glucose_input.json */; };
		4322B7A9202FA3D20002837D /* momentum_effect_rising_glucose_input.json in Resources */ = {isa = PBXBuildFile; fileRef = 43D8FEA01C7293FA0073BE78 /* momentum_effect_rising_glucose_input.json */; };
		4322B7AA202FA3D20002837D /* momentum_effect_rising_glucose_output.json in Resources */ = {isa = PBXBuildFile; fileRef = 43D8FEA11C7293FA0073BE78 /* momentum_effect_rising_glucose_output.json */; };
		4322B7AB202FA3D20002837D /* momentum_effect_stable_glucose_input.json in Resources */ = {isa = PBXBuildFile; fileRef = 43D8FEA21C7293FA0073BE78 /* momentum_effect_stable_glucose_input.json */; };
		4322B7AC202FA3D20002837D /* momentum_effect_stable_glucose_output.json in Resources */ = {isa = PBXBuildFile; fileRef = 43D8FEA31C7293FA0073BE78 /* momentum_effect_stable_glucose_output.json */; };
		43260F6E21C4BF7A00DD6837 /* UUID.swift in Sources */ = {isa = PBXBuildFile; fileRef = 43260F6D21C4BF7A00DD6837 /* UUID.swift */; };
		432762741D60505F0083215A /* HKQuantitySample.swift in Sources */ = {isa = PBXBuildFile; fileRef = 432762731D60505F0083215A /* HKQuantitySample.swift */; };
		432CF86520D7692E0066B889 /* DeliveryLimitSettingsTableViewController.swift in Sources */ = {isa = PBXBuildFile; fileRef = 432CF86420D7692E0066B889 /* DeliveryLimitSettingsTableViewController.swift */; };
		432CF86720D76AB90066B889 /* SettingsTableViewCell.swift in Sources */ = {isa = PBXBuildFile; fileRef = 432CF86620D76AB90066B889 /* SettingsTableViewCell.swift */; };
		432CF86920D76B320066B889 /* SetupButton.swift in Sources */ = {isa = PBXBuildFile; fileRef = 432CF86820D76B320066B889 /* SetupButton.swift */; };
		432CF86B20D76B9C0066B889 /* SetupIndicatorView.swift in Sources */ = {isa = PBXBuildFile; fileRef = 432CF86A20D76B9C0066B889 /* SetupIndicatorView.swift */; };
		432CF86D20D76C470066B889 /* SwitchTableViewCell.swift in Sources */ = {isa = PBXBuildFile; fileRef = 432CF86C20D76C470066B889 /* SwitchTableViewCell.swift */; };
		432CF86F20D76CCF0066B889 /* GlucoseTrend.swift in Sources */ = {isa = PBXBuildFile; fileRef = 432CF86E20D76CCF0066B889 /* GlucoseTrend.swift */; };
		432CF87120D76D5A0066B889 /* GlucoseDisplayable.swift in Sources */ = {isa = PBXBuildFile; fileRef = 432CF87020D76D5A0066B889 /* GlucoseDisplayable.swift */; };
		432CF87320D774220066B889 /* PumpManager.swift in Sources */ = {isa = PBXBuildFile; fileRef = 432CF87220D774220066B889 /* PumpManager.swift */; };
		432CF87420D774520066B889 /* NumberFormatter.swift in Sources */ = {isa = PBXBuildFile; fileRef = 434C5F9D209938CD00B2FD1A /* NumberFormatter.swift */; };
		433BC7A720523DB7000B1200 /* NewGlucoseSample.swift in Sources */ = {isa = PBXBuildFile; fileRef = 433BC7A620523DB7000B1200 /* NewGlucoseSample.swift */; };
		433BC7AA20538D4C000B1200 /* CachedGlucoseObject+CoreDataClass.swift in Sources */ = {isa = PBXBuildFile; fileRef = 433BC7A820538D4C000B1200 /* CachedGlucoseObject+CoreDataClass.swift */; };
		433BC7AB20538D4C000B1200 /* CachedGlucoseObject+CoreDataProperties.swift in Sources */ = {isa = PBXBuildFile; fileRef = 433BC7A920538D4C000B1200 /* CachedGlucoseObject+CoreDataProperties.swift */; };
		433BC7AD20538FCA000B1200 /* StoredGlucoseSample.swift in Sources */ = {isa = PBXBuildFile; fileRef = 433BC7AC20538FCA000B1200 /* StoredGlucoseSample.swift */; };
		433BC7B120562705000B1200 /* UpdateSource.swift in Sources */ = {isa = PBXBuildFile; fileRef = 433BC7B020562705000B1200 /* UpdateSource.swift */; };
		434113AA20F171CB00D05747 /* CachedInsulinDeliveryObject+CoreDataClass.swift in Sources */ = {isa = PBXBuildFile; fileRef = 434113A820F171CB00D05747 /* CachedInsulinDeliveryObject+CoreDataClass.swift */; };
		434113AB20F171CB00D05747 /* CachedInsulinDeliveryObject+CoreDataProperties.swift in Sources */ = {isa = PBXBuildFile; fileRef = 434113A920F171CB00D05747 /* CachedInsulinDeliveryObject+CoreDataProperties.swift */; };
		434113AD20F287DC00D05747 /* NSManagedObjectContext.swift in Sources */ = {isa = PBXBuildFile; fileRef = 434113AC20F287DC00D05747 /* NSManagedObjectContext.swift */; };
		434113B320F2890800D05747 /* PersistenceControllerTests.swift in Sources */ = {isa = PBXBuildFile; fileRef = 434113B220F2890800D05747 /* PersistenceControllerTests.swift */; };
		434113B520F2BDB500D05747 /* CachedInsulinDeliveryObjectTests.swift in Sources */ = {isa = PBXBuildFile; fileRef = 434113B420F2BDB500D05747 /* CachedInsulinDeliveryObjectTests.swift */; };
		434113B820F2BDE800D05747 /* PersistenceControllerTestCase.swift in Sources */ = {isa = PBXBuildFile; fileRef = 434113B720F2BDE800D05747 /* PersistenceControllerTestCase.swift */; };
		434113BC20F2C56100D05747 /* CachedGlucoseObjectTests.swift in Sources */ = {isa = PBXBuildFile; fileRef = 434113BB20F2C56100D05747 /* CachedGlucoseObjectTests.swift */; };
		434113BE20F2C72000D05747 /* CachedCarbObjectTests.swift in Sources */ = {isa = PBXBuildFile; fileRef = 434113BD20F2C72000D05747 /* CachedCarbObjectTests.swift */; };
		4343951F205EED1F0056DC37 /* counteraction_effect_falling_glucose_output.json in Resources */ = {isa = PBXBuildFile; fileRef = 4343951E205EED1F0056DC37 /* counteraction_effect_falling_glucose_output.json */; };
		43439521205F2D910056DC37 /* counteraction_effect_falling_glucose_input.json in Resources */ = {isa = PBXBuildFile; fileRef = 43439520205F2D910056DC37 /* counteraction_effect_falling_glucose_input.json */; };
		434570441FE605E30089C4DC /* OSLog.swift in Sources */ = {isa = PBXBuildFile; fileRef = 434570431FE605E30089C4DC /* OSLog.swift */; };
		434C5F9C2098352500B2FD1A /* QuantityFormatter.swift in Sources */ = {isa = PBXBuildFile; fileRef = 434C5F9B2098352500B2FD1A /* QuantityFormatter.swift */; };
		434C5F9E209938CD00B2FD1A /* NumberFormatter.swift in Sources */ = {isa = PBXBuildFile; fileRef = 434C5F9D209938CD00B2FD1A /* NumberFormatter.swift */; };
		434C5FA0209ABD4700B2FD1A /* QuantityFormatterTests.swift in Sources */ = {isa = PBXBuildFile; fileRef = 434C5F9F209ABD4700B2FD1A /* QuantityFormatterTests.swift */; };
		434C5FA1209AC4EE00B2FD1A /* HKUnit.swift in Sources */ = {isa = PBXBuildFile; fileRef = 43D8FDEE1C7290350073BE78 /* HKUnit.swift */; };
		4352A73C20DECF0700CAC200 /* CGMManager.swift in Sources */ = {isa = PBXBuildFile; fileRef = 4352A73B20DECF0600CAC200 /* CGMManager.swift */; };
		4353D16F203D104F007B4ECD /* CarbStoreError.swift in Sources */ = {isa = PBXBuildFile; fileRef = 4353D16E203D104F007B4ECD /* CarbStoreError.swift */; };
		4353D170203D3E5C007B4ECD /* HealthKit.framework in Frameworks */ = {isa = PBXBuildFile; fileRef = 4301582C1C7ECD7A00B64B63 /* HealthKit.framework */; };
		4353D171203D3E71007B4ECD /* HealthKit.framework in Frameworks */ = {isa = PBXBuildFile; fileRef = 4301582C1C7ECD7A00B64B63 /* HealthKit.framework */; };
		4353D173203D3E7E007B4ECD /* CoreData.framework in Frameworks */ = {isa = PBXBuildFile; fileRef = 4353D172203D3E7E007B4ECD /* CoreData.framework */; };
		435D2925205F3A670026F401 /* counteraction_effect_falling_glucose_almost_duplicates_input.json in Resources */ = {isa = PBXBuildFile; fileRef = 435D2924205F3A670026F401 /* counteraction_effect_falling_glucose_almost_duplicates_input.json */; };
		435D2928205F3C760026F401 /* counteraction_effect_falling_glucose_double_entries._input.json in Resources */ = {isa = PBXBuildFile; fileRef = 435D2926205F3C750026F401 /* counteraction_effect_falling_glucose_double_entries._input.json */; };
		435D2929205F3C760026F401 /* momentum_effect_rising_glucose_double_entries_input.json in Resources */ = {isa = PBXBuildFile; fileRef = 435D2927205F3C750026F401 /* momentum_effect_rising_glucose_double_entries_input.json */; };
		435D292B205F46180026F401 /* counteraction_effect_falling_glucose_almost_duplicates_output.json in Resources */ = {isa = PBXBuildFile; fileRef = 435D292A205F46180026F401 /* counteraction_effect_falling_glucose_almost_duplicates_output.json */; };
		435D292D205F48750026F401 /* counteraction_effect_falling_glucose_insulin.json in Resources */ = {isa = PBXBuildFile; fileRef = 435D292C205F48750026F401 /* counteraction_effect_falling_glucose_insulin.json */; };
		435F355E1C9CD16A00C204D2 /* NSUserDefaults.swift in Sources */ = {isa = PBXBuildFile; fileRef = 435F355D1C9CD16A00C204D2 /* NSUserDefaults.swift */; };
		435F35611C9CD25F00C204D2 /* DeviceDataManager.swift in Sources */ = {isa = PBXBuildFile; fileRef = 435F35601C9CD25F00C204D2 /* DeviceDataManager.swift */; };
		4369F08F208859E6000E3E45 /* PaddedTextField.swift in Sources */ = {isa = PBXBuildFile; fileRef = 4369F08E208859E6000E3E45 /* PaddedTextField.swift */; };
		4369F092208B0DFF000E3E45 /* DateAndDurationTableViewCell.swift in Sources */ = {isa = PBXBuildFile; fileRef = 4369F091208B0DFF000E3E45 /* DateAndDurationTableViewCell.swift */; };
		4369F094208BA001000E3E45 /* TextButtonTableViewCell.swift in Sources */ = {isa = PBXBuildFile; fileRef = 4369F093208BA001000E3E45 /* TextButtonTableViewCell.swift */; };
		437874B5202FDD1200A3D8B9 /* DoseStoreTests.swift in Sources */ = {isa = PBXBuildFile; fileRef = 43A067121F245A2F00E9E90F /* DoseStoreTests.swift */; };
		437874B6202FDD1500A3D8B9 /* InsulinMathTests.swift in Sources */ = {isa = PBXBuildFile; fileRef = 43D8FEC81C7294640073BE78 /* InsulinMathTests.swift */; };
		437874B7202FDD2D00A3D8B9 /* basal_dose.json in Resources */ = {isa = PBXBuildFile; fileRef = 43B99B051C74552300D050F5 /* basal_dose.json */; };
		437874B8202FDD2D00A3D8B9 /* bolus_dose.json in Resources */ = {isa = PBXBuildFile; fileRef = 43B99AFB1C744CE300D050F5 /* bolus_dose.json */; };
		437874B9202FDD2D00A3D8B9 /* doses_overlay_basal_profile_output.json in Resources */ = {isa = PBXBuildFile; fileRef = 4333931E1F32E31C009466DC /* doses_overlay_basal_profile_output.json */; };
		437874BA202FDD2D00A3D8B9 /* effect_from_basal_output.json in Resources */ = {isa = PBXBuildFile; fileRef = 43B99B071C74553900D050F5 /* effect_from_basal_output.json */; };
		437874BB202FDD2D00A3D8B9 /* effect_from_bolus_output.json in Resources */ = {isa = PBXBuildFile; fileRef = 43B99AFD1C744E5F00D050F5 /* effect_from_bolus_output.json */; };
		437874BC202FDD2D00A3D8B9 /* effect_from_history_output.json in Resources */ = {isa = PBXBuildFile; fileRef = 43B99AFF1C7450EE00D050F5 /* effect_from_history_output.json */; };
		437874BD202FDD2D00A3D8B9 /* iob_from_bolus_120min_output.json in Resources */ = {isa = PBXBuildFile; fileRef = 43CE7CE11CA9EA1A003CC1B0 /* iob_from_bolus_120min_output.json */; };
		437874BE202FDD2D00A3D8B9 /* iob_from_bolus_180min_output.json in Resources */ = {isa = PBXBuildFile; fileRef = 43CE7CE31CA9EB1E003CC1B0 /* iob_from_bolus_180min_output.json */; };
		437874BF202FDD2D00A3D8B9 /* iob_from_bolus_240min_output.json in Resources */ = {isa = PBXBuildFile; fileRef = 43CE7CDF1CA9E8B0003CC1B0 /* iob_from_bolus_240min_output.json */; };
		437874C0202FDD2D00A3D8B9 /* iob_from_bolus_300min_output.json in Resources */ = {isa = PBXBuildFile; fileRef = 43CE7CE51CA9EBD2003CC1B0 /* iob_from_bolus_300min_output.json */; };
		437874C1202FDD2D00A3D8B9 /* iob_from_bolus_312min_output.json in Resources */ = {isa = PBXBuildFile; fileRef = 43CE7CE71CA9EC1F003CC1B0 /* iob_from_bolus_312min_output.json */; };
		437874C2202FDD2D00A3D8B9 /* iob_from_bolus_360min_output.json in Resources */ = {isa = PBXBuildFile; fileRef = 43CE7CE91CA9EC50003CC1B0 /* iob_from_bolus_360min_output.json */; };
		437874C3202FDD2D00A3D8B9 /* iob_from_bolus_420min_output.json in Resources */ = {isa = PBXBuildFile; fileRef = 43CE7CEB1CA9EC88003CC1B0 /* iob_from_bolus_420min_output.json */; };
		437874C4202FDD2D00A3D8B9 /* iob_from_bolus_exponential_output.json in Resources */ = {isa = PBXBuildFile; fileRef = C1DB55B61F2EACD500C483A2 /* iob_from_bolus_exponential_output.json */; };
		437874C5202FDD2D00A3D8B9 /* iob_from_doses_exponential_output.json in Resources */ = {isa = PBXBuildFile; fileRef = C1DB55B41F2EA6EA00C483A2 /* iob_from_doses_exponential_output.json */; };
		437874C6202FDD2D00A3D8B9 /* iob_from_doses_output.json in Resources */ = {isa = PBXBuildFile; fileRef = 43D8FECE1C7294B80073BE78 /* iob_from_doses_output.json */; };
		437874C7202FDD2D00A3D8B9 /* iob_from_reservoir_output.json in Resources */ = {isa = PBXBuildFile; fileRef = 43D8FECF1C7294B80073BE78 /* iob_from_reservoir_output.json */; };
		437874C8202FDD2D00A3D8B9 /* normalize_edge_case_doses_input.json in Resources */ = {isa = PBXBuildFile; fileRef = 43CE7CED1CA9F2CF003CC1B0 /* normalize_edge_case_doses_input.json */; };
		437874C9202FDD2D00A3D8B9 /* normalize_edge_case_doses_output.json in Resources */ = {isa = PBXBuildFile; fileRef = 43CE7CEF1CA9F32C003CC1B0 /* normalize_edge_case_doses_output.json */; };
		437874CA202FDD2D00A3D8B9 /* normalized_doses.json in Resources */ = {isa = PBXBuildFile; fileRef = 43B99B011C7451E500D050F5 /* normalized_doses.json */; };
		437874CB202FDD2D00A3D8B9 /* normalized_reservoir_history_output.json in Resources */ = {isa = PBXBuildFile; fileRef = 43D8FED01C7294B80073BE78 /* normalized_reservoir_history_output.json */; };
		437874CC202FDD2D00A3D8B9 /* reconcile_history_input.json in Resources */ = {isa = PBXBuildFile; fileRef = 434872781CB6256500E55D75 /* reconcile_history_input.json */; };
		437874CD202FDD2D00A3D8B9 /* reconcile_history_output.json in Resources */ = {isa = PBXBuildFile; fileRef = 4348727C1CB626E500E55D75 /* reconcile_history_output.json */; };
		437874CE202FDD2D00A3D8B9 /* reconcile_resume_before_rewind_input.json in Resources */ = {isa = PBXBuildFile; fileRef = 43BDD7E71F804ED5005BA15C /* reconcile_resume_before_rewind_input.json */; };
		437874CF202FDD2D00A3D8B9 /* reconcile_resume_before_rewind_output.json in Resources */ = {isa = PBXBuildFile; fileRef = 43BDD7E91F8050C3005BA15C /* reconcile_resume_before_rewind_output.json */; };
		437874D0202FDD2D00A3D8B9 /* reservoir_history_with_continuity_holes.json in Resources */ = {isa = PBXBuildFile; fileRef = 434FB6471D70096A007B9C70 /* reservoir_history_with_continuity_holes.json */; };
		437874D1202FDD2D00A3D8B9 /* reservoir_history_with_rewind_and_prime_input.json in Resources */ = {isa = PBXBuildFile; fileRef = 43D8FED11C7294B80073BE78 /* reservoir_history_with_rewind_and_prime_input.json */; };
		437874D2202FDD2D00A3D8B9 /* reservoir_history_with_rewind_and_prime_output.json in Resources */ = {isa = PBXBuildFile; fileRef = 43D8FED21C7294B80073BE78 /* reservoir_history_with_rewind_and_prime_output.json */; };
		437874D3202FDD2D00A3D8B9 /* short_basal_dose.json in Resources */ = {isa = PBXBuildFile; fileRef = 43B99B031C74538D00D050F5 /* short_basal_dose.json */; };
		437874D4202FDD2D00A3D8B9 /* suspend_dose_reconciled_normalized_iob.json in Resources */ = {isa = PBXBuildFile; fileRef = 4378B6441ED55F8C000AE785 /* suspend_dose_reconciled_normalized_iob.json */; };
		437874D5202FDD2D00A3D8B9 /* suspend_dose_reconciled_normalized.json in Resources */ = {isa = PBXBuildFile; fileRef = 4378B6451ED55F8C000AE785 /* suspend_dose_reconciled_normalized.json */; };
		437874D6202FDD2D00A3D8B9 /* suspend_dose_reconciled.json in Resources */ = {isa = PBXBuildFile; fileRef = 4378B6461ED55F8C000AE785 /* suspend_dose_reconciled.json */; };
		437874D7202FDD2D00A3D8B9 /* suspend_dose.json in Resources */ = {isa = PBXBuildFile; fileRef = 4378B6421ED55E81000AE785 /* suspend_dose.json */; };
		4378B64B1ED61965000AE785 /* GlucoseEffectVelocity.swift in Sources */ = {isa = PBXBuildFile; fileRef = 4378B64A1ED61965000AE785 /* GlucoseEffectVelocity.swift */; };
		4379CFE321102A4100AADC79 /* DeviceManager.swift in Sources */ = {isa = PBXBuildFile; fileRef = 4379CFE221102A4100AADC79 /* DeviceManager.swift */; };
		437AFEED2036A156008C4892 /* CachedCarbObject+CoreDataClass.swift in Sources */ = {isa = PBXBuildFile; fileRef = 437AFEE92036A156008C4892 /* CachedCarbObject+CoreDataClass.swift */; };
		437AFEEE2036A156008C4892 /* CachedCarbObject+CoreDataProperties.swift in Sources */ = {isa = PBXBuildFile; fileRef = 437AFEEA2036A156008C4892 /* CachedCarbObject+CoreDataProperties.swift */; };
		437AFF1D203A45DB008C4892 /* CacheStore.swift in Sources */ = {isa = PBXBuildFile; fileRef = 437AFF1C203A45DB008C4892 /* CacheStore.swift */; };
		437AFF1F203A763F008C4892 /* HKHealthStoreMock.swift in Sources */ = {isa = PBXBuildFile; fileRef = 437AFF1E203A763F008C4892 /* HKHealthStoreMock.swift */; };
		437AFF21203AA740008C4892 /* NSManagedObjectContext.swift in Sources */ = {isa = PBXBuildFile; fileRef = 437AFF20203AA740008C4892 /* NSManagedObjectContext.swift */; };
		437AFF24203BE402008C4892 /* HKHealthStore.swift in Sources */ = {isa = PBXBuildFile; fileRef = 437AFF23203BE402008C4892 /* HKHealthStore.swift */; };
		439706E922D2E94800C81566 /* BoundSwitchTableViewCell.swift in Sources */ = {isa = PBXBuildFile; fileRef = 439706E822D2E94800C81566 /* BoundSwitchTableViewCell.swift */; };
		43A8EC3C210CEEA500A81379 /* CGMManagerUI.swift in Sources */ = {isa = PBXBuildFile; fileRef = 43A8EC3B210CEEA500A81379 /* CGMManagerUI.swift */; };
		43AF1FB21C926CDD00EA2F3D /* HKQuantity.swift in Sources */ = {isa = PBXBuildFile; fileRef = 43AF1FB11C926CDD00EA2F3D /* HKQuantity.swift */; };
		43B17C81208BFA6600AC27E9 /* HKUnit.swift in Sources */ = {isa = PBXBuildFile; fileRef = 43D8FDEE1C7290350073BE78 /* HKUnit.swift */; };
		43B17C89208EEC0B00AC27E9 /* HealthStoreUnitCache.swift in Sources */ = {isa = PBXBuildFile; fileRef = 43B17C88208EEC0B00AC27E9 /* HealthStoreUnitCache.swift */; };
		43BA7158201E484D0058961E /* LoopKitUI.h in Headers */ = {isa = PBXBuildFile; fileRef = 43BA7156201E484D0058961E /* LoopKitUI.h */; settings = {ATTRIBUTES = (Public, ); }; };
		43BA715B201E484D0058961E /* LoopKitUI.framework in Frameworks */ = {isa = PBXBuildFile; fileRef = 43BA7154201E484D0058961E /* LoopKitUI.framework */; };
		43BA715C201E484D0058961E /* LoopKitUI.framework in Embed Frameworks */ = {isa = PBXBuildFile; fileRef = 43BA7154201E484D0058961E /* LoopKitUI.framework */; settings = {ATTRIBUTES = (CodeSignOnCopy, RemoveHeadersOnCopy, ); }; };
		43BA7162201E490D0058961E /* ErrorBackgroundView.swift in Sources */ = {isa = PBXBuildFile; fileRef = 43D8FEEF1C7294E90073BE78 /* ErrorBackgroundView.swift */; };
		43BA7163201E490D0058961E /* InsulinDeliveryTableViewController.swift in Sources */ = {isa = PBXBuildFile; fileRef = 4302F4DC1D4DCED000F0FCAF /* InsulinDeliveryTableViewController.swift */; };
		43BA7164201E49130058961E /* InsulinKit.storyboard in Resources */ = {isa = PBXBuildFile; fileRef = 43D8FEED1C7294E90073BE78 /* InsulinKit.storyboard */; };
		43BA7169201E49220058961E /* CarbEntryEditViewController.swift in Sources */ = {isa = PBXBuildFile; fileRef = 43D8FE561C7291D80073BE78 /* CarbEntryEditViewController.swift */; };
		43BA716A201E49220058961E /* CarbEntryTableViewController.swift in Sources */ = {isa = PBXBuildFile; fileRef = 43D8FE571C7291D80073BE78 /* CarbEntryTableViewController.swift */; };
		43BA716B201E49220058961E /* CarbEntryValidationNavigationDelegate.swift in Sources */ = {isa = PBXBuildFile; fileRef = 2FD1A6AF1E4A76CC0042EF39 /* CarbEntryValidationNavigationDelegate.swift */; };
		43BA716C201E49220058961E /* CustomInputTextField.swift in Sources */ = {isa = PBXBuildFile; fileRef = 432711371EDE826A00171F6A /* CustomInputTextField.swift */; };
		43BA716D201E49220058961E /* DatePickerTableViewCell.swift in Sources */ = {isa = PBXBuildFile; fileRef = 43D8FE591C7291D80073BE78 /* DatePickerTableViewCell.swift */; };
		43BA716E201E49220058961E /* DecimalTextFieldTableViewCell.swift in Sources */ = {isa = PBXBuildFile; fileRef = 43D8FE5A1C7291D80073BE78 /* DecimalTextFieldTableViewCell.swift */; };
		43BA716F201E49220058961E /* FoodEmojiDataSource.swift in Sources */ = {isa = PBXBuildFile; fileRef = 4359E74D1EEA1FBC0022EF0C /* FoodEmojiDataSource.swift */; };
		43BA7170201E49220058961E /* FoodTypeShortcutCell.swift in Sources */ = {isa = PBXBuildFile; fileRef = 433D705D1EFB29700004EB9F /* FoodTypeShortcutCell.swift */; };
		43BA7173201E492E0058961E /* DateAndDurationTableViewCell.xib in Resources */ = {isa = PBXBuildFile; fileRef = 434A01CF1F019D9100938125 /* DateAndDurationTableViewCell.xib */; };
		43BA717A201E4F1D0058961E /* IdentifiableClass.swift in Sources */ = {isa = PBXBuildFile; fileRef = 434FF1DF1CF269D8000DB779 /* IdentifiableClass.swift */; };
		43BA717B201EE6A40058961E /* NibLoadable.swift in Sources */ = {isa = PBXBuildFile; fileRef = 43177D0D1D3737420006E908 /* NibLoadable.swift */; };
		43BA717D201EE7090058961E /* GlucoseRangeTableViewCell.swift in Sources */ = {isa = PBXBuildFile; fileRef = 43D8FE071C7290530073BE78 /* GlucoseRangeTableViewCell.swift */; };
		43BA717E201EE7090058961E /* CommandResponseViewController.swift in Sources */ = {isa = PBXBuildFile; fileRef = 434FB6491D712158007B9C70 /* CommandResponseViewController.swift */; };
		43BA717F201EE7090058961E /* GlucoseRangeOverrideTableViewCell.swift in Sources */ = {isa = PBXBuildFile; fileRef = 43177D0B1D3734040006E908 /* GlucoseRangeOverrideTableViewCell.swift */; };
		43BA7180201EE7090058961E /* SingleValueScheduleTableViewController.swift in Sources */ = {isa = PBXBuildFile; fileRef = 43D8FE0C1C7290530073BE78 /* SingleValueScheduleTableViewController.swift */; };
		43BA7181201EE7090058961E /* RepeatingScheduleValueTableViewCell.swift in Sources */ = {isa = PBXBuildFile; fileRef = 43D8FE0A1C7290530073BE78 /* RepeatingScheduleValueTableViewCell.swift */; };
		43BA7182201EE7090058961E /* TextFieldTableViewCell.swift in Sources */ = {isa = PBXBuildFile; fileRef = 434FF1F01CF29451000DB779 /* TextFieldTableViewCell.swift */; };
		43BA7183201EE7090058961E /* DailyQuantityScheduleTableViewController.swift in Sources */ = {isa = PBXBuildFile; fileRef = 43D8FE041C7290530073BE78 /* DailyQuantityScheduleTableViewController.swift */; };
		43BA7184201EE7090058961E /* TextFieldTableViewController.swift in Sources */ = {isa = PBXBuildFile; fileRef = 434FF1F31CF294A9000DB779 /* TextFieldTableViewController.swift */; };
		43BA7185201EE7090058961E /* DailyValueScheduleTableViewController.swift in Sources */ = {isa = PBXBuildFile; fileRef = 43D8FE051C7290530073BE78 /* DailyValueScheduleTableViewController.swift */; };
		43BA7187201EE7090058961E /* GlucoseRangeScheduleTableViewController.swift in Sources */ = {isa = PBXBuildFile; fileRef = 43D8FE061C7290530073BE78 /* GlucoseRangeScheduleTableViewController.swift */; };
		43BA7188201EE85B0058961E /* HKUnit.swift in Sources */ = {isa = PBXBuildFile; fileRef = 43D8FDEE1C7290350073BE78 /* HKUnit.swift */; };
		43BA7189201EE8980058961E /* UITableViewCell.swift in Sources */ = {isa = PBXBuildFile; fileRef = 434FF1E31CF26A1E000DB779 /* UITableViewCell.swift */; };
		43BA718A201EE8CF0058961E /* NSTimeInterval.swift in Sources */ = {isa = PBXBuildFile; fileRef = 43D8FDF21C7290350073BE78 /* NSTimeInterval.swift */; };
		43BA718B201EE93C0058961E /* TimeZone.swift in Sources */ = {isa = PBXBuildFile; fileRef = 4303C4901E2D664200ADEDC8 /* TimeZone.swift */; };
		43BA718C201EEE5A0058961E /* NSData.swift in Sources */ = {isa = PBXBuildFile; fileRef = 434FB64B1D712449007B9C70 /* NSData.swift */; };
		43BA7191202020140058961E /* LoopKit.framework in Frameworks */ = {isa = PBXBuildFile; fileRef = 43D8FDCB1C728FDF0073BE78 /* LoopKit.framework */; };
		43BA7192202039950058961E /* RepeatingScheduleValueTableViewCell.xib in Resources */ = {isa = PBXBuildFile; fileRef = 43D8FE0B1C7290530073BE78 /* RepeatingScheduleValueTableViewCell.xib */; };
		43BA7193202039A30058961E /* TextFieldTableViewCell.xib in Resources */ = {isa = PBXBuildFile; fileRef = 434FF1EF1CF29451000DB779 /* TextFieldTableViewCell.xib */; };
		43BA7194202039A90058961E /* GlucoseRangeTableViewCell.xib in Resources */ = {isa = PBXBuildFile; fileRef = 43D8FE081C7290530073BE78 /* GlucoseRangeTableViewCell.xib */; };
		43BA7195202039B00058961E /* GlucoseRangeOverrideTableViewCell.xib in Resources */ = {isa = PBXBuildFile; fileRef = 43177D071D37306D0006E908 /* GlucoseRangeOverrideTableViewCell.xib */; };
		43BA719620203C750058961E /* Assets.xcassets in Resources */ = {isa = PBXBuildFile; fileRef = 43177D091D3732C70006E908 /* Assets.xcassets */; };
		43BA719720203EF30058961E /* CarbKit.storyboard in Resources */ = {isa = PBXBuildFile; fileRef = 43BA719920203EF30058961E /* CarbKit.storyboard */; };
		43C9805A212BDEE4003B5D17 /* ice_minus_carb_effect_with_gaps_output.json in Resources */ = {isa = PBXBuildFile; fileRef = 43C98059212BDEE4003B5D17 /* ice_minus_carb_effect_with_gaps_output.json */; };
		43C9805C212D216A003B5D17 /* GlucoseChange.swift in Sources */ = {isa = PBXBuildFile; fileRef = 43C9805B212D216A003B5D17 /* GlucoseChange.swift */; };
		43CACE0E2247F89100F90AF5 /* WeakSynchronizedSet.swift in Sources */ = {isa = PBXBuildFile; fileRef = 43CACE0D2247F89100F90AF5 /* WeakSynchronizedSet.swift */; };
		43CB51B2211EB1A400DB9B4A /* NSUserActivity+CarbKit.swift in Sources */ = {isa = PBXBuildFile; fileRef = 43CB51B0211EB16C00DB9B4A /* NSUserActivity+CarbKit.swift */; };
		43CF0B3F2030FD0D002A66DE /* UploadState.swift in Sources */ = {isa = PBXBuildFile; fileRef = 43CF0B3E2030FD0D002A66DE /* UploadState.swift */; };
		43D8FDCF1C728FDF0073BE78 /* LoopKit.h in Headers */ = {isa = PBXBuildFile; fileRef = 43D8FDCE1C728FDF0073BE78 /* LoopKit.h */; settings = {ATTRIBUTES = (Public, ); }; };
		43D8FDD61C728FDF0073BE78 /* LoopKit.framework in Frameworks */ = {isa = PBXBuildFile; fileRef = 43D8FDCB1C728FDF0073BE78 /* LoopKit.framework */; };
		43D8FDDB1C728FDF0073BE78 /* LoopKitTests.swift in Sources */ = {isa = PBXBuildFile; fileRef = 43D8FDDA1C728FDF0073BE78 /* LoopKitTests.swift */; };
		43D8FDF41C7290350073BE78 /* BasalRateSchedule.swift in Sources */ = {isa = PBXBuildFile; fileRef = 43D8FDE51C7290340073BE78 /* BasalRateSchedule.swift */; };
		43D8FDF51C7290350073BE78 /* CarbRatioSchedule.swift in Sources */ = {isa = PBXBuildFile; fileRef = 43D8FDE61C7290350073BE78 /* CarbRatioSchedule.swift */; };
		43D8FDF61C7290350073BE78 /* DailyQuantitySchedule.swift in Sources */ = {isa = PBXBuildFile; fileRef = 43D8FDE71C7290350073BE78 /* DailyQuantitySchedule.swift */; };
		43D8FDF71C7290350073BE78 /* DailyValueSchedule.swift in Sources */ = {isa = PBXBuildFile; fileRef = 43D8FDE81C7290350073BE78 /* DailyValueSchedule.swift */; };
		43D8FDF81C7290350073BE78 /* Double.swift in Sources */ = {isa = PBXBuildFile; fileRef = 43D8FDE91C7290350073BE78 /* Double.swift */; };
		43D8FDF91C7290350073BE78 /* GlucoseEffect.swift in Sources */ = {isa = PBXBuildFile; fileRef = 43D8FDEA1C7290350073BE78 /* GlucoseEffect.swift */; };
		43D8FDFA1C7290350073BE78 /* GlucoseRangeSchedule.swift in Sources */ = {isa = PBXBuildFile; fileRef = 43D8FDEB1C7290350073BE78 /* GlucoseRangeSchedule.swift */; };
		43D8FDFB1C7290350073BE78 /* GlucoseSchedule.swift in Sources */ = {isa = PBXBuildFile; fileRef = 43D8FDEC1C7290350073BE78 /* GlucoseSchedule.swift */; };
		43D8FDFC1C7290350073BE78 /* HealthKitSampleStore.swift in Sources */ = {isa = PBXBuildFile; fileRef = 43D8FDED1C7290350073BE78 /* HealthKitSampleStore.swift */; };
		43D8FDFD1C7290350073BE78 /* HKUnit.swift in Sources */ = {isa = PBXBuildFile; fileRef = 43D8FDEE1C7290350073BE78 /* HKUnit.swift */; };
		43D8FDFE1C7290350073BE78 /* LoopMath.swift in Sources */ = {isa = PBXBuildFile; fileRef = 43D8FDEF1C7290350073BE78 /* LoopMath.swift */; };
		43D8FDFF1C7290350073BE78 /* Date.swift in Sources */ = {isa = PBXBuildFile; fileRef = 43D8FDF01C7290350073BE78 /* Date.swift */; };
		43D8FE011C7290350073BE78 /* NSTimeInterval.swift in Sources */ = {isa = PBXBuildFile; fileRef = 43D8FDF21C7290350073BE78 /* NSTimeInterval.swift */; };
		43D8FE021C7290350073BE78 /* SampleValue.swift in Sources */ = {isa = PBXBuildFile; fileRef = 43D8FDF31C7290350073BE78 /* SampleValue.swift */; };
		43D8FE1D1C72906E0073BE78 /* BasalRateScheduleTests.swift in Sources */ = {isa = PBXBuildFile; fileRef = 43D8FE1A1C72906E0073BE78 /* BasalRateScheduleTests.swift */; };
		43D8FE1E1C72906E0073BE78 /* NSDateTests.swift in Sources */ = {isa = PBXBuildFile; fileRef = 43D8FE1B1C72906E0073BE78 /* NSDateTests.swift */; };
		43D8FE1F1C72906E0073BE78 /* QuantityScheduleTests.swift in Sources */ = {isa = PBXBuildFile; fileRef = 43D8FE1C1C72906E0073BE78 /* QuantityScheduleTests.swift */; };
		43D8FE691C7292B00073BE78 /* read_carb_ratios.json in Resources */ = {isa = PBXBuildFile; fileRef = 43D8FE661C7292950073BE78 /* read_carb_ratios.json */; };
		43D8FEF71C7295500073BE78 /* basal.json in Resources */ = {isa = PBXBuildFile; fileRef = 43D8FEF41C7295490073BE78 /* basal.json */; };
		43D9888B1C87E47800DA4467 /* GlucoseValue.swift in Sources */ = {isa = PBXBuildFile; fileRef = 43D9888A1C87E47800DA4467 /* GlucoseValue.swift */; };
		43D9888D1C87EBE400DA4467 /* LoopMathTests.swift in Sources */ = {isa = PBXBuildFile; fileRef = 43D9888C1C87EBE400DA4467 /* LoopMathTests.swift */; };
		43D988A11C87FFA300DA4467 /* glucose_from_effects_no_momentum_output.json in Resources */ = {isa = PBXBuildFile; fileRef = 43D988921C87FFA300DA4467 /* glucose_from_effects_no_momentum_output.json */; };
		43D988A21C87FFA300DA4467 /* glucose_from_effects_momentum_up_output.json in Resources */ = {isa = PBXBuildFile; fileRef = 43D988931C87FFA300DA4467 /* glucose_from_effects_momentum_up_output.json */; };
		43D988A31C87FFA300DA4467 /* glucose_from_effects_momentum_up_input.json in Resources */ = {isa = PBXBuildFile; fileRef = 43D988941C87FFA300DA4467 /* glucose_from_effects_momentum_up_input.json */; };
		43D988A41C87FFA300DA4467 /* glucose_from_effects_momentum_flat_output.json in Resources */ = {isa = PBXBuildFile; fileRef = 43D988951C87FFA300DA4467 /* glucose_from_effects_momentum_flat_output.json */; };
		43D988A51C87FFA300DA4467 /* glucose_from_effects_momentum_flat_input.json in Resources */ = {isa = PBXBuildFile; fileRef = 43D988961C87FFA300DA4467 /* glucose_from_effects_momentum_flat_input.json */; };
		43D988A61C87FFA300DA4467 /* glucose_from_effects_momentum_flat_glucose_input.json in Resources */ = {isa = PBXBuildFile; fileRef = 43D988971C87FFA300DA4467 /* glucose_from_effects_momentum_flat_glucose_input.json */; };
		43D988A71C87FFA300DA4467 /* glucose_from_effects_momentum_down_output.json in Resources */ = {isa = PBXBuildFile; fileRef = 43D988981C87FFA300DA4467 /* glucose_from_effects_momentum_down_output.json */; };
		43D988A81C87FFA300DA4467 /* glucose_from_effects_momentum_down_input.json in Resources */ = {isa = PBXBuildFile; fileRef = 43D988991C87FFA300DA4467 /* glucose_from_effects_momentum_down_input.json */; };
		43D988A91C87FFA300DA4467 /* glucose_from_effects_momentum_blend_output.json in Resources */ = {isa = PBXBuildFile; fileRef = 43D9889A1C87FFA300DA4467 /* glucose_from_effects_momentum_blend_output.json */; };
		43D988AA1C87FFA300DA4467 /* glucose_from_effects_momentum_blend_momentum_input.json in Resources */ = {isa = PBXBuildFile; fileRef = 43D9889B1C87FFA300DA4467 /* glucose_from_effects_momentum_blend_momentum_input.json */; };
		43D988AB1C87FFA300DA4467 /* glucose_from_effects_momentum_blend_insulin_effect_input.json in Resources */ = {isa = PBXBuildFile; fileRef = 43D9889C1C87FFA300DA4467 /* glucose_from_effects_momentum_blend_insulin_effect_input.json */; };
		43D988AC1C87FFA300DA4467 /* glucose_from_effects_momentum_blend_glucose_input.json in Resources */ = {isa = PBXBuildFile; fileRef = 43D9889D1C87FFA300DA4467 /* glucose_from_effects_momentum_blend_glucose_input.json */; };
		43D988AD1C87FFA300DA4467 /* glucose_from_effects_insulin_effect_input.json in Resources */ = {isa = PBXBuildFile; fileRef = 43D9889E1C87FFA300DA4467 /* glucose_from_effects_insulin_effect_input.json */; };
		43D988AE1C87FFA300DA4467 /* glucose_from_effects_glucose_input.json in Resources */ = {isa = PBXBuildFile; fileRef = 43D9889F1C87FFA300DA4467 /* glucose_from_effects_glucose_input.json */; };
		43D988AF1C87FFA300DA4467 /* glucose_from_effects_carb_effect_input.json in Resources */ = {isa = PBXBuildFile; fileRef = 43D988A01C87FFA300DA4467 /* glucose_from_effects_carb_effect_input.json */; };
		43DC87B81C8AD058005BC30D /* glucose_from_effects_non_zero_glucose_input.json in Resources */ = {isa = PBXBuildFile; fileRef = 43DC87B71C8AD058005BC30D /* glucose_from_effects_non_zero_glucose_input.json */; };
		43DC87BB1C8AD0ED005BC30D /* glucose_from_effects_non_zero_insulin_input.json in Resources */ = {isa = PBXBuildFile; fileRef = 43DC87B91C8AD0ED005BC30D /* glucose_from_effects_non_zero_insulin_input.json */; };
		43DC87BC1C8AD0ED005BC30D /* glucose_from_effects_non_zero_carb_input.json in Resources */ = {isa = PBXBuildFile; fileRef = 43DC87BA1C8AD0ED005BC30D /* glucose_from_effects_non_zero_carb_input.json */; };
		43DC87BE1C8AD41D005BC30D /* glucose_from_effects_non_zero_output.json in Resources */ = {isa = PBXBuildFile; fileRef = 43DC87BD1C8AD41D005BC30D /* glucose_from_effects_non_zero_output.json */; };
		43F5034B21051FCE009FA89A /* KeychainManager.swift in Sources */ = {isa = PBXBuildFile; fileRef = 43F5034A21051FCD009FA89A /* KeychainManager.swift */; };
		43F5034D210599CC009FA89A /* AuthenticationViewController.swift in Sources */ = {isa = PBXBuildFile; fileRef = 43F5034C210599CC009FA89A /* AuthenticationViewController.swift */; };
		43F5034F210599DF009FA89A /* ValidatingIndicatorView.swift in Sources */ = {isa = PBXBuildFile; fileRef = 43F5034E210599DF009FA89A /* ValidatingIndicatorView.swift */; };
		43F5035721059A8A009FA89A /* ServiceCredential.swift in Sources */ = {isa = PBXBuildFile; fileRef = 43F5035521059A8A009FA89A /* ServiceCredential.swift */; };
		43F5035A21059AF7009FA89A /* AuthenticationTableViewCell.swift in Sources */ = {isa = PBXBuildFile; fileRef = 43F5035821059AF7009FA89A /* AuthenticationTableViewCell.swift */; };
		43F5035B21059AF7009FA89A /* AuthenticationTableViewCell.xib in Resources */ = {isa = PBXBuildFile; fileRef = 43F5035921059AF7009FA89A /* AuthenticationTableViewCell.xib */; };
		43F503632106C761009FA89A /* ServiceAuthenticationUI.swift in Sources */ = {isa = PBXBuildFile; fileRef = 43F503622106C761009FA89A /* ServiceAuthenticationUI.swift */; };
		43F503642106C78C009FA89A /* ServiceAuthentication.swift in Sources */ = {isa = PBXBuildFile; fileRef = 43F5035421059A8A009FA89A /* ServiceAuthentication.swift */; };
		43F89C9F22BDFB10006BB54E /* UIActivityIndicatorView.swift in Sources */ = {isa = PBXBuildFile; fileRef = 43F89C9E22BDFB10006BB54E /* UIActivityIndicatorView.swift */; };
		43FB60E320DCB9E0002B996B /* PumpManagerUI.swift in Sources */ = {isa = PBXBuildFile; fileRef = 43FB60E220DCB9E0002B996B /* PumpManagerUI.swift */; };
		43FB60E520DCBA02002B996B /* SetupTableViewController.swift in Sources */ = {isa = PBXBuildFile; fileRef = 43FB60E420DCBA02002B996B /* SetupTableViewController.swift */; };
		43FB60E720DCBC55002B996B /* RadioSelectionTableViewController.swift in Sources */ = {isa = PBXBuildFile; fileRef = 43FB60E620DCBC55002B996B /* RadioSelectionTableViewController.swift */; };
		43FB60E920DCBE64002B996B /* PumpManagerStatus.swift in Sources */ = {isa = PBXBuildFile; fileRef = 43FB60E820DCBE64002B996B /* PumpManagerStatus.swift */; };
		43FB610720DDF19B002B996B /* PumpManagerError.swift in Sources */ = {isa = PBXBuildFile; fileRef = 43FB610620DDF19B002B996B /* PumpManagerError.swift */; };
		7D68A9AE1FE0A3D000522C49 /* Localizable.strings in Resources */ = {isa = PBXBuildFile; fileRef = 7D68A9B01FE0A3D000522C49 /* Localizable.strings */; };
		8907E35921A9D0EC00335852 /* GlucoseEntryTableViewController.swift in Sources */ = {isa = PBXBuildFile; fileRef = 8907E35821A9D0EC00335852 /* GlucoseEntryTableViewController.swift */; };
		89186C0524BEC9CA0003D0F3 /* SegmentedControlTableViewCell.swift in Sources */ = {isa = PBXBuildFile; fileRef = 89186C0424BEC9CA0003D0F3 /* SegmentedControlTableViewCell.swift */; };
		89186C0724BF7FC70003D0F3 /* Guardrail+UI.swift in Sources */ = {isa = PBXBuildFile; fileRef = 89186C0624BF7FC70003D0F3 /* Guardrail+UI.swift */; };
		89186C0B24BFD6DB0003D0F3 /* DurationPicker.swift in Sources */ = {isa = PBXBuildFile; fileRef = 89186C0A24BFD6DB0003D0F3 /* DurationPicker.swift */; };
		891A3FC72247268F00378B27 /* Math.swift in Sources */ = {isa = PBXBuildFile; fileRef = 891A3FC62247268F00378B27 /* Math.swift */; };
		891A3FD12249948A00378B27 /* TemporaryScheduleOverrideHistoryTests.swift in Sources */ = {isa = PBXBuildFile; fileRef = 891A3FD02249948A00378B27 /* TemporaryScheduleOverrideHistoryTests.swift */; };
		891A3FD32249990900378B27 /* DailyValueSchedule.swift in Sources */ = {isa = PBXBuildFile; fileRef = 891A3FD22249990900378B27 /* DailyValueSchedule.swift */; };
		891A3FD5224B047200378B27 /* DailyQuantitySchedule+Override.swift in Sources */ = {isa = PBXBuildFile; fileRef = 891A3FD4224B047200378B27 /* DailyQuantitySchedule+Override.swift */; };
		891A3FD7224BE62100378B27 /* DailyValueScheduleTests.swift in Sources */ = {isa = PBXBuildFile; fileRef = 891A3FD6224BE62100378B27 /* DailyValueScheduleTests.swift */; };
		891A3FD9224BEB4600378B27 /* EGPSchedule.swift in Sources */ = {isa = PBXBuildFile; fileRef = 891A3FD8224BEB4500378B27 /* EGPSchedule.swift */; };
		891A3FDB224BEC0D00378B27 /* CarbSensitivitySchedule.swift in Sources */ = {isa = PBXBuildFile; fileRef = 891A3FDA224BEC0D00378B27 /* CarbSensitivitySchedule.swift */; };
		892155132245C516009112BC /* SegmentedGaugeBarView.swift in Sources */ = {isa = PBXBuildFile; fileRef = 892155122245C516009112BC /* SegmentedGaugeBarView.swift */; };
		892155152245C57E009112BC /* SegmentedGaugeBarLayer.swift in Sources */ = {isa = PBXBuildFile; fileRef = 892155142245C57E009112BC /* SegmentedGaugeBarLayer.swift */; };
		892155182245FBEF009112BC /* InsulinSensitivityScalingTableViewCell.swift in Sources */ = {isa = PBXBuildFile; fileRef = 892155162245FBEF009112BC /* InsulinSensitivityScalingTableViewCell.swift */; };
		892155192245FBEF009112BC /* InsulinSensitivityScalingTableViewCell.xib in Resources */ = {isa = PBXBuildFile; fileRef = 892155172245FBEF009112BC /* InsulinSensitivityScalingTableViewCell.xib */; };
		892A5D28222EF567008961AB /* (null) in Sources */ = {isa = PBXBuildFile; };
		892A5D2E222EF69A008961AB /* MockHUDProvider.swift in Sources */ = {isa = PBXBuildFile; fileRef = 892A5D2D222EF69A008961AB /* MockHUDProvider.swift */; };
		892A5D46222F03CB008961AB /* LoopTestingKit.h in Headers */ = {isa = PBXBuildFile; fileRef = 892A5D36222F03CB008961AB /* LoopTestingKit.h */; settings = {ATTRIBUTES = (Public, ); }; };
		892A5D49222F03CC008961AB /* LoopTestingKit.framework in Frameworks */ = {isa = PBXBuildFile; fileRef = 892A5D34222F03CB008961AB /* LoopTestingKit.framework */; };
		892A5D4A222F03CC008961AB /* LoopTestingKit.framework in Embed Frameworks */ = {isa = PBXBuildFile; fileRef = 892A5D34222F03CB008961AB /* LoopTestingKit.framework */; settings = {ATTRIBUTES = (CodeSignOnCopy, RemoveHeadersOnCopy, ); }; };
		892A5D52222F03DB008961AB /* TestingDeviceManager.swift in Sources */ = {isa = PBXBuildFile; fileRef = 892A5D51222F03DB008961AB /* TestingDeviceManager.swift */; };
		892A5D54222F03F9008961AB /* TestingPumpManager.swift in Sources */ = {isa = PBXBuildFile; fileRef = 892A5D53222F03F9008961AB /* TestingPumpManager.swift */; };
		892A5D56222F0414008961AB /* TestingCGMManager.swift in Sources */ = {isa = PBXBuildFile; fileRef = 892A5D55222F0414008961AB /* TestingCGMManager.swift */; };
		892A5D57222F04E2008961AB /* LoopTestingKit.framework in Frameworks */ = {isa = PBXBuildFile; fileRef = 892A5D34222F03CB008961AB /* LoopTestingKit.framework */; };
		892A5D5C222F1210008961AB /* LoopKit.framework in Frameworks */ = {isa = PBXBuildFile; fileRef = 43D8FDCB1C728FDF0073BE78 /* LoopKit.framework */; };
		892A5D9A2231E0E4008961AB /* SettingsNavigationViewController.swift in Sources */ = {isa = PBXBuildFile; fileRef = 892A5D992231E0E3008961AB /* SettingsNavigationViewController.swift */; };
		892A5D9C2231E118008961AB /* UIAlertController.swift in Sources */ = {isa = PBXBuildFile; fileRef = 892A5D9B2231E118008961AB /* UIAlertController.swift */; };
		892A5D9E2231E122008961AB /* StateColorPalette.swift in Sources */ = {isa = PBXBuildFile; fileRef = 892A5D9D2231E122008961AB /* StateColorPalette.swift */; };
		892A5DA02231E130008961AB /* CompletionNotifying.swift in Sources */ = {isa = PBXBuildFile; fileRef = 892A5D9F2231E12F008961AB /* CompletionNotifying.swift */; };
		892A5DA22231E137008961AB /* HUDProvider.swift in Sources */ = {isa = PBXBuildFile; fileRef = 892A5DA12231E136008961AB /* HUDProvider.swift */; };
		892A5DAE2231E185008961AB /* HUDAssets.xcassets in Resources */ = {isa = PBXBuildFile; fileRef = 892A5DAD2231E185008961AB /* HUDAssets.xcassets */; };
		892A5DB22231E191008961AB /* LoadingTableViewCell.swift in Sources */ = {isa = PBXBuildFile; fileRef = 892A5DAF2231E191008961AB /* LoadingTableViewCell.swift */; };
		892A5DB32231E191008961AB /* LevelHUDView.swift in Sources */ = {isa = PBXBuildFile; fileRef = 892A5DB02231E191008961AB /* LevelHUDView.swift */; };
		892A5DB42231E191008961AB /* LevelMaskView.swift in Sources */ = {isa = PBXBuildFile; fileRef = 892A5DB12231E191008961AB /* LevelMaskView.swift */; };
		892A5DB72231E1A0008961AB /* ReservoirVolumeHUDView.xib in Resources */ = {isa = PBXBuildFile; fileRef = 892A5DB52231E19F008961AB /* ReservoirVolumeHUDView.xib */; };
		892A5DB82231E1A0008961AB /* ReservoirVolumeHUDView.swift in Sources */ = {isa = PBXBuildFile; fileRef = 892A5DB62231E19F008961AB /* ReservoirVolumeHUDView.swift */; };
		892A5DBC2231E20C008961AB /* Comparable.swift in Sources */ = {isa = PBXBuildFile; fileRef = 892A5DBB2231E20C008961AB /* Comparable.swift */; };
		892ADE002446C858007CE08C /* Card.swift in Sources */ = {isa = PBXBuildFile; fileRef = 892ADDFF2446C858007CE08C /* Card.swift */; };
		893C9F8C2447DBD900CD4185 /* CardBuilder.swift in Sources */ = {isa = PBXBuildFile; fileRef = 893C9F8B2447DBD900CD4185 /* CardBuilder.swift */; };
		895FE06E22011E9A00FCF18A /* OverrideEmojiDataSource.swift in Sources */ = {isa = PBXBuildFile; fileRef = 895FE06C22011E9900FCF18A /* OverrideEmojiDataSource.swift */; };
		895FE06F22011E9A00FCF18A /* OverrideSelectionViewController.storyboard in Resources */ = {isa = PBXBuildFile; fileRef = 895FE06D22011E9A00FCF18A /* OverrideSelectionViewController.storyboard */; };
		895FE07122011EDD00FCF18A /* EmojiInputController.storyboard in Resources */ = {isa = PBXBuildFile; fileRef = 895FE07022011EDD00FCF18A /* EmojiInputController.storyboard */; };
		895FE07F22011F0C00FCF18A /* DoubleRangeTableViewCell.xib in Resources */ = {isa = PBXBuildFile; fileRef = 895FE07222011F0B00FCF18A /* DoubleRangeTableViewCell.xib */; };
		895FE08022011F0C00FCF18A /* EmojiDataSource.swift in Sources */ = {isa = PBXBuildFile; fileRef = 895FE07322011F0B00FCF18A /* EmojiDataSource.swift */; };
		895FE08122011F0C00FCF18A /* OverridePresetCollectionViewCell.swift in Sources */ = {isa = PBXBuildFile; fileRef = 895FE07422011F0B00FCF18A /* OverridePresetCollectionViewCell.swift */; };
		895FE08222011F0C00FCF18A /* LabeledTextFieldTableViewCell.swift in Sources */ = {isa = PBXBuildFile; fileRef = 895FE07522011F0B00FCF18A /* LabeledTextFieldTableViewCell.swift */; };
		895FE08322011F0C00FCF18A /* OverrideSelectionFooterView.swift in Sources */ = {isa = PBXBuildFile; fileRef = 895FE07622011F0B00FCF18A /* OverrideSelectionFooterView.swift */; };
		895FE08622011F0C00FCF18A /* DecimalTextFieldTableViewCell.xib in Resources */ = {isa = PBXBuildFile; fileRef = 895FE07922011F0B00FCF18A /* DecimalTextFieldTableViewCell.xib */; };
		895FE08722011F0C00FCF18A /* EmojiInputCell.swift in Sources */ = {isa = PBXBuildFile; fileRef = 895FE07A22011F0C00FCF18A /* EmojiInputCell.swift */; };
		895FE08822011F0C00FCF18A /* DoubleRangeTableViewCell.swift in Sources */ = {isa = PBXBuildFile; fileRef = 895FE07B22011F0C00FCF18A /* DoubleRangeTableViewCell.swift */; };
		895FE08922011F0C00FCF18A /* OverrideSelectionHeaderView.swift in Sources */ = {isa = PBXBuildFile; fileRef = 895FE07C22011F0C00FCF18A /* OverrideSelectionHeaderView.swift */; };
		895FE08A22011F0C00FCF18A /* LabeledTextFieldTableViewCell.xib in Resources */ = {isa = PBXBuildFile; fileRef = 895FE07D22011F0C00FCF18A /* LabeledTextFieldTableViewCell.xib */; };
		895FE08B22011F0C00FCF18A /* EmojiInputHeaderView.swift in Sources */ = {isa = PBXBuildFile; fileRef = 895FE07E22011F0C00FCF18A /* EmojiInputHeaderView.swift */; };
		895FE09022011F4800FCF18A /* OverrideSelectionViewController.swift in Sources */ = {isa = PBXBuildFile; fileRef = 895FE08C22011F4800FCF18A /* OverrideSelectionViewController.swift */; };
		895FE09122011F4800FCF18A /* AddEditOverrideTableViewController.swift in Sources */ = {isa = PBXBuildFile; fileRef = 895FE08D22011F4800FCF18A /* AddEditOverrideTableViewController.swift */; };
		895FE09322011F4800FCF18A /* EmojiInputController.swift in Sources */ = {isa = PBXBuildFile; fileRef = 895FE08F22011F4800FCF18A /* EmojiInputController.swift */; };
		89627B16244115A400BEB424 /* CardList.swift in Sources */ = {isa = PBXBuildFile; fileRef = 89627B15244115A400BEB424 /* CardList.swift */; };
		89627B182441168900BEB424 /* ConfigurationPage.swift in Sources */ = {isa = PBXBuildFile; fileRef = 89627B172441168900BEB424 /* ConfigurationPage.swift */; };
		89653C802473527100E1BAA5 /* FractionalQuantityPicker.swift in Sources */ = {isa = PBXBuildFile; fileRef = 89653C7F2473527100E1BAA5 /* FractionalQuantityPicker.swift */; };
		89653C822473592600E1BAA5 /* CarbRatioScheduleEditor.swift in Sources */ = {isa = PBXBuildFile; fileRef = 89653C812473592600E1BAA5 /* CarbRatioScheduleEditor.swift */; };
		89653C8424738D2B00E1BAA5 /* BasalRateScheduleEditor.swift in Sources */ = {isa = PBXBuildFile; fileRef = 89653C8324738D2B00E1BAA5 /* BasalRateScheduleEditor.swift */; };
		8974AFC022120D7A0043F01B /* TemporaryScheduleOverrideTests.swift in Sources */ = {isa = PBXBuildFile; fileRef = 8974AFBF22120D7A0043F01B /* TemporaryScheduleOverrideTests.swift */; };
		8974B0682215FE460043F01B /* Collection.swift in Sources */ = {isa = PBXBuildFile; fileRef = 8974B0672215FE460043F01B /* Collection.swift */; };
		8974B0692215FE460043F01B /* Collection.swift in Sources */ = {isa = PBXBuildFile; fileRef = 8974B0672215FE460043F01B /* Collection.swift */; };
		898B4E75246CCAB50053C484 /* Binding.swift in Sources */ = {isa = PBXBuildFile; fileRef = 898B4E74246CCAB50053C484 /* Binding.swift */; };
		898B4E77246DAE280053C484 /* GlucoseRangePicker.swift in Sources */ = {isa = PBXBuildFile; fileRef = 898B4E76246DAE280053C484 /* GlucoseRangePicker.swift */; };
		898B4E7B246DC6A70053C484 /* CorrectionRangeScheduleEditor.swift in Sources */ = {isa = PBXBuildFile; fileRef = 898B4E7A246DC6A70053C484 /* CorrectionRangeScheduleEditor.swift */; };
		898B4E7E246DEB920053C484 /* GuardrailConstrainedQuantityRangeView.swift in Sources */ = {isa = PBXBuildFile; fileRef = 898B4E7D246DEB920053C484 /* GuardrailConstrainedQuantityRangeView.swift */; };
		898C896A24D4BF11002FA994 /* Guardrail+Settings.swift in Sources */ = {isa = PBXBuildFile; fileRef = 898C896924D4BF11002FA994 /* Guardrail+Settings.swift */; };
		898C896D24D4BF75002FA994 /* FloatingPoint.swift in Sources */ = {isa = PBXBuildFile; fileRef = 898C896C24D4BF75002FA994 /* FloatingPoint.swift */; };
		898C897124D4C0E4002FA994 /* GuardrailTests.swift in Sources */ = {isa = PBXBuildFile; fileRef = 898C897024D4C0E4002FA994 /* GuardrailTests.swift */; };
		898E6E5D2241783C0019E459 /* SetConstrainedScheduleEntryTableViewCell.swift in Sources */ = {isa = PBXBuildFile; fileRef = 892A5D63222F6B13008961AB /* SetConstrainedScheduleEntryTableViewCell.swift */; };
		898E6E67224179310019E459 /* BaseHUDView.swift in Sources */ = {isa = PBXBuildFile; fileRef = 898E6E64224179300019E459 /* BaseHUDView.swift */; };
		898E6E68224179310019E459 /* BatteryLevelHUDView.xib in Resources */ = {isa = PBXBuildFile; fileRef = 898E6E65224179300019E459 /* BatteryLevelHUDView.xib */; };
		898E6E69224179310019E459 /* BatteryLevelHUDView.swift in Sources */ = {isa = PBXBuildFile; fileRef = 898E6E66224179300019E459 /* BatteryLevelHUDView.swift */; };
		898E6E6A224179530019E459 /* BasalScheduleTableViewController.swift in Sources */ = {isa = PBXBuildFile; fileRef = 892A5D60222F6AF3008961AB /* BasalScheduleTableViewController.swift */; };
		898E6E6C224194060019E459 /* UIColor.swift in Sources */ = {isa = PBXBuildFile; fileRef = 898E6E6B224194050019E459 /* UIColor.swift */; };
		898E6E6E2241ED9F0019E459 /* SuspendResumeTableViewCell.swift in Sources */ = {isa = PBXBuildFile; fileRef = 898E6E6D2241ED9F0019E459 /* SuspendResumeTableViewCell.swift */; };
		898E6E702241EDB70019E459 /* PercentageTextFieldTableViewController.swift in Sources */ = {isa = PBXBuildFile; fileRef = 898E6E6F2241EDB70019E459 /* PercentageTextFieldTableViewController.swift */; };
		898E6E722241EDC10019E459 /* DateAndDurationTableViewController.swift in Sources */ = {isa = PBXBuildFile; fileRef = 898E6E712241EDC10019E459 /* DateAndDurationTableViewController.swift */; };
		898E6E732241EE000019E459 /* Comparable.swift in Sources */ = {isa = PBXBuildFile; fileRef = 892A5DBB2231E20C008961AB /* Comparable.swift */; };
		899012C1246F1D8F007B88BA /* ExpandableSetting.swift in Sources */ = {isa = PBXBuildFile; fileRef = 899012C0246F1D8F007B88BA /* ExpandableSetting.swift */; };
		89904032245B5CA500F1C0A2 /* Deletable.swift in Sources */ = {isa = PBXBuildFile; fileRef = 89904031245B5CA500F1C0A2 /* Deletable.swift */; };
		8992426521EC138000EA512B /* UIColor.swift in Sources */ = {isa = PBXBuildFile; fileRef = 8992426421EC138000EA512B /* UIColor.swift */; };
		8997B4F523727E8A00061132 /* CustomOverrideCollectionViewCell.swift in Sources */ = {isa = PBXBuildFile; fileRef = 8997B4F423727E8A00061132 /* CustomOverrideCollectionViewCell.swift */; };
		89AC9DCB24529927004A6B8A /* QuantityPicker.swift in Sources */ = {isa = PBXBuildFile; fileRef = 89AC9DCA24529927004A6B8A /* QuantityPicker.swift */; };
		89AC9DCD24529D9B004A6B8A /* TimePicker.swift in Sources */ = {isa = PBXBuildFile; fileRef = 89AC9DCC24529D9B004A6B8A /* TimePicker.swift */; };
		89ADE129226BDB280067222B /* TestingScenario.swift in Sources */ = {isa = PBXBuildFile; fileRef = 89ADE128226BDB280067222B /* TestingScenario.swift */; };
		89ADE12B226BDB730067222B /* DateRelativeCarbEntry.swift in Sources */ = {isa = PBXBuildFile; fileRef = 89ADE12A226BDB730067222B /* DateRelativeCarbEntry.swift */; };
		89ADE12D226BDD190067222B /* DateRelativeBasalEntry.swift in Sources */ = {isa = PBXBuildFile; fileRef = 89ADE12C226BDD190067222B /* DateRelativeBasalEntry.swift */; };
		89ADE12F226BDED40067222B /* DateRelativeBolusEntry.swift in Sources */ = {isa = PBXBuildFile; fileRef = 89ADE12E226BDED40067222B /* DateRelativeBolusEntry.swift */; };
		89ADE132226BE0590067222B /* HKUnit.swift in Sources */ = {isa = PBXBuildFile; fileRef = 43D8FDEE1C7290350073BE78 /* HKUnit.swift */; };
		89ADE134226BF0490067222B /* TestingScenarioInstance.swift in Sources */ = {isa = PBXBuildFile; fileRef = 89ADE133226BF0490067222B /* TestingScenarioInstance.swift */; };
		89ADE136226BF0BE0067222B /* DateRelativeGlucoseSample.swift in Sources */ = {isa = PBXBuildFile; fileRef = 89ADE135226BF0BE0067222B /* DateRelativeGlucoseSample.swift */; };
		89ADE138226BF51D0067222B /* NSData.swift in Sources */ = {isa = PBXBuildFile; fileRef = 434FB64B1D712449007B9C70 /* NSData.swift */; };
		89ADE139226BF51E0067222B /* NSData.swift in Sources */ = {isa = PBXBuildFile; fileRef = 434FB64B1D712449007B9C70 /* NSData.swift */; };
		89AE2226228BC54C00BDFD85 /* TemporaryScheduleOverridePreset.swift in Sources */ = {isa = PBXBuildFile; fileRef = 89AE221F228BC54C00BDFD85 /* TemporaryScheduleOverridePreset.swift */; };
		89AE2227228BC54C00BDFD85 /* TemporaryScheduleOverride.swift in Sources */ = {isa = PBXBuildFile; fileRef = 89AE2223228BC54C00BDFD85 /* TemporaryScheduleOverride.swift */; };
		89AE2228228BC54C00BDFD85 /* TemporaryScheduleOverrideSettings.swift in Sources */ = {isa = PBXBuildFile; fileRef = 89AE2224228BC54C00BDFD85 /* TemporaryScheduleOverrideSettings.swift */; };
		89AE2229228BC54C00BDFD85 /* TemporaryScheduleOverrideHistory.swift in Sources */ = {isa = PBXBuildFile; fileRef = 89AE2225228BC54C00BDFD85 /* TemporaryScheduleOverrideHistory.swift */; };
		89AE222B228BC56A00BDFD85 /* WeakSet.swift in Sources */ = {isa = PBXBuildFile; fileRef = 89AE222A228BC56A00BDFD85 /* WeakSet.swift */; };
		89AE222C228BC66E00BDFD85 /* Locked.swift in Sources */ = {isa = PBXBuildFile; fileRef = 89AC792E224C781200B8E9BA /* Locked.swift */; };
		89AE222D228BC66E00BDFD85 /* Locked.swift in Sources */ = {isa = PBXBuildFile; fileRef = 89AC792E224C781200B8E9BA /* Locked.swift */; };
		89AE222E228BC68000BDFD85 /* DoseProgressReporter.swift in Sources */ = {isa = PBXBuildFile; fileRef = 89AC792C224C781100B8E9BA /* DoseProgressReporter.swift */; };
		89AE222F228BC68000BDFD85 /* DoseProgressTimerEstimator.swift in Sources */ = {isa = PBXBuildFile; fileRef = 89AC792D224C781100B8E9BA /* DoseProgressTimerEstimator.swift */; };
		89AE2230228BC68100BDFD85 /* DoseProgressReporter.swift in Sources */ = {isa = PBXBuildFile; fileRef = 89AC792C224C781100B8E9BA /* DoseProgressReporter.swift */; };
		89AE2231228BC68100BDFD85 /* DoseProgressTimerEstimator.swift in Sources */ = {isa = PBXBuildFile; fileRef = 89AC792D224C781100B8E9BA /* DoseProgressTimerEstimator.swift */; };
		89AE2232228BC68600BDFD85 /* UnfairLock.swift in Sources */ = {isa = PBXBuildFile; fileRef = C1ABE38D2245CFCD00570E82 /* UnfairLock.swift */; };
		89AE2233228BC6A500BDFD85 /* MockDoseProgressEstimator.swift in Sources */ = {isa = PBXBuildFile; fileRef = 89AC7934224C783500B8E9BA /* MockDoseProgressEstimator.swift */; };
		89AE2235228BCAAB00BDFD85 /* CarbSensitivitySchedule.swift in Sources */ = {isa = PBXBuildFile; fileRef = 891A3FDA224BEC0D00378B27 /* CarbSensitivitySchedule.swift */; };
		89AE2236228BCAAB00BDFD85 /* DailyQuantitySchedule+Override.swift in Sources */ = {isa = PBXBuildFile; fileRef = 891A3FD4224B047200378B27 /* DailyQuantitySchedule+Override.swift */; };
		89AE2237228BCAAB00BDFD85 /* EGPSchedule.swift in Sources */ = {isa = PBXBuildFile; fileRef = 891A3FD8224BEB4500378B27 /* EGPSchedule.swift */; };
		89AE2238228BCAAB00BDFD85 /* TemporaryScheduleOverride.swift in Sources */ = {isa = PBXBuildFile; fileRef = 89AE2223228BC54C00BDFD85 /* TemporaryScheduleOverride.swift */; };
		89AE2239228BCAAB00BDFD85 /* TemporaryScheduleOverrideHistory.swift in Sources */ = {isa = PBXBuildFile; fileRef = 89AE2225228BC54C00BDFD85 /* TemporaryScheduleOverrideHistory.swift */; };
		89AE223A228BCAAB00BDFD85 /* TemporaryScheduleOverridePreset.swift in Sources */ = {isa = PBXBuildFile; fileRef = 89AE221F228BC54C00BDFD85 /* TemporaryScheduleOverridePreset.swift */; };
		89AE223B228BCAAB00BDFD85 /* TemporaryScheduleOverrideSettings.swift in Sources */ = {isa = PBXBuildFile; fileRef = 89AE2224228BC54C00BDFD85 /* TemporaryScheduleOverrideSettings.swift */; };
		89AE223C228BCAAB00BDFD85 /* WeakSet.swift in Sources */ = {isa = PBXBuildFile; fileRef = 89AE222A228BC56A00BDFD85 /* WeakSet.swift */; };
		89AE223D228BCB0B00BDFD85 /* Collection.swift in Sources */ = {isa = PBXBuildFile; fileRef = 8974B0672215FE460043F01B /* Collection.swift */; };
		89AE223E228BD3C400BDFD85 /* SetConstrainedScheduleEntryTableViewCell.xib in Resources */ = {isa = PBXBuildFile; fileRef = 892A5D62222F6B13008961AB /* SetConstrainedScheduleEntryTableViewCell.xib */; };
		89AE2245228D0B5C00BDFD85 /* TimeZone.swift in Sources */ = {isa = PBXBuildFile; fileRef = 4303C4901E2D664200ADEDC8 /* TimeZone.swift */; };
		89AF78C02447E285002B4FCC /* CardStackBuilder.swift in Sources */ = {isa = PBXBuildFile; fileRef = 89AF78BF2447E285002B4FCC /* CardStackBuilder.swift */; };
		89AF78C22447E353002B4FCC /* Splat.swift in Sources */ = {isa = PBXBuildFile; fileRef = 89AF78C12447E353002B4FCC /* Splat.swift */; };
		89AF78C624482269002B4FCC /* ActionButtonStyle.swift in Sources */ = {isa = PBXBuildFile; fileRef = 89AF78C524482268002B4FCC /* ActionButtonStyle.swift */; };
		89B0B2AA2453C0AB0063D4A7 /* GuardrailConstraintedQuantityView.swift in Sources */ = {isa = PBXBuildFile; fileRef = 89B0B2A92453C0AB0063D4A7 /* GuardrailConstraintedQuantityView.swift */; };
		89BE75C124649C2E00B145D9 /* ModalHeaderButtonBar.swift in Sources */ = {isa = PBXBuildFile; fileRef = 89BE75C024649C2E00B145D9 /* ModalHeaderButtonBar.swift */; };
		89BE75C324649C4C00B145D9 /* RoundedCorners.swift in Sources */ = {isa = PBXBuildFile; fileRef = 89BE75C224649C4C00B145D9 /* RoundedCorners.swift */; };
		89BE75C524649C8100B145D9 /* NewScheduleItemEditor.swift in Sources */ = {isa = PBXBuildFile; fileRef = 89BE75C424649C8100B145D9 /* NewScheduleItemEditor.swift */; };
		89BE75C72464B4A900B145D9 /* Environment+Dismiss.swift in Sources */ = {isa = PBXBuildFile; fileRef = 89BE75C62464B4A900B145D9 /* Environment+Dismiss.swift */; };
		89BE75CB2464BC2000B145D9 /* AlertContent.swift in Sources */ = {isa = PBXBuildFile; fileRef = 89BE75CA2464BC2000B145D9 /* AlertContent.swift */; };
		89CA2B35226D1624004D9350 /* MutableCollection.swift in Sources */ = {isa = PBXBuildFile; fileRef = 89CA2B33226D15E0004D9350 /* MutableCollection.swift */; };
		89CA2B36226D1627004D9350 /* MutableCollection.swift in Sources */ = {isa = PBXBuildFile; fileRef = 89CA2B33226D15E0004D9350 /* MutableCollection.swift */; };
		89CA2B38226D4456004D9350 /* DateRelativeQuantity.swift in Sources */ = {isa = PBXBuildFile; fileRef = 89CA2B37226D4456004D9350 /* DateRelativeQuantity.swift */; };
		89CAB36B24C9EC25009EE3CE /* DismissibleKeyboardTextField.swift in Sources */ = {isa = PBXBuildFile; fileRef = 89CAB36A24C9EC25009EE3CE /* DismissibleKeyboardTextField.swift */; };
		89CAB36D24C9EC98009EE3CE /* Keyboard.swift in Sources */ = {isa = PBXBuildFile; fileRef = 89CAB36C24C9EC98009EE3CE /* Keyboard.swift */; };
		89CAB36F24C9ECCA009EE3CE /* View+KeyboardAware.swift in Sources */ = {isa = PBXBuildFile; fileRef = 89CAB36E24C9ECCA009EE3CE /* View+KeyboardAware.swift */; };
		89CAB37124CB4DEC009EE3CE /* WarningView.swift in Sources */ = {isa = PBXBuildFile; fileRef = 89CAB37024CB4DEC009EE3CE /* WarningView.swift */; };
		89CC35D42403450E008FB633 /* ThumbView.swift in Sources */ = {isa = PBXBuildFile; fileRef = 89CC35D32403450E008FB633 /* ThumbView.swift */; };
		89D2048221CC7BD8001238CC /* MockKit.h in Headers */ = {isa = PBXBuildFile; fileRef = 89D2047421CC7BD7001238CC /* MockKit.h */; settings = {ATTRIBUTES = (Public, ); }; };
		89D2048921CC7BF7001238CC /* HealthKit.framework in Frameworks */ = {isa = PBXBuildFile; fileRef = 4301582C1C7ECD7A00B64B63 /* HealthKit.framework */; };
		89D2049F21CC7C13001238CC /* MockKitUI.h in Headers */ = {isa = PBXBuildFile; fileRef = 89D2049121CC7C13001238CC /* MockKitUI.h */; settings = {ATTRIBUTES = (Public, ); }; };
		89D204A621CC7C55001238CC /* LoopKit.framework in Frameworks */ = {isa = PBXBuildFile; fileRef = 43D8FDCB1C728FDF0073BE78 /* LoopKit.framework */; };
		89D204A721CC7C5C001238CC /* LoopKitUI.framework in Frameworks */ = {isa = PBXBuildFile; fileRef = 43BA7154201E484D0058961E /* LoopKitUI.framework */; };
		89D204A821CC7C60001238CC /* MockKit.framework in Frameworks */ = {isa = PBXBuildFile; fileRef = 89D2047221CC7BD7001238CC /* MockKit.framework */; };
		89D204A921CC7C8F001238CC /* MockPumpManager.swift in Sources */ = {isa = PBXBuildFile; fileRef = 89AB9EC621A4774500351324 /* MockPumpManager.swift */; };
		89D204AA21CC7C8F001238CC /* MockGlucoseProvider.swift in Sources */ = {isa = PBXBuildFile; fileRef = 89CCD4F721A8D5500068C3FB /* MockGlucoseProvider.swift */; };
		89D204AB21CC7C8F001238CC /* MockCGMDataSource.swift in Sources */ = {isa = PBXBuildFile; fileRef = 89CCD4F121A87D340068C3FB /* MockCGMDataSource.swift */; };
		89D204AC21CC7C8F001238CC /* MockCGMManager.swift in Sources */ = {isa = PBXBuildFile; fileRef = 89AB9EC821A4BC2400351324 /* MockCGMManager.swift */; };
		89D204B221CC7D93001238CC /* Collection.swift in Sources */ = {isa = PBXBuildFile; fileRef = 89DC540C21B75AE7005A1CE0 /* Collection.swift */; };
		89D204B421CC7E74001238CC /* MockCGMManager+UI.swift in Sources */ = {isa = PBXBuildFile; fileRef = 89CCD4F321A8A2B30068C3FB /* MockCGMManager+UI.swift */; };
		89D204B521CC7E74001238CC /* MockPumpManager+UI.swift in Sources */ = {isa = PBXBuildFile; fileRef = 89AB9ECA21A4C36200351324 /* MockPumpManager+UI.swift */; };
		89D204B721CC7F34001238CC /* MockPumpManagerSetupViewController.swift in Sources */ = {isa = PBXBuildFile; fileRef = 89AB9ECF21A4D2E500351324 /* MockPumpManagerSetupViewController.swift */; };
		89D204B821CC7F34001238CC /* MockPumpManagerSettingsSetupViewController.swift in Sources */ = {isa = PBXBuildFile; fileRef = 89AB9ED121A4D74000351324 /* MockPumpManagerSettingsSetupViewController.swift */; };
		89D204B921CC7F34001238CC /* MockPumpManager.storyboard in Resources */ = {isa = PBXBuildFile; fileRef = 89AB9ED321A4D8F000351324 /* MockPumpManager.storyboard */; };
		89D204BA21CC7F34001238CC /* MockPumpManagerSettingsViewController.swift in Sources */ = {isa = PBXBuildFile; fileRef = 89AB9ED521A4DE5F00351324 /* MockPumpManagerSettingsViewController.swift */; };
		89D204BB21CC7F34001238CC /* MockCGMManagerSettingsViewController.swift in Sources */ = {isa = PBXBuildFile; fileRef = 89CCD4F521A8A6A60068C3FB /* MockCGMManagerSettingsViewController.swift */; };
		89D204BC21CC7F34001238CC /* SineCurveParametersTableViewController.swift in Sources */ = {isa = PBXBuildFile; fileRef = 8907E35A21A9D1B200335852 /* SineCurveParametersTableViewController.swift */; };
		89D204BD21CC7F34001238CC /* RandomOutlierTableViewController.swift in Sources */ = {isa = PBXBuildFile; fileRef = 892F481A21AB2964004D313D /* RandomOutlierTableViewController.swift */; };
		89D204BE21CC7F34001238CC /* GlucoseTrendTableViewController.swift in Sources */ = {isa = PBXBuildFile; fileRef = 89D2046B21C83C3F001238CC /* GlucoseTrendTableViewController.swift */; };
		89D204BF21CC7FFB001238CC /* NSTimeInterval.swift in Sources */ = {isa = PBXBuildFile; fileRef = 43D8FDF21C7290350073BE78 /* NSTimeInterval.swift */; };
		89D204C121CC8005001238CC /* NibLoadable.swift in Sources */ = {isa = PBXBuildFile; fileRef = 43177D0D1D3737420006E908 /* NibLoadable.swift */; };
		89D204C221CC8008001238CC /* IdentifiableClass.swift in Sources */ = {isa = PBXBuildFile; fileRef = 434FF1DF1CF269D8000DB779 /* IdentifiableClass.swift */; };
		89D204C421CC803C001238CC /* HKUnit.swift in Sources */ = {isa = PBXBuildFile; fileRef = 43D8FDEE1C7290350073BE78 /* HKUnit.swift */; };
		89D204C521CC815E001238CC /* NSTimeInterval.swift in Sources */ = {isa = PBXBuildFile; fileRef = 43D8FDF21C7290350073BE78 /* NSTimeInterval.swift */; };
		89D204C621CC8165001238CC /* UITableViewCell.swift in Sources */ = {isa = PBXBuildFile; fileRef = 434FF1E31CF26A1E000DB779 /* UITableViewCell.swift */; };
		89D204CB21CC8228001238CC /* NumberFormatter.swift in Sources */ = {isa = PBXBuildFile; fileRef = 434C5F9D209938CD00B2FD1A /* NumberFormatter.swift */; };
		89D204CC21CC8236001238CC /* LocalizedString.swift in Sources */ = {isa = PBXBuildFile; fileRef = 1F5DAB1C2118C95700048054 /* LocalizedString.swift */; };
		89D204D221CC837A001238CC /* Assets.xcassets in Resources */ = {isa = PBXBuildFile; fileRef = 89D204D121CC837A001238CC /* Assets.xcassets */; };
		89E7E61024D11AB600591386 /* OrientationLock.swift in Sources */ = {isa = PBXBuildFile; fileRef = 89E7E60F24D11AB600591386 /* OrientationLock.swift */; };
		89ED164024A29BA300C9A105 /* Sequence.swift in Sources */ = {isa = PBXBuildFile; fileRef = 89ED163F24A29BA300C9A105 /* Sequence.swift */; };
		89ED164124A29BA300C9A105 /* Sequence.swift in Sources */ = {isa = PBXBuildFile; fileRef = 89ED163F24A29BA300C9A105 /* Sequence.swift */; };
		89ED164324A29BE400C9A105 /* ClosedRange.swift in Sources */ = {isa = PBXBuildFile; fileRef = 89ED164224A29BE400C9A105 /* ClosedRange.swift */; };
		89ED164424A29BE400C9A105 /* ClosedRange.swift in Sources */ = {isa = PBXBuildFile; fileRef = 89ED164224A29BE400C9A105 /* ClosedRange.swift */; };
		89F53E9422B4328E0024A67C /* MutableCollection.swift in Sources */ = {isa = PBXBuildFile; fileRef = 89CA2B33226D15E0004D9350 /* MutableCollection.swift */; };
		89F53E9522B437570024A67C /* MutableCollection.swift in Sources */ = {isa = PBXBuildFile; fileRef = 89CA2B33226D15E0004D9350 /* MutableCollection.swift */; };
		89F6E30D2449713600CB9E15 /* CardStack.swift in Sources */ = {isa = PBXBuildFile; fileRef = 89F6E30C2449713600CB9E15 /* CardStack.swift */; };
		89F6E30F244A1A5D00CB9E15 /* Guardrail.swift in Sources */ = {isa = PBXBuildFile; fileRef = 89F6E30E244A1A5D00CB9E15 /* Guardrail.swift */; };
		89F6E311244A1AAB00CB9E15 /* SettingDescription.swift in Sources */ = {isa = PBXBuildFile; fileRef = 89F6E310244A1AAB00CB9E15 /* SettingDescription.swift */; };
		89F6E314244A1AB600CB9E15 /* GuardrailWarning.swift in Sources */ = {isa = PBXBuildFile; fileRef = 89F6E312244A1AB500CB9E15 /* GuardrailWarning.swift */; };
		89F6E315244A1AB600CB9E15 /* GlucoseValuePicker.swift in Sources */ = {isa = PBXBuildFile; fileRef = 89F6E313244A1AB600CB9E15 /* GlucoseValuePicker.swift */; };
		89FC688F245A2D680075CF59 /* InsulinSensitivityScheduleEditor.swift in Sources */ = {isa = PBXBuildFile; fileRef = 89FC688A245A2D670075CF59 /* InsulinSensitivityScheduleEditor.swift */; };
		89FC6890245A2D680075CF59 /* QuantityScheduleEditor.swift in Sources */ = {isa = PBXBuildFile; fileRef = 89FC688B245A2D670075CF59 /* QuantityScheduleEditor.swift */; };
		89FC6891245A2D680075CF59 /* ScheduleItemPicker.swift in Sources */ = {isa = PBXBuildFile; fileRef = 89FC688C245A2D680075CF59 /* ScheduleItemPicker.swift */; };
		89FC6892245A2D680075CF59 /* ScheduleEditor.swift in Sources */ = {isa = PBXBuildFile; fileRef = 89FC688D245A2D680075CF59 /* ScheduleEditor.swift */; };
		89FC6893245A2D680075CF59 /* ScheduleItemView.swift in Sources */ = {isa = PBXBuildFile; fileRef = 89FC688E245A2D680075CF59 /* ScheduleItemView.swift */; };
		9E78433F236653F00016C583 /* ice_35_min_none_piecewiselinear_output.json in Resources */ = {isa = PBXBuildFile; fileRef = 9E78433E236653F00016C583 /* ice_35_min_none_piecewiselinear_output.json */; };
		9E784341236656770016C583 /* ice_35_min_partial_piecewiselinear_output.json in Resources */ = {isa = PBXBuildFile; fileRef = 9E784340236656770016C583 /* ice_35_min_partial_piecewiselinear_output.json */; };
		9E784343236659BD0016C583 /* ice_slow_absorption_piecewiselinear_output.json in Resources */ = {isa = PBXBuildFile; fileRef = 9E784342236659BD0016C583 /* ice_slow_absorption_piecewiselinear_output.json */; };
		9E78434523665B5A0016C583 /* ice_35_min_partial_piecewiselinear_adaptiverate_output.json in Resources */ = {isa = PBXBuildFile; fileRef = 9E78434423665B5A0016C583 /* ice_35_min_partial_piecewiselinear_adaptiverate_output.json */; };
		A912BE29245B9CD500CBE199 /* SettingsObject+CoreDataClass.swift in Sources */ = {isa = PBXBuildFile; fileRef = A912BE28245B9CD500CBE199 /* SettingsObject+CoreDataClass.swift */; };
		A912BE2B245B9E8600CBE199 /* SettingsObject+CoreDataProperties.swift in Sources */ = {isa = PBXBuildFile; fileRef = A912BE2A245B9E8600CBE199 /* SettingsObject+CoreDataProperties.swift */; };
		A912BE2D245B9F9800CBE199 /* SettingsObject+CoreDataClass.swift in Sources */ = {isa = PBXBuildFile; fileRef = A912BE28245B9CD500CBE199 /* SettingsObject+CoreDataClass.swift */; };
		A919889C2354E5EB00B75EEE /* SettingsStore.swift in Sources */ = {isa = PBXBuildFile; fileRef = A919889B2354E5EB00B75EEE /* SettingsStore.swift */; };
		A919889F2355016B00B75EEE /* DosingDecisionStore.swift in Sources */ = {isa = PBXBuildFile; fileRef = A919889E2355016B00B75EEE /* DosingDecisionStore.swift */; };
		A91A601A23CD023800C0E8A1 /* Modelv2.xcmappingmodel in Sources */ = {isa = PBXBuildFile; fileRef = A91A601923CD023800C0E8A1 /* Modelv2.xcmappingmodel */; };
		A91A601B23CD023800C0E8A1 /* Modelv2.xcmappingmodel in Sources */ = {isa = PBXBuildFile; fileRef = A91A601923CD023800C0E8A1 /* Modelv2.xcmappingmodel */; };
		A933DB8824BF956F009B417A /* CriticalEventLog.swift in Sources */ = {isa = PBXBuildFile; fileRef = A933DB8724BF956F009B417A /* CriticalEventLog.swift */; };
		A933DB8924BF97CC009B417A /* CriticalEventLog.swift in Sources */ = {isa = PBXBuildFile; fileRef = A933DB8724BF956F009B417A /* CriticalEventLog.swift */; };
		A9498D6F23386C0B00DAA9B9 /* TempBasalRecommendation.swift in Sources */ = {isa = PBXBuildFile; fileRef = A9498D6E23386C0B00DAA9B9 /* TempBasalRecommendation.swift */; };
		A9498D7023386C0B00DAA9B9 /* TempBasalRecommendation.swift in Sources */ = {isa = PBXBuildFile; fileRef = A9498D6E23386C0B00DAA9B9 /* TempBasalRecommendation.swift */; };
		A9498D7823386C3300DAA9B9 /* LoggingService.swift in Sources */ = {isa = PBXBuildFile; fileRef = A9498D7123386C3200DAA9B9 /* LoggingService.swift */; };
		A9498D7C23386C3300DAA9B9 /* AnalyticsService.swift in Sources */ = {isa = PBXBuildFile; fileRef = A9498D7323386C3200DAA9B9 /* AnalyticsService.swift */; };
		A9498D7E23386C3300DAA9B9 /* GlucoseThreshold.swift in Sources */ = {isa = PBXBuildFile; fileRef = A9498D7423386C3200DAA9B9 /* GlucoseThreshold.swift */; };
		A9498D7F23386C3300DAA9B9 /* GlucoseThreshold.swift in Sources */ = {isa = PBXBuildFile; fileRef = A9498D7423386C3200DAA9B9 /* GlucoseThreshold.swift */; };
		A9498D8023386C3300DAA9B9 /* RemoteDataService.swift in Sources */ = {isa = PBXBuildFile; fileRef = A9498D7523386C3300DAA9B9 /* RemoteDataService.swift */; };
		A9498D8223386C3300DAA9B9 /* Service.swift in Sources */ = {isa = PBXBuildFile; fileRef = A9498D7623386C3300DAA9B9 /* Service.swift */; };
		A9498D8423386C3300DAA9B9 /* DiagnosticLog.swift in Sources */ = {isa = PBXBuildFile; fileRef = A9498D7723386C3300DAA9B9 /* DiagnosticLog.swift */; };
		A9498D8823386CAF00DAA9B9 /* ServiceViewController.swift in Sources */ = {isa = PBXBuildFile; fileRef = A9498D8623386CAF00DAA9B9 /* ServiceViewController.swift */; };
		A9498D8B23386CC700DAA9B9 /* ServiceUI.swift in Sources */ = {isa = PBXBuildFile; fileRef = A9498D8A23386CC700DAA9B9 /* ServiceUI.swift */; };
		A9498D8D23386CD800DAA9B9 /* MockService.swift in Sources */ = {isa = PBXBuildFile; fileRef = A9498D8C23386CD700DAA9B9 /* MockService.swift */; };
		A9498D8F23386CE800DAA9B9 /* MockServiceTableViewController.swift in Sources */ = {isa = PBXBuildFile; fileRef = A9498D8E23386CE800DAA9B9 /* MockServiceTableViewController.swift */; };
		A9498D9123386D0800DAA9B9 /* MockService+UI.swift in Sources */ = {isa = PBXBuildFile; fileRef = A9498D9023386D0800DAA9B9 /* MockService+UI.swift */; };
		A95A1D7F2460BBC70079378D /* DosingDecisionObject+CoreDataClass.swift in Sources */ = {isa = PBXBuildFile; fileRef = A95A1D7E2460BBC70079378D /* DosingDecisionObject+CoreDataClass.swift */; };
		A95A1D802460BBC70079378D /* DosingDecisionObject+CoreDataClass.swift in Sources */ = {isa = PBXBuildFile; fileRef = A95A1D7E2460BBC70079378D /* DosingDecisionObject+CoreDataClass.swift */; };
		A95A1D822460BBDC0079378D /* DosingDecisionObject+CoreDataProperties.swift in Sources */ = {isa = PBXBuildFile; fileRef = A95A1D812460BBDC0079378D /* DosingDecisionObject+CoreDataProperties.swift */; };
		A95A1D832460BBDC0079378D /* DosingDecisionObject+CoreDataProperties.swift in Sources */ = {isa = PBXBuildFile; fileRef = A95A1D812460BBDC0079378D /* DosingDecisionObject+CoreDataProperties.swift */; };
		A95A1D852460CAD50079378D /* CarbValueTests.swift in Sources */ = {isa = PBXBuildFile; fileRef = A95A1D842460CAD50079378D /* CarbValueTests.swift */; };
		A95A1D872460F1250079378D /* GlucoseValueTests.swift in Sources */ = {isa = PBXBuildFile; fileRef = A95A1D862460F1250079378D /* GlucoseValueTests.swift */; };
		A95A1D892460F8930079378D /* PumpManagerStatusTests.swift in Sources */ = {isa = PBXBuildFile; fileRef = A95A1D882460F8930079378D /* PumpManagerStatusTests.swift */; };
		A95A1D8B2460FD620079378D /* BolusRecommendationTests.swift in Sources */ = {isa = PBXBuildFile; fileRef = A95A1D8A2460FD620079378D /* BolusRecommendationTests.swift */; };
		A95A1D8D246101760079378D /* DoseEntryTests.swift in Sources */ = {isa = PBXBuildFile; fileRef = A95A1D8C246101760079378D /* DoseEntryTests.swift */; };
<<<<<<< HEAD
=======
		A963B278252CE2510062AA12 /* StoredCarbEntryTests.swift in Sources */ = {isa = PBXBuildFile; fileRef = A963B277252CE2510062AA12 /* StoredCarbEntryTests.swift */; };
>>>>>>> 7e017414
		A967D94924F99B6A00CDDF8A /* OutputStream.swift in Sources */ = {isa = PBXBuildFile; fileRef = A967D94824F99B6A00CDDF8A /* OutputStream.swift */; };
		A967D94A24F99B6A00CDDF8A /* OutputStream.swift in Sources */ = {isa = PBXBuildFile; fileRef = A967D94824F99B6A00CDDF8A /* OutputStream.swift */; };
		A971C89F23C68B030099BEFC /* GlucoseStoreTests.swift in Sources */ = {isa = PBXBuildFile; fileRef = A971C89E23C68B030099BEFC /* GlucoseStoreTests.swift */; };
		A971C8A023C69E0F0099BEFC /* NSData.swift in Sources */ = {isa = PBXBuildFile; fileRef = 434FB64B1D712449007B9C70 /* NSData.swift */; };
		A971C8A223C6B17D0099BEFC /* SettingsStoreTests.swift in Sources */ = {isa = PBXBuildFile; fileRef = A971C8A123C6B17D0099BEFC /* SettingsStoreTests.swift */; };
		A971C8A423C6B1890099BEFC /* DosingDecisionStoreTests.swift in Sources */ = {isa = PBXBuildFile; fileRef = A971C8A323C6B1890099BEFC /* DosingDecisionStoreTests.swift */; };
		A985464B251442010099C1A6 /* OutputStreamTests.swift in Sources */ = {isa = PBXBuildFile; fileRef = A985464A251442010099C1A6 /* OutputStreamTests.swift */; };
		A985464F251449FE0099C1A6 /* NotificationSettings.swift in Sources */ = {isa = PBXBuildFile; fileRef = A985464E251449FE0099C1A6 /* NotificationSettings.swift */; };
		A985465125144ABA0099C1A6 /* NotificationSettingsTests.swift in Sources */ = {isa = PBXBuildFile; fileRef = A985465025144ABA0099C1A6 /* NotificationSettingsTests.swift */; };
		A987CD4624A5893500439ADC /* JSONStreamEncoder.swift in Sources */ = {isa = PBXBuildFile; fileRef = A987CD4524A5893500439ADC /* JSONStreamEncoder.swift */; };
		A987CD4724A5893500439ADC /* JSONStreamEncoder.swift in Sources */ = {isa = PBXBuildFile; fileRef = A987CD4524A5893500439ADC /* JSONStreamEncoder.swift */; };
<<<<<<< HEAD
=======
		A98ED5FB25312E3200FD8F70 /* HKObserverQueryMock.swift in Sources */ = {isa = PBXBuildFile; fileRef = C1E7035E25001EA500DAB534 /* HKObserverQueryMock.swift */; };
		A98ED5FC25312ED100FD8F70 /* HKAnchoredObjectQueryMock.swift in Sources */ = {isa = PBXBuildFile; fileRef = C1E703612500390B00DAB534 /* HKAnchoredObjectQueryMock.swift */; };
		A98ED5FE253132A400FD8F70 /* CarbStoreHKQueryTests.swift in Sources */ = {isa = PBXBuildFile; fileRef = A98ED5FD253132A400FD8F70 /* CarbStoreHKQueryTests.swift */; };
>>>>>>> 7e017414
		A991161423426A0A00A4B2E9 /* ServiceSetupNotifying.swift in Sources */ = {isa = PBXBuildFile; fileRef = A991161323426A0A00A4B2E9 /* ServiceSetupNotifying.swift */; };
		A99C7373233990D400C80963 /* TempBasalRecommendationTests.swift in Sources */ = {isa = PBXBuildFile; fileRef = A99C7372233990D400C80963 /* TempBasalRecommendationTests.swift */; };
		A99C7375233993FE00C80963 /* DiagnosticLogTests.swift in Sources */ = {isa = PBXBuildFile; fileRef = A99C7374233993FE00C80963 /* DiagnosticLogTests.swift */; };
		A99C73772339A67A00C80963 /* GlucoseThresholdTests.swift in Sources */ = {isa = PBXBuildFile; fileRef = A99C73762339A67A00C80963 /* GlucoseThresholdTests.swift */; };
		A99C73792339ACDC00C80963 /* ServiceTests.swift in Sources */ = {isa = PBXBuildFile; fileRef = A99C73782339ACDC00C80963 /* ServiceTests.swift */; };
		A9BD318224F4548900994B83 /* Modelv3EntityMigrationPolicy.swift in Sources */ = {isa = PBXBuildFile; fileRef = A9BD318124F4548900994B83 /* Modelv3EntityMigrationPolicy.swift */; };
		A9BD318324F4548900994B83 /* Modelv3EntityMigrationPolicy.swift in Sources */ = {isa = PBXBuildFile; fileRef = A9BD318124F4548900994B83 /* Modelv3EntityMigrationPolicy.swift */; };
		A9BD318824F45C0100994B83 /* Modelv3.xcmappingmodel in Sources */ = {isa = PBXBuildFile; fileRef = A9BD318724F45C0100994B83 /* Modelv3.xcmappingmodel */; };
		A9BD318924F45C0100994B83 /* Modelv3.xcmappingmodel in Sources */ = {isa = PBXBuildFile; fileRef = A9BD318724F45C0100994B83 /* Modelv3.xcmappingmodel */; };
		A9BFA03E245CCCB9001E4AE3 /* DailyQuantityScheduleTests.swift in Sources */ = {isa = PBXBuildFile; fileRef = A9BFA03D245CCCB9001E4AE3 /* DailyQuantityScheduleTests.swift */; };
		A9CE912324CA033A00302A40 /* InsulinModelSettings.swift in Sources */ = {isa = PBXBuildFile; fileRef = 1D096BFF24C24C220078B6B5 /* InsulinModelSettings.swift */; };
		A9CE912524CA051A00302A40 /* StoredInsulinModel.swift in Sources */ = {isa = PBXBuildFile; fileRef = A9CE912424CA051A00302A40 /* StoredInsulinModel.swift */; };
		A9CE912624CA051A00302A40 /* StoredInsulinModel.swift in Sources */ = {isa = PBXBuildFile; fileRef = A9CE912424CA051A00302A40 /* StoredInsulinModel.swift */; };
		A9D77A2F242E8BDE0009F62C /* BolusRecommendation.swift in Sources */ = {isa = PBXBuildFile; fileRef = A9D77A2E242E8BDE0009F62C /* BolusRecommendation.swift */; };
		A9D77A30242E8BDE0009F62C /* BolusRecommendation.swift in Sources */ = {isa = PBXBuildFile; fileRef = A9D77A2E242E8BDE0009F62C /* BolusRecommendation.swift */; };
		A9DF02C324F6EEE400B7C988 /* DeviceLogEntryTests.swift in Sources */ = {isa = PBXBuildFile; fileRef = A9DF02C224F6EEE400B7C988 /* DeviceLogEntryTests.swift */; };
		A9DF02C524F6FA5100B7C988 /* PumpEventTests.swift in Sources */ = {isa = PBXBuildFile; fileRef = A9DF02C424F6FA5100B7C988 /* PumpEventTests.swift */; };
		A9DF02C724F6FD1700B7C988 /* StoredInsulinModelTests.swift in Sources */ = {isa = PBXBuildFile; fileRef = A9DF02C624F6FD1700B7C988 /* StoredInsulinModelTests.swift */; };
		A9DF02C924F724D900B7C988 /* CriticalEventLogTests.swift in Sources */ = {isa = PBXBuildFile; fileRef = A9DF02C824F724D900B7C988 /* CriticalEventLogTests.swift */; };
		A9DF02CF24F732FC00B7C988 /* JSONStreamEncoderTests.swift in Sources */ = {isa = PBXBuildFile; fileRef = A9DF02CE24F732FC00B7C988 /* JSONStreamEncoderTests.swift */; };
		A9DF02D124F7449E00B7C988 /* PersistentDeviceLogTests.swift in Sources */ = {isa = PBXBuildFile; fileRef = A9DF02D024F7449E00B7C988 /* PersistentDeviceLogTests.swift */; };
		A9DF02D224F748BF00B7C988 /* CriticalEventLogTests.swift in Sources */ = {isa = PBXBuildFile; fileRef = A9DF02C824F724D900B7C988 /* CriticalEventLogTests.swift */; };
		A9DF02D324F762DC00B7C988 /* CarbStoreTests.swift in Sources */ = {isa = PBXBuildFile; fileRef = 437AFF192039F149008C4892 /* CarbStoreTests.swift */; };
<<<<<<< HEAD
=======
		A9E068112534D87800BDAB59 /* StoredGlucoseSampleTests.swift in Sources */ = {isa = PBXBuildFile; fileRef = A9E068102534D87800BDAB59 /* StoredGlucoseSampleTests.swift */; };
		A9E068162534EB8200BDAB59 /* CachedGlucoseObjectTests.swift in Sources */ = {isa = PBXBuildFile; fileRef = A9E068152534EB8200BDAB59 /* CachedGlucoseObjectTests.swift */; };
		A9E0681825350ECC00BDAB59 /* GlucoseStoreTests.swift in Sources */ = {isa = PBXBuildFile; fileRef = A9E0681725350ECC00BDAB59 /* GlucoseStoreTests.swift */; };
>>>>>>> 7e017414
		A9E1E6A924E1B6700073CA39 /* SyncCarbObject.swift in Sources */ = {isa = PBXBuildFile; fileRef = A9E1E6A824E1B6700073CA39 /* SyncCarbObject.swift */; };
		A9E1E6AA24E1B7C10073CA39 /* SyncCarbObject.swift in Sources */ = {isa = PBXBuildFile; fileRef = A9E1E6A824E1B6700073CA39 /* SyncCarbObject.swift */; };
		A9E1E6AC24E1D7EC0073CA39 /* PersistenceControllerTestCase.swift in Sources */ = {isa = PBXBuildFile; fileRef = 434113B720F2BDE800D05747 /* PersistenceControllerTestCase.swift */; };
		A9E1E6AD24E1D8590073CA39 /* CacheStore.swift in Sources */ = {isa = PBXBuildFile; fileRef = 437AFF1C203A45DB008C4892 /* CacheStore.swift */; };
		A9E1E6AE24E1D8860073CA39 /* NSManagedObjectContext.swift in Sources */ = {isa = PBXBuildFile; fileRef = 437AFF20203AA740008C4892 /* NSManagedObjectContext.swift */; };
		A9E6758222713F4700E25293 /* LoopNotificationCategory.swift in Sources */ = {isa = PBXBuildFile; fileRef = C1814B83225B9ED5008D2D8E /* LoopNotificationCategory.swift */; };
		A9E6758322713F4700E25293 /* HKUnit.swift in Sources */ = {isa = PBXBuildFile; fileRef = 43D8FDEE1C7290350073BE78 /* HKUnit.swift */; };
		A9E6758422713F4700E25293 /* NewCarbEntry.swift in Sources */ = {isa = PBXBuildFile; fileRef = 43D8FE5B1C7291D80073BE78 /* NewCarbEntry.swift */; };
		A9E6758522713F4700E25293 /* GlucoseMath.swift in Sources */ = {isa = PBXBuildFile; fileRef = 43D8FE861C72934C0073BE78 /* GlucoseMath.swift */; };
		A9E6758622713F4700E25293 /* Model.xcdatamodeld in Sources */ = {isa = PBXBuildFile; fileRef = 43D8FEE01C7294D50073BE78 /* Model.xcdatamodeld */; };
		A9E6758722713F4700E25293 /* CarbEntry.swift in Sources */ = {isa = PBXBuildFile; fileRef = 43D8FE4A1C7291BD0073BE78 /* CarbEntry.swift */; };
		A9E6758822713F4700E25293 /* HealthKitSampleStore.swift in Sources */ = {isa = PBXBuildFile; fileRef = 43D8FDED1C7290350073BE78 /* HealthKitSampleStore.swift */; };
		A9E6758B22713F4700E25293 /* OSLog.swift in Sources */ = {isa = PBXBuildFile; fileRef = 434570431FE605E30089C4DC /* OSLog.swift */; };
		A9E6758C22713F4700E25293 /* DoseType.swift in Sources */ = {isa = PBXBuildFile; fileRef = 43A0670E1F23CAC700E9E90F /* DoseType.swift */; };
		A9E6758D22713F4700E25293 /* CachedCarbObject+CoreDataClass.swift in Sources */ = {isa = PBXBuildFile; fileRef = 437AFEE92036A156008C4892 /* CachedCarbObject+CoreDataClass.swift */; };
		A9E6758E22713F4700E25293 /* DailyValueSchedule.swift in Sources */ = {isa = PBXBuildFile; fileRef = 43D8FDE81C7290350073BE78 /* DailyValueSchedule.swift */; };
		A9E6758F22713F4700E25293 /* NewPumpEvent.swift in Sources */ = {isa = PBXBuildFile; fileRef = 4302F4EA1D50670500F0FCAF /* NewPumpEvent.swift */; };
		A9E6759022713F4700E25293 /* CachedInsulinDeliveryObject+CoreDataClass.swift in Sources */ = {isa = PBXBuildFile; fileRef = 434113A820F171CB00D05747 /* CachedInsulinDeliveryObject+CoreDataClass.swift */; };
		A9E6759122713F4700E25293 /* GlucoseTrend.swift in Sources */ = {isa = PBXBuildFile; fileRef = 432CF86E20D76CCF0066B889 /* GlucoseTrend.swift */; };
		A9E6759222713F4700E25293 /* PumpManagerStatus.swift in Sources */ = {isa = PBXBuildFile; fileRef = 43FB60E820DCBE64002B996B /* PumpManagerStatus.swift */; };
		A9E6759322713F4700E25293 /* CarbMath.swift in Sources */ = {isa = PBXBuildFile; fileRef = 43D8FE4B1C7291BD0073BE78 /* CarbMath.swift */; };
		A9E6759522713F4700E25293 /* ExponentialInsulinModel.swift in Sources */ = {isa = PBXBuildFile; fileRef = C1DB55B21F2E964400C483A2 /* ExponentialInsulinModel.swift */; };
		A9E6759622713F4700E25293 /* NSTimeInterval.swift in Sources */ = {isa = PBXBuildFile; fileRef = 43D8FDF21C7290350073BE78 /* NSTimeInterval.swift */; };
		A9E6759722713F4700E25293 /* DailyQuantitySchedule.swift in Sources */ = {isa = PBXBuildFile; fileRef = 43D8FDE71C7290350073BE78 /* DailyQuantitySchedule.swift */; };
		A9E6759822713F4700E25293 /* CarbRatioSchedule.swift in Sources */ = {isa = PBXBuildFile; fileRef = 43D8FDE61C7290350073BE78 /* CarbRatioSchedule.swift */; };
		A9E6759922713F4700E25293 /* GlucoseSampleValue.swift in Sources */ = {isa = PBXBuildFile; fileRef = 43971A3F1C8CABFF0013154F /* GlucoseSampleValue.swift */; };
		A9E6759A22713F4700E25293 /* GlucoseDisplayable.swift in Sources */ = {isa = PBXBuildFile; fileRef = 432CF87020D76D5A0066B889 /* GlucoseDisplayable.swift */; };
		A9E6759B22713F4700E25293 /* PersistenceController.swift in Sources */ = {isa = PBXBuildFile; fileRef = 43D8FEE21C7294D50073BE78 /* PersistenceController.swift */; };
		A9E6759C22713F4700E25293 /* InsulinDeliveryStore.swift in Sources */ = {isa = PBXBuildFile; fileRef = 438207701F2AE9A300886C13 /* InsulinDeliveryStore.swift */; };
		A9E6759D22713F4700E25293 /* DeviceManager.swift in Sources */ = {isa = PBXBuildFile; fileRef = 4379CFE221102A4100AADC79 /* DeviceManager.swift */; };
		A9E6759E22713F4700E25293 /* DoseUnit.swift in Sources */ = {isa = PBXBuildFile; fileRef = 43C094451CAA1E98001F6403 /* DoseUnit.swift */; };
		A9E675A022713F4700E25293 /* HKQuantitySample.swift in Sources */ = {isa = PBXBuildFile; fileRef = 432762731D60505F0083215A /* HKQuantitySample.swift */; };
		A9E675A122713F4700E25293 /* Double.swift in Sources */ = {isa = PBXBuildFile; fileRef = 43D8FDE91C7290350073BE78 /* Double.swift */; };
		A9E675A222713F4700E25293 /* KeychainManager.swift in Sources */ = {isa = PBXBuildFile; fileRef = 43F5034A21051FCD009FA89A /* KeychainManager.swift */; };
		A9E675A322713F4700E25293 /* PumpManager.swift in Sources */ = {isa = PBXBuildFile; fileRef = 432CF87220D774220066B889 /* PumpManager.swift */; };
		A9E675A422713F4700E25293 /* SampleValue.swift in Sources */ = {isa = PBXBuildFile; fileRef = 43D8FDF31C7290350073BE78 /* SampleValue.swift */; };
		A9E675A522713F4700E25293 /* GlucoseValue.swift in Sources */ = {isa = PBXBuildFile; fileRef = 43D9888A1C87E47800DA4467 /* GlucoseValue.swift */; };
		A9E675A622713F4700E25293 /* BasalRateSchedule.swift in Sources */ = {isa = PBXBuildFile; fileRef = 43D8FDE51C7290340073BE78 /* BasalRateSchedule.swift */; };
		A9E675A722713F4700E25293 /* DoseStore.swift in Sources */ = {isa = PBXBuildFile; fileRef = 43D8FEDD1C7294D50073BE78 /* DoseStore.swift */; };
		A9E675A822713F4700E25293 /* TimeZone.swift in Sources */ = {isa = PBXBuildFile; fileRef = 4303C4901E2D664200ADEDC8 /* TimeZone.swift */; };
		A9E675A922713F4700E25293 /* PumpEvent+CoreDataProperties.swift in Sources */ = {isa = PBXBuildFile; fileRef = 43DFE27C1CB1D6A600EFBE95 /* PumpEvent+CoreDataProperties.swift */; };
		A9E675AA22713F4700E25293 /* ReservoirValue.swift in Sources */ = {isa = PBXBuildFile; fileRef = 4302F4E81D5066F400F0FCAF /* ReservoirValue.swift */; };
		A9E675AB22713F4700E25293 /* HKHealthStore.swift in Sources */ = {isa = PBXBuildFile; fileRef = 437AFF23203BE402008C4892 /* HKHealthStore.swift */; };
		A9E675AC22713F4700E25293 /* Reservoir.swift in Sources */ = {isa = PBXBuildFile; fileRef = 43D8FEE31C7294D50073BE78 /* Reservoir.swift */; };
		A9E675AE22713F4700E25293 /* CarbValue.swift in Sources */ = {isa = PBXBuildFile; fileRef = 4378B64E1ED61C64000AE785 /* CarbValue.swift */; };
		A9E675AF22713F4700E25293 /* PumpEventType.swift in Sources */ = {isa = PBXBuildFile; fileRef = 43DFE27F1CB1E12D00EFBE95 /* PumpEventType.swift */; };
		A9E675B122713F4700E25293 /* NSData.swift in Sources */ = {isa = PBXBuildFile; fileRef = 434FB64B1D712449007B9C70 /* NSData.swift */; };
		A9E675B222713F4700E25293 /* GlucoseRangeSchedule.swift in Sources */ = {isa = PBXBuildFile; fileRef = 43D8FDEB1C7290350073BE78 /* GlucoseRangeSchedule.swift */; };
		A9E675B322713F4700E25293 /* PersistedPumpEvent.swift in Sources */ = {isa = PBXBuildFile; fileRef = 4302F4EC1D5068CE00F0FCAF /* PersistedPumpEvent.swift */; };
		A9E675B422713F4700E25293 /* CachedCarbObject+CoreDataProperties.swift in Sources */ = {isa = PBXBuildFile; fileRef = 437AFEEA2036A156008C4892 /* CachedCarbObject+CoreDataProperties.swift */; };
		A9E675B522713F4700E25293 /* AbsorbedCarbValue.swift in Sources */ = {isa = PBXBuildFile; fileRef = 4378B64C1ED61C22000AE785 /* AbsorbedCarbValue.swift */; };
		A9E675B622713F4700E25293 /* LocalizedString.swift in Sources */ = {isa = PBXBuildFile; fileRef = 1F5DAB1C2118C95700048054 /* LocalizedString.swift */; };
		A9E675B722713F4700E25293 /* NSManagedObjectContext.swift in Sources */ = {isa = PBXBuildFile; fileRef = 434113AC20F287DC00D05747 /* NSManagedObjectContext.swift */; };
		A9E675B822713F4700E25293 /* StoredCarbEntry.swift in Sources */ = {isa = PBXBuildFile; fileRef = 43D8FE4E1C7291BD0073BE78 /* StoredCarbEntry.swift */; };
		A9E675BA22713F4700E25293 /* InsulinValue.swift in Sources */ = {isa = PBXBuildFile; fileRef = 43DFE2811CB1FB8500EFBE95 /* InsulinValue.swift */; };
		A9E675BB22713F4700E25293 /* NumberFormatter.swift in Sources */ = {isa = PBXBuildFile; fileRef = 434C5F9D209938CD00B2FD1A /* NumberFormatter.swift */; };
		A9E675BD22713F4700E25293 /* HKQuantitySample+InsulinKit.swift in Sources */ = {isa = PBXBuildFile; fileRef = 437B064D1F2EB35800D95237 /* HKQuantitySample+InsulinKit.swift */; };
		A9E675BE22713F4700E25293 /* InsulinModel.swift in Sources */ = {isa = PBXBuildFile; fileRef = C12EE16B1F2964B3007DB9F1 /* InsulinModel.swift */; };
		A9E675BF22713F4700E25293 /* QuantityFormatter.swift in Sources */ = {isa = PBXBuildFile; fileRef = 434C5F9B2098352500B2FD1A /* QuantityFormatter.swift */; };
		A9E675C022713F4700E25293 /* ServiceAuthentication.swift in Sources */ = {isa = PBXBuildFile; fileRef = 43F5035421059A8A009FA89A /* ServiceAuthentication.swift */; };
		A9E675C122713F4700E25293 /* NewGlucoseSample.swift in Sources */ = {isa = PBXBuildFile; fileRef = 433BC7A620523DB7000B1200 /* NewGlucoseSample.swift */; };
		A9E675C222713F4700E25293 /* InsulinMath.swift in Sources */ = {isa = PBXBuildFile; fileRef = 43D8FEDF1C7294D50073BE78 /* InsulinMath.swift */; };
		A9E675C322713F4700E25293 /* UnfairLock.swift in Sources */ = {isa = PBXBuildFile; fileRef = C1ABE38D2245CFCD00570E82 /* UnfairLock.swift */; };
		A9E675C422713F4700E25293 /* HealthStoreUnitCache.swift in Sources */ = {isa = PBXBuildFile; fileRef = 43B17C88208EEC0B00AC27E9 /* HealthStoreUnitCache.swift */; };
		A9E675C622713F4700E25293 /* CarbStatus.swift in Sources */ = {isa = PBXBuildFile; fileRef = 4378B6501ED62D8D000AE785 /* CarbStatus.swift */; };
		A9E675C722713F4700E25293 /* DoseEntry.swift in Sources */ = {isa = PBXBuildFile; fileRef = 43D8FEDC1C7294D50073BE78 /* DoseEntry.swift */; };
		A9E675C822713F4700E25293 /* NSUserActivity+CarbKit.swift in Sources */ = {isa = PBXBuildFile; fileRef = 43CB51B0211EB16C00DB9B4A /* NSUserActivity+CarbKit.swift */; };
		A9E675C922713F4700E25293 /* CachedInsulinDeliveryObject+CoreDataProperties.swift in Sources */ = {isa = PBXBuildFile; fileRef = 434113A920F171CB00D05747 /* CachedInsulinDeliveryObject+CoreDataProperties.swift */; };
		A9E675CA22713F4700E25293 /* UploadState.swift in Sources */ = {isa = PBXBuildFile; fileRef = 43CF0B3E2030FD0D002A66DE /* UploadState.swift */; };
		A9E675CB22713F4700E25293 /* StoredGlucoseSample.swift in Sources */ = {isa = PBXBuildFile; fileRef = 433BC7AC20538FCA000B1200 /* StoredGlucoseSample.swift */; };
		A9E675CC22713F4700E25293 /* GlucoseEffect.swift in Sources */ = {isa = PBXBuildFile; fileRef = 43D8FDEA1C7290350073BE78 /* GlucoseEffect.swift */; };
		A9E675CD22713F4700E25293 /* WeakSynchronizedSet.swift in Sources */ = {isa = PBXBuildFile; fileRef = 43CACE0D2247F89100F90AF5 /* WeakSynchronizedSet.swift */; };
		A9E675CE22713F4700E25293 /* LoopMath.swift in Sources */ = {isa = PBXBuildFile; fileRef = 43D8FDEF1C7290350073BE78 /* LoopMath.swift */; };
		A9E675CF22713F4700E25293 /* Date.swift in Sources */ = {isa = PBXBuildFile; fileRef = 43D8FDF01C7290350073BE78 /* Date.swift */; };
		A9E675D022713F4700E25293 /* GlucoseChange.swift in Sources */ = {isa = PBXBuildFile; fileRef = 43C9805B212D216A003B5D17 /* GlucoseChange.swift */; };
		A9E675D122713F4700E25293 /* GlucoseSchedule.swift in Sources */ = {isa = PBXBuildFile; fileRef = 43D8FDEC1C7290350073BE78 /* GlucoseSchedule.swift */; };
		A9E675D222713F4700E25293 /* NSUserDefaults.swift in Sources */ = {isa = PBXBuildFile; fileRef = 4346D1FB1C79481E00ABAFE3 /* NSUserDefaults.swift */; };
		A9E675D322713F4700E25293 /* CarbStore.swift in Sources */ = {isa = PBXBuildFile; fileRef = 43D8FE4C1C7291BD0073BE78 /* CarbStore.swift */; };
		A9E675D422713F4700E25293 /* CachedGlucoseObject+CoreDataClass.swift in Sources */ = {isa = PBXBuildFile; fileRef = 433BC7A820538D4C000B1200 /* CachedGlucoseObject+CoreDataClass.swift */; };
		A9E675D522713F4700E25293 /* WalshInsulinModel.swift in Sources */ = {isa = PBXBuildFile; fileRef = C1DB55B01F2E95FD00C483A2 /* WalshInsulinModel.swift */; };
		A9E675D622713F4700E25293 /* GlucoseEffectVelocity.swift in Sources */ = {isa = PBXBuildFile; fileRef = 4378B64A1ED61965000AE785 /* GlucoseEffectVelocity.swift */; };
		A9E675D722713F4700E25293 /* PumpEvent+CoreDataClass.swift in Sources */ = {isa = PBXBuildFile; fileRef = 43DFE27B1CB1D6A600EFBE95 /* PumpEvent+CoreDataClass.swift */; };
		A9E675D822713F4700E25293 /* UpdateSource.swift in Sources */ = {isa = PBXBuildFile; fileRef = 433BC7B020562705000B1200 /* UpdateSource.swift */; };
		A9E675D922713F4700E25293 /* Reservoir+CoreDataProperties.swift in Sources */ = {isa = PBXBuildFile; fileRef = 43D8FEE41C7294D50073BE78 /* Reservoir+CoreDataProperties.swift */; };
		A9E675DA22713F4700E25293 /* HKQuantitySample+CarbKit.swift in Sources */ = {isa = PBXBuildFile; fileRef = 43D8FE4D1C7291BD0073BE78 /* HKQuantitySample+CarbKit.swift */; };
		A9E675DB22713F4700E25293 /* HKQuantitySample+GlucoseKit.swift in Sources */ = {isa = PBXBuildFile; fileRef = 43FADDFA1C89679200DDE013 /* HKQuantitySample+GlucoseKit.swift */; };
		A9E675DC22713F4700E25293 /* CachedGlucoseObject+CoreDataProperties.swift in Sources */ = {isa = PBXBuildFile; fileRef = 433BC7A920538D4C000B1200 /* CachedGlucoseObject+CoreDataProperties.swift */; };
		A9E675DD22713F4700E25293 /* PumpManagerError.swift in Sources */ = {isa = PBXBuildFile; fileRef = 43FB610620DDF19B002B996B /* PumpManagerError.swift */; };
		A9E675E022713F4700E25293 /* GlucoseStore.swift in Sources */ = {isa = PBXBuildFile; fileRef = 43D8FE871C72934C0073BE78 /* GlucoseStore.swift */; };
		A9E675E122713F4700E25293 /* WeakSynchronizedDelegate.swift in Sources */ = {isa = PBXBuildFile; fileRef = C1814B8B226371DF008D2D8E /* WeakSynchronizedDelegate.swift */; };
		A9E675E222713F4700E25293 /* CGMManager.swift in Sources */ = {isa = PBXBuildFile; fileRef = 4352A73B20DECF0600CAC200 /* CGMManager.swift */; };
		A9E675E322713F4700E25293 /* CarbStoreError.swift in Sources */ = {isa = PBXBuildFile; fileRef = 4353D16E203D104F007B4ECD /* CarbStoreError.swift */; };
		A9E675E422713F4700E25293 /* HKQuantity.swift in Sources */ = {isa = PBXBuildFile; fileRef = 43AF1FB11C926CDD00EA2F3D /* HKQuantity.swift */; };
		A9E675E922713F4700E25293 /* LoopKit.h in Headers */ = {isa = PBXBuildFile; fileRef = 43D8FDCE1C728FDF0073BE78 /* LoopKit.h */; settings = {ATTRIBUTES = (Public, ); }; };
		A9E675EC22713F4700E25293 /* Localizable.strings in Resources */ = {isa = PBXBuildFile; fileRef = 1F5DAB2B2118CE9300048054 /* Localizable.strings */; };
		A9E675F3227140D800E25293 /* CoreData.framework in Frameworks */ = {isa = PBXBuildFile; fileRef = A9E675F2227140D800E25293 /* CoreData.framework */; };
		A9E675F5227140DD00E25293 /* HealthKit.framework in Frameworks */ = {isa = PBXBuildFile; fileRef = A9E675F4227140DD00E25293 /* HealthKit.framework */; };
		A9FD046F24E310D00040F203 /* HKObject.swift in Sources */ = {isa = PBXBuildFile; fileRef = A9FD046E24E310D00040F203 /* HKObject.swift */; };
		A9FD047024E310DD0040F203 /* HKObject.swift in Sources */ = {isa = PBXBuildFile; fileRef = A9FD046E24E310D00040F203 /* HKObject.swift */; };
		B40D07CA251BD89D00C1C6D7 /* DateAndDurationSteppableTableViewCell.xib in Resources */ = {isa = PBXBuildFile; fileRef = B40D07C8251BD89D00C1C6D7 /* DateAndDurationSteppableTableViewCell.xib */; };
		B40D07CB251BD89D00C1C6D7 /* DateAndDurationSteppableTableViewCell.swift in Sources */ = {isa = PBXBuildFile; fileRef = B40D07C9251BD89D00C1C6D7 /* DateAndDurationSteppableTableViewCell.swift */; };
		B4102D3224ABB068005D460B /* DeviceLifecycleProgress.swift in Sources */ = {isa = PBXBuildFile; fileRef = B4102D3124ABB068005D460B /* DeviceLifecycleProgress.swift */; };
		B4102D3324ABB0D8005D460B /* DeviceLifecycleProgress.swift in Sources */ = {isa = PBXBuildFile; fileRef = B4102D3124ABB068005D460B /* DeviceLifecycleProgress.swift */; };
		B41A60AF23D1DB5B00636320 /* TableViewTitleLabel.swift in Sources */ = {isa = PBXBuildFile; fileRef = B41A60AE23D1DB5B00636320 /* TableViewTitleLabel.swift */; };
		B41A60B223D1DBC700636320 /* UIFont.swift in Sources */ = {isa = PBXBuildFile; fileRef = B41A60B123D1DBC700636320 /* UIFont.swift */; };
		B429D66C24BF7204003E1B4A /* GlucoseTrend.swift in Sources */ = {isa = PBXBuildFile; fileRef = B429D66B24BF7204003E1B4A /* GlucoseTrend.swift */; };
		B429D66E24BF7255003E1B4A /* UIImage.swift in Sources */ = {isa = PBXBuildFile; fileRef = B429D66D24BF7255003E1B4A /* UIImage.swift */; };
		B42A7472235885B600247B03 /* LoopNotificationUserInfoKey.swift in Sources */ = {isa = PBXBuildFile; fileRef = B42A7471235885B600247B03 /* LoopNotificationUserInfoKey.swift */; };
		B42C950E24A3BD4B00857C73 /* MeasurementFrequencyTableViewController.swift in Sources */ = {isa = PBXBuildFile; fileRef = B42C950C24A3BD4B00857C73 /* MeasurementFrequencyTableViewController.swift */; };
		B42C951924A508CE00857C73 /* DeviceStatusHighlight.swift in Sources */ = {isa = PBXBuildFile; fileRef = B42C94FD24A2A2B000857C73 /* DeviceStatusHighlight.swift */; };
		B42C951B24A63B8100857C73 /* DeviceStatusHighlight.swift in Sources */ = {isa = PBXBuildFile; fileRef = B42C94FD24A2A2B000857C73 /* DeviceStatusHighlight.swift */; };
		B43DA43F24D49AA400CAFF4E /* GuidanceColors.swift in Sources */ = {isa = PBXBuildFile; fileRef = B43DA43E24D49AA400CAFF4E /* GuidanceColors.swift */; };
		B43DA44224D9CD8500CAFF4E /* Environment+Colors.swift in Sources */ = {isa = PBXBuildFile; fileRef = B45AF6EF24D4355A00EEAA4D /* Environment+Colors.swift */; };
		B46B62A723FEFE4D001E69BA /* InstructionList.swift in Sources */ = {isa = PBXBuildFile; fileRef = B46B62A623FEFE4D001E69BA /* InstructionList.swift */; };
		B46B62A923FF05F8001E69BA /* LabeledNumberInput.swift in Sources */ = {isa = PBXBuildFile; fileRef = B46B62A823FF05F8001E69BA /* LabeledNumberInput.swift */; };
		B46B62AB23FF0822001E69BA /* LabeledValueView.swift in Sources */ = {isa = PBXBuildFile; fileRef = B46B62AA23FF0822001E69BA /* LabeledValueView.swift */; };
		B46B62AD23FF0A87001E69BA /* LabeledDateView.swift in Sources */ = {isa = PBXBuildFile; fileRef = B46B62AC23FF0A87001E69BA /* LabeledDateView.swift */; };
		B46B62AF23FF0BF6001E69BA /* SectionHeader.swift in Sources */ = {isa = PBXBuildFile; fileRef = B46B62AE23FF0BF6001E69BA /* SectionHeader.swift */; };
		B46B62B123FF0CA6001E69BA /* DescriptiveText.swift in Sources */ = {isa = PBXBuildFile; fileRef = B46B62B023FF0CA6001E69BA /* DescriptiveText.swift */; };
		B46B62B323FF0E62001E69BA /* SelectableLabel.swift in Sources */ = {isa = PBXBuildFile; fileRef = B46B62B223FF0E62001E69BA /* SelectableLabel.swift */; };
		B46FA3F3253F00DC00D993E2 /* momentum_effect_impossible_rising_glucose_output.json in Resources */ = {isa = PBXBuildFile; fileRef = B46FA3F1253F00DC00D993E2 /* momentum_effect_impossible_rising_glucose_output.json */; };
		B46FA3F4253F00DD00D993E2 /* momentum_effect_impossible_rising_glucose_input.json in Resources */ = {isa = PBXBuildFile; fileRef = B46FA3F2253F00DC00D993E2 /* momentum_effect_impossible_rising_glucose_input.json */; };
		B4A2AAB1240830A30066563F /* LabeledTextField.swift in Sources */ = {isa = PBXBuildFile; fileRef = B4A2AAB0240830A30066563F /* LabeledTextField.swift */; };
		B4A2AAB3240832350066563F /* MultipleSelectionList.swift in Sources */ = {isa = PBXBuildFile; fileRef = B4A2AAB2240832350066563F /* MultipleSelectionList.swift */; };
		B4AA27F224C1ECDC001B8AFA /* UIColor.swift in Sources */ = {isa = PBXBuildFile; fileRef = B4AA27F124C1ECDC001B8AFA /* UIColor.swift */; };
		B4B85FCD24A2312000A296A3 /* GlucoseRangeCategory.swift in Sources */ = {isa = PBXBuildFile; fileRef = B4B85FCC24A2312000A296A3 /* GlucoseRangeCategory.swift */; };
		B4B85FD024A2318A00A296A3 /* GlucoseRangeCategory.swift in Sources */ = {isa = PBXBuildFile; fileRef = B4B85FCC24A2312000A296A3 /* GlucoseRangeCategory.swift */; };
		B4C004D12416961300B40429 /* GuidePage.swift in Sources */ = {isa = PBXBuildFile; fileRef = B4C004B3241085DB00B40429 /* GuidePage.swift */; };
		B4C004D22416961300B40429 /* GuideNavigationButton.swift in Sources */ = {isa = PBXBuildFile; fileRef = B4C004B4241085DC00B40429 /* GuideNavigationButton.swift */; };
		B4C004D32416961300B40429 /* ActionButton.swift in Sources */ = {isa = PBXBuildFile; fileRef = B4C004B2241085DB00B40429 /* ActionButton.swift */; };
		C1390AAF246A541C002F3C3C /* TimeZone.swift in Sources */ = {isa = PBXBuildFile; fileRef = 4303C4901E2D664200ADEDC8 /* TimeZone.swift */; };
		C164A56022F14C73000E3FA5 /* UnfinalizedDose.swift in Sources */ = {isa = PBXBuildFile; fileRef = C164A55F22F14C73000E3FA5 /* UnfinalizedDose.swift */; };
		C164A56422F21081000E3FA5 /* MockPumpManagerState.swift in Sources */ = {isa = PBXBuildFile; fileRef = C164A56322F21081000E3FA5 /* MockPumpManagerState.swift */; };
		C16DA83F22E8D88F008624C2 /* LoopPluginBundleKey.swift in Sources */ = {isa = PBXBuildFile; fileRef = C16DA83E22E8D88F008624C2 /* LoopPluginBundleKey.swift */; };
		C16DA84522E9330A008624C2 /* LoopUIPlugin.swift in Sources */ = {isa = PBXBuildFile; fileRef = C16DA84422E9330A008624C2 /* LoopUIPlugin.swift */; };
		C17F39C123CD24A000FA1113 /* DeviceLog.xcdatamodeld in Sources */ = {isa = PBXBuildFile; fileRef = C17F39BF23CD24A000FA1113 /* DeviceLog.xcdatamodeld */; };
		C17F39C723CD256000FA1113 /* PersistentDeviceLog.swift in Sources */ = {isa = PBXBuildFile; fileRef = C17F39C623CD256000FA1113 /* PersistentDeviceLog.swift */; };
		C17F39C923CD269200FA1113 /* DeviceLogEntryType.swift in Sources */ = {isa = PBXBuildFile; fileRef = C17F39C823CD269200FA1113 /* DeviceLogEntryType.swift */; };
		C17F39CA23CD2D2000FA1113 /* PersistentDeviceLog.swift in Sources */ = {isa = PBXBuildFile; fileRef = C17F39C623CD256000FA1113 /* PersistentDeviceLog.swift */; };
		C17F39CB23CD2D2F00FA1113 /* DeviceLogEntryType.swift in Sources */ = {isa = PBXBuildFile; fileRef = C17F39C823CD269200FA1113 /* DeviceLogEntryType.swift */; };
		C17F39CC23CD2D3E00FA1113 /* DeviceLog.xcdatamodeld in Sources */ = {isa = PBXBuildFile; fileRef = C17F39BF23CD24A000FA1113 /* DeviceLog.xcdatamodeld */; };
		C17F39D023CE34B100FA1113 /* StoredDeviceLogEntry.swift in Sources */ = {isa = PBXBuildFile; fileRef = C17F39CF23CE34B100FA1113 /* StoredDeviceLogEntry.swift */; };
		C17F39D123CE34FD00FA1113 /* StoredDeviceLogEntry.swift in Sources */ = {isa = PBXBuildFile; fileRef = C17F39CF23CE34B100FA1113 /* StoredDeviceLogEntry.swift */; };
		C1814B84225B9ED5008D2D8E /* LoopNotificationCategory.swift in Sources */ = {isa = PBXBuildFile; fileRef = C1814B83225B9ED5008D2D8E /* LoopNotificationCategory.swift */; };
		C1814B8C226371DF008D2D8E /* WeakSynchronizedDelegate.swift in Sources */ = {isa = PBXBuildFile; fileRef = C1814B8B226371DF008D2D8E /* WeakSynchronizedDelegate.swift */; };
		C186089E252A9C96008215DB /* ModelV1toV3.xcmappingmodel in Sources */ = {isa = PBXBuildFile; fileRef = C186089D252A9C96008215DB /* ModelV1toV3.xcmappingmodel */; };
		C188B83422CC16AC0051760A /* InsulinSensitivityScheduleViewController.swift in Sources */ = {isa = PBXBuildFile; fileRef = C188B83322CC16AC0051760A /* InsulinSensitivityScheduleViewController.swift */; };
		C1A174EC23DEAD670034DF11 /* DeviceLogEntry+CoreDataClass.swift in Sources */ = {isa = PBXBuildFile; fileRef = C1F8403723DB84B700673141 /* DeviceLogEntry+CoreDataClass.swift */; };
		C1A174ED23DEAD6A0034DF11 /* DeviceLogEntry+CoreDataProperties.swift in Sources */ = {isa = PBXBuildFile; fileRef = C1F8403823DB84B700673141 /* DeviceLogEntry+CoreDataProperties.swift */; };
		C1A3F5BE24AA6EE200329152 /* NSTimeInterval.swift in Sources */ = {isa = PBXBuildFile; fileRef = 43D8FDF21C7290350073BE78 /* NSTimeInterval.swift */; };
		C1E0EEF624EB26D800086510 /* DeliveryUncertaintyRecoveryView.swift in Sources */ = {isa = PBXBuildFile; fileRef = C1E0EEF524EB26D800086510 /* DeliveryUncertaintyRecoveryView.swift */; };
		C1E4B305242E98E900E70CCB /* ProgressView.swift in Sources */ = {isa = PBXBuildFile; fileRef = C1E4B303242E98E900E70CCB /* ProgressView.swift */; };
		C1E4B306242E98E900E70CCB /* ProgressIndicatorView.swift in Sources */ = {isa = PBXBuildFile; fileRef = C1E4B304242E98E900E70CCB /* ProgressIndicatorView.swift */; };
		C1E4B308242E995200E70CCB /* ActivityIndicator.swift in Sources */ = {isa = PBXBuildFile; fileRef = C1E4B307242E995200E70CCB /* ActivityIndicator.swift */; };
		C1E4B30A242E99A800E70CCB /* Image.swift in Sources */ = {isa = PBXBuildFile; fileRef = C1E4B309242E99A800E70CCB /* Image.swift */; };
		C1E7035D24FFFA5C00DAB534 /* CollectionTests.swift in Sources */ = {isa = PBXBuildFile; fileRef = C1E7035C24FFFA5C00DAB534 /* CollectionTests.swift */; };
		C1F8403923DB84B700673141 /* DeviceLogEntry+CoreDataClass.swift in Sources */ = {isa = PBXBuildFile; fileRef = C1F8403723DB84B700673141 /* DeviceLogEntry+CoreDataClass.swift */; };
		C1F8403A23DB84B700673141 /* DeviceLogEntry+CoreDataProperties.swift in Sources */ = {isa = PBXBuildFile; fileRef = C1F8403823DB84B700673141 /* DeviceLogEntry+CoreDataProperties.swift */; };
		C1F8B1E2223C3CC000DD66CF /* TimeZone.swift in Sources */ = {isa = PBXBuildFile; fileRef = 4303C4901E2D664200ADEDC8 /* TimeZone.swift */; };
		E9077D2724ACD59F0066A88D /* InformationView.swift in Sources */ = {isa = PBXBuildFile; fileRef = E9077D2624ACD59F0066A88D /* InformationView.swift */; };
		E9077D2A24ACDE2C0066A88D /* CorrectionRangeInformationView.swift in Sources */ = {isa = PBXBuildFile; fileRef = E9077D2924ACDE2C0066A88D /* CorrectionRangeInformationView.swift */; };
		E9086B2924B39EDC0062F5C8 /* ChartsTableViewController.swift in Sources */ = {isa = PBXBuildFile; fileRef = E9086B2824B39EDC0062F5C8 /* ChartsTableViewController.swift */; };
		E9086B2D24B3A4AC0062F5C8 /* ChartsManager.swift in Sources */ = {isa = PBXBuildFile; fileRef = E9086B2C24B3A4AC0062F5C8 /* ChartsManager.swift */; };
		E9086B2F24B3A5080062F5C8 /* ChartColorPalette.swift in Sources */ = {isa = PBXBuildFile; fileRef = E9086B2E24B3A5080062F5C8 /* ChartColorPalette.swift */; };
		E9086B3124B3A7270062F5C8 /* ChartTableViewCell.swift in Sources */ = {isa = PBXBuildFile; fileRef = E9086B3024B3A7270062F5C8 /* ChartTableViewCell.swift */; };
		E9086B3524B3A8820062F5C8 /* ChartContainerView.swift in Sources */ = {isa = PBXBuildFile; fileRef = E9086B3424B3A8820062F5C8 /* ChartContainerView.swift */; };
		E9086B3924B3CB4B0062F5C8 /* TherapySettings.swift in Sources */ = {isa = PBXBuildFile; fileRef = E9086B3824B3CB4B0062F5C8 /* TherapySettings.swift */; };
		E9086B4524B53CC50062F5C8 /* GlucoseChart.swift in Sources */ = {isa = PBXBuildFile; fileRef = E9086B4424B53CC50062F5C8 /* GlucoseChart.swift */; };
		E9086B4824B5405E0062F5C8 /* ChartAxisValueDoubleUnit.swift in Sources */ = {isa = PBXBuildFile; fileRef = E9086B4724B5405E0062F5C8 /* ChartAxisValueDoubleUnit.swift */; };
		E9086B4A24B540B70062F5C8 /* DateFormatter.swift in Sources */ = {isa = PBXBuildFile; fileRef = E9086B4924B540B70062F5C8 /* DateFormatter.swift */; };
		E916F56924AD32F000BE3547 /* CorrectionRangeOverridesEditor.swift in Sources */ = {isa = PBXBuildFile; fileRef = E916F56824AD32F000BE3547 /* CorrectionRangeOverridesEditor.swift */; };
		E916F56F24AE2FFE00BE3547 /* CorrectionRangeOverrideInformationView.swift in Sources */ = {isa = PBXBuildFile; fileRef = E916F56E24AE2FFE00BE3547 /* CorrectionRangeOverrideInformationView.swift */; };
		E93BA06624A39DBC00C5D7E6 /* DismissibleHostingController.swift in Sources */ = {isa = PBXBuildFile; fileRef = E93BA06524A39DBC00C5D7E6 /* DismissibleHostingController.swift */; };
		E93C86A024C8F6E00073089B /* InsulinModelSelection.swift in Sources */ = {isa = PBXBuildFile; fileRef = E93C869F24C8F6E00073089B /* InsulinModelSelection.swift */; };
		E93C86A224C8F7550073089B /* InsulinModelChart.swift in Sources */ = {isa = PBXBuildFile; fileRef = E93C86A124C8F7550073089B /* InsulinModelChart.swift */; };
		E93C86A424C8F79C0073089B /* ChartLineModel+LoopKitUI.swift in Sources */ = {isa = PBXBuildFile; fileRef = E93C86A324C8F79C0073089B /* ChartLineModel+LoopKitUI.swift */; };
		E93C86A624C8F7D90073089B /* ChartSettings+LoopKitUI.swift in Sources */ = {isa = PBXBuildFile; fileRef = E93C86A524C8F7D90073089B /* ChartSettings+LoopKitUI.swift */; };
		E93C86A824C8F7F70073089B /* InsulinModelChartView.swift in Sources */ = {isa = PBXBuildFile; fileRef = E93C86A724C8F7F60073089B /* InsulinModelChartView.swift */; };
		E93C86B024CF7C470073089B /* TherapySettingsTests.swift in Sources */ = {isa = PBXBuildFile; fileRef = E93C86AF24CF7C470073089B /* TherapySettingsTests.swift */; };
		E93C86B224D080E00073089B /* CarbRatioInformationView.swift in Sources */ = {isa = PBXBuildFile; fileRef = E93C86B124D080E00073089B /* CarbRatioInformationView.swift */; };
		E93C86B624D08CAD0073089B /* InsulinSensitivityInformationView.swift in Sources */ = {isa = PBXBuildFile; fileRef = E93C86B524D08CAD0073089B /* InsulinSensitivityInformationView.swift */; };
		E93E865A24DC744300FF40C8 /* effect_from_basal_output_exponential.json in Resources */ = {isa = PBXBuildFile; fileRef = E93E865924DC744300FF40C8 /* effect_from_basal_output_exponential.json */; };
		E93E865C24DC75EF00FF40C8 /* basal_dose_with_expired.json in Resources */ = {isa = PBXBuildFile; fileRef = E93E865B24DC75EF00FF40C8 /* basal_dose_with_expired.json */; };
		E93E865E24DC797A00FF40C8 /* basal_dose_with_delivered.json in Resources */ = {isa = PBXBuildFile; fileRef = E93E865D24DC797A00FF40C8 /* basal_dose_with_delivered.json */; };
		E93E866024DC82A600FF40C8 /* dose_history_with_delivered_units.json in Resources */ = {isa = PBXBuildFile; fileRef = E93E865F24DC82A500FF40C8 /* dose_history_with_delivered_units.json */; };
		E93E866224DC87AE00FF40C8 /* effect_from_history_exponential_delivered_units_output.json in Resources */ = {isa = PBXBuildFile; fileRef = E93E866124DC87AE00FF40C8 /* effect_from_history_exponential_delivered_units_output.json */; };
		E94141CE24C8F2950096C326 /* ExponentialInsulinModelPreset.swift in Sources */ = {isa = PBXBuildFile; fileRef = 1D096C0024C24C220078B6B5 /* ExponentialInsulinModelPreset.swift */; };
		E94141D024C8F31C0096C326 /* DeliveryLimitsEditor.swift in Sources */ = {isa = PBXBuildFile; fileRef = E94141CF24C8F31C0096C326 /* DeliveryLimitsEditor.swift */; };
		E949E38924AFC82F00024DA0 /* DeliveryLimitsInformationView.swift in Sources */ = {isa = PBXBuildFile; fileRef = E949E38824AFC82F00024DA0 /* DeliveryLimitsInformationView.swift */; };
		E949E38F24B3711E00024DA0 /* InsulinModelInformationView.swift in Sources */ = {isa = PBXBuildFile; fileRef = E949E38E24B3711E00024DA0 /* InsulinModelInformationView.swift */; };
		E96175AE24B7BE38008E5080 /* Dictionary.swift in Sources */ = {isa = PBXBuildFile; fileRef = E96175AD24B7BE38008E5080 /* Dictionary.swift */; };
		E96DCB5824AEF50F007117BC /* SuspendThresholdInformationView.swift in Sources */ = {isa = PBXBuildFile; fileRef = E96DCB5724AEF50F007117BC /* SuspendThresholdInformationView.swift */; };
		E96DCB5A24AF74AC007117BC /* SuspendThresholdEditor.swift in Sources */ = {isa = PBXBuildFile; fileRef = E96DCB5924AF74AC007117BC /* SuspendThresholdEditor.swift */; };
		E96DCB5E24AF7DC7007117BC /* BasalRatesInformationView.swift in Sources */ = {isa = PBXBuildFile; fileRef = E96DCB5D24AF7DC7007117BC /* BasalRatesInformationView.swift */; };
		E9D95F6524C7BC400079F47D /* PresentationMode.swift in Sources */ = {isa = PBXBuildFile; fileRef = E9D95F6424C7BC400079F47D /* PresentationMode.swift */; };
		E9DFB92524E43CF500468917 /* ExpandableDatePicker.swift in Sources */ = {isa = PBXBuildFile; fileRef = E9DFB92424E43CF500468917 /* ExpandableDatePicker.swift */; };
		E9E5E56524D362E900B5DFFE /* dynamic_glucose_effect_none_observed_output.json in Resources */ = {isa = PBXBuildFile; fileRef = E9E5E56124D362E800B5DFFE /* dynamic_glucose_effect_none_observed_output.json */; };
		E9E5E56624D362E900B5DFFE /* dynamic_glucose_effect_never_fully_observed_output.json in Resources */ = {isa = PBXBuildFile; fileRef = E9E5E56224D362E800B5DFFE /* dynamic_glucose_effect_never_fully_observed_output.json */; };
		E9E5E56724D362E900B5DFFE /* dynamic_glucose_effect_partially_observed_output.json in Resources */ = {isa = PBXBuildFile; fileRef = E9E5E56324D362E800B5DFFE /* dynamic_glucose_effect_partially_observed_output.json */; };
		E9E5E56824D362E900B5DFFE /* dynamic_glucose_effect_fully_observed_output.json in Resources */ = {isa = PBXBuildFile; fileRef = E9E5E56424D362E900B5DFFE /* dynamic_glucose_effect_fully_observed_output.json */; };
/* End PBXBuildFile section */

/* Begin PBXContainerItemProxy section */
		1DEE226A24A676A300693C32 /* PBXContainerItemProxy */ = {
			isa = PBXContainerItemProxy;
			containerPortal = 43D8FDC21C728FDF0073BE78 /* Project object */;
			proxyType = 1;
			remoteGlobalIDString = 43D8FDCA1C728FDF0073BE78;
			remoteInfo = LoopKit;
		};
		1DEE230324A6774900693C32 /* PBXContainerItemProxy */ = {
			isa = PBXContainerItemProxy;
			containerPortal = 43D8FDC21C728FDF0073BE78 /* Project object */;
			proxyType = 1;
			remoteGlobalIDString = 430157F61C7EC03B00B64B63;
			remoteInfo = "LoopKit Example";
		};
		4301581B1C7ECB5E00B64B63 /* PBXContainerItemProxy */ = {
			isa = PBXContainerItemProxy;
			containerPortal = 43D8FDC21C728FDF0073BE78 /* Project object */;
			proxyType = 1;
			remoteGlobalIDString = 43D8FDCA1C728FDF0073BE78;
			remoteInfo = LoopKit;
		};
		43BA7159201E484D0058961E /* PBXContainerItemProxy */ = {
			isa = PBXContainerItemProxy;
			containerPortal = 43D8FDC21C728FDF0073BE78 /* Project object */;
			proxyType = 1;
			remoteGlobalIDString = 43BA7153201E484D0058961E;
			remoteInfo = LoopKitUI;
		};
		43CACE0F22483AC500F90AF5 /* PBXContainerItemProxy */ = {
			isa = PBXContainerItemProxy;
			containerPortal = 43D8FDC21C728FDF0073BE78 /* Project object */;
			proxyType = 1;
			remoteGlobalIDString = 89D2047121CC7BD7001238CC;
			remoteInfo = MockKit;
		};
		43CACE1122483AC500F90AF5 /* PBXContainerItemProxy */ = {
			isa = PBXContainerItemProxy;
			containerPortal = 43D8FDC21C728FDF0073BE78 /* Project object */;
			proxyType = 1;
			remoteGlobalIDString = 89D2048E21CC7C12001238CC;
			remoteInfo = MockKitUI;
		};
		43CACE1322483B6100F90AF5 /* PBXContainerItemProxy */ = {
			isa = PBXContainerItemProxy;
			containerPortal = 43D8FDC21C728FDF0073BE78 /* Project object */;
			proxyType = 1;
			remoteGlobalIDString = 43D8FDCA1C728FDF0073BE78;
			remoteInfo = LoopKit;
		};
		43CACE1522483B6100F90AF5 /* PBXContainerItemProxy */ = {
			isa = PBXContainerItemProxy;
			containerPortal = 43D8FDC21C728FDF0073BE78 /* Project object */;
			proxyType = 1;
			remoteGlobalIDString = 892A5D33222F03CB008961AB;
			remoteInfo = LoopTestingKit;
		};
		43CACE1722483B7200F90AF5 /* PBXContainerItemProxy */ = {
			isa = PBXContainerItemProxy;
			containerPortal = 43D8FDC21C728FDF0073BE78 /* Project object */;
			proxyType = 1;
			remoteGlobalIDString = 43D8FDCA1C728FDF0073BE78;
			remoteInfo = LoopKit;
		};
		43D8FDD71C728FDF0073BE78 /* PBXContainerItemProxy */ = {
			isa = PBXContainerItemProxy;
			containerPortal = 43D8FDC21C728FDF0073BE78 /* Project object */;
			proxyType = 1;
			remoteGlobalIDString = 43D8FDCA1C728FDF0073BE78;
			remoteInfo = LoopKit;
		};
		892A5D47222F03CB008961AB /* PBXContainerItemProxy */ = {
			isa = PBXContainerItemProxy;
			containerPortal = 43D8FDC21C728FDF0073BE78 /* Project object */;
			proxyType = 1;
			remoteGlobalIDString = 892A5D33222F03CB008961AB;
			remoteInfo = LoopTestingKit;
		};
		A9E6757A22713C3F00E25293 /* PBXContainerItemProxy */ = {
			isa = PBXContainerItemProxy;
			containerPortal = 43D8FDC21C728FDF0073BE78 /* Project object */;
			proxyType = 1;
			remoteGlobalIDString = 43BA7153201E484D0058961E;
			remoteInfo = LoopKitUI;
		};
		A9E6757C22713C3F00E25293 /* PBXContainerItemProxy */ = {
			isa = PBXContainerItemProxy;
			containerPortal = 43D8FDC21C728FDF0073BE78 /* Project object */;
			proxyType = 1;
			remoteGlobalIDString = 89D2047121CC7BD7001238CC;
			remoteInfo = MockKit;
		};
		A9E6757E22713C5300E25293 /* PBXContainerItemProxy */ = {
			isa = PBXContainerItemProxy;
			containerPortal = 43D8FDC21C728FDF0073BE78 /* Project object */;
			proxyType = 1;
			remoteGlobalIDString = 43D8FDCA1C728FDF0073BE78;
			remoteInfo = LoopKit;
		};
/* End PBXContainerItemProxy section */

/* Begin PBXCopyFilesBuildPhase section */
		4301581D1C7ECB5E00B64B63 /* Embed Frameworks */ = {
			isa = PBXCopyFilesBuildPhase;
			buildActionMask = 2147483647;
			dstPath = "";
			dstSubfolderSpec = 10;
			files = (
				892A5D4A222F03CC008961AB /* LoopTestingKit.framework in Embed Frameworks */,
				4301581A1C7ECB5E00B64B63 /* LoopKit.framework in Embed Frameworks */,
				43BA715C201E484D0058961E /* LoopKitUI.framework in Embed Frameworks */,
			);
			name = "Embed Frameworks";
			runOnlyForDeploymentPostprocessing = 0;
		};
/* End PBXCopyFilesBuildPhase section */

/* Begin PBXFileReference section */
		1D096BF924C242300078B6B5 /* CheckmarkListItem.swift */ = {isa = PBXFileReference; lastKnownFileType = sourcecode.swift; path = CheckmarkListItem.swift; sourceTree = "<group>"; };
		1D096BFF24C24C220078B6B5 /* InsulinModelSettings.swift */ = {isa = PBXFileReference; fileEncoding = 4; lastKnownFileType = sourcecode.swift; path = InsulinModelSettings.swift; sourceTree = "<group>"; };
		1D096C0024C24C220078B6B5 /* ExponentialInsulinModelPreset.swift */ = {isa = PBXFileReference; fileEncoding = 4; lastKnownFileType = sourcecode.swift; path = ExponentialInsulinModelPreset.swift; sourceTree = "<group>"; };
		1D096C0424C624F70078B6B5 /* InsulinModelSettings+LoopKitUI.swift */ = {isa = PBXFileReference; fileEncoding = 4; lastKnownFileType = sourcecode.swift; path = "InsulinModelSettings+LoopKitUI.swift"; sourceTree = "<group>"; };
		1D1A019D24B678BF0077D86E /* TherapySettingsView.swift */ = {isa = PBXFileReference; fileEncoding = 4; lastKnownFileType = sourcecode.swift; path = TherapySettingsView.swift; sourceTree = "<group>"; };
		1D1FCE2224BD13A2000300A8 /* CorrectionRangeOverridesExpandableSetting.swift */ = {isa = PBXFileReference; lastKnownFileType = sourcecode.swift; path = CorrectionRangeOverridesExpandableSetting.swift; sourceTree = "<group>"; };
		1D1FCE2424BD42EF000300A8 /* TherapySettingsViewModel.swift */ = {isa = PBXFileReference; lastKnownFileType = sourcecode.swift; path = TherapySettingsViewModel.swift; sourceTree = "<group>"; };
		1D1FCE2624BE4DE2000300A8 /* CorrectionRangeOverrides.swift */ = {isa = PBXFileReference; lastKnownFileType = sourcecode.swift; path = CorrectionRangeOverrides.swift; sourceTree = "<group>"; };
		1D1FCE2824BE4F11000300A8 /* TherapySetting.swift */ = {isa = PBXFileReference; lastKnownFileType = sourcecode.swift; path = TherapySetting.swift; sourceTree = "<group>"; };
		1D1FCE2A24BE704A000300A8 /* TherapySetting+Settings.swift */ = {isa = PBXFileReference; lastKnownFileType = sourcecode.swift; path = "TherapySetting+Settings.swift"; sourceTree = "<group>"; };
		1D24A8D424C896E100AB8DB9 /* Prescription.swift */ = {isa = PBXFileReference; lastKnownFileType = sourcecode.swift; path = Prescription.swift; sourceTree = "<group>"; };
		1D25C22D246A2A1A00E87FA0 /* critical.caf */ = {isa = PBXFileReference; lastKnownFileType = file; path = critical.caf; sourceTree = "<group>"; };
		1D498E4624D892B0000627F2 /* Environment+Authenticate.swift */ = {isa = PBXFileReference; lastKnownFileType = sourcecode.swift; path = "Environment+Authenticate.swift"; sourceTree = "<group>"; };
		1D60355D24D39ED10095DC2A /* Environment+AppName.swift */ = {isa = PBXFileReference; fileEncoding = 4; lastKnownFileType = sourcecode.swift; path = "Environment+AppName.swift"; sourceTree = "<group>"; };
		1D640FF524524284008F9755 /* sub.caf */ = {isa = PBXFileReference; lastKnownFileType = file; path = sub.caf; sourceTree = "<group>"; };
		1D6EAB9024C12C090081249D /* PumpSupportedIncrements.swift */ = {isa = PBXFileReference; lastKnownFileType = sourcecode.swift; path = PumpSupportedIncrements.swift; sourceTree = "<group>"; };
		1D841AAC24577EE10069DBFF /* AlertSoundPlayer.swift */ = {isa = PBXFileReference; fileEncoding = 4; lastKnownFileType = sourcecode.swift; path = AlertSoundPlayer.swift; sourceTree = "<group>"; };
		1DA649AA2445174400F61E75 /* Alert.swift */ = {isa = PBXFileReference; fileEncoding = 4; lastKnownFileType = sourcecode.swift; path = Alert.swift; sourceTree = "<group>"; };
		1DABAD392453615200ACF708 /* IssueAlertTableViewController.swift */ = {isa = PBXFileReference; lastKnownFileType = sourcecode.swift; path = IssueAlertTableViewController.swift; sourceTree = "<group>"; };
		1DC64C7B24BF6BFD004A63A1 /* CorrectionRangeOverridesExtension.swift */ = {isa = PBXFileReference; lastKnownFileType = sourcecode.swift; path = CorrectionRangeOverridesExtension.swift; sourceTree = "<group>"; };
		1DC64C7D24BF6EBC004A63A1 /* DeliveryLimits.swift */ = {isa = PBXFileReference; lastKnownFileType = sourcecode.swift; path = DeliveryLimits.swift; sourceTree = "<group>"; };
		1DD1964D248AE88000420876 /* HorizontalSizeClassOverride.swift */ = {isa = PBXFileReference; lastKnownFileType = sourcecode.swift; path = HorizontalSizeClassOverride.swift; sourceTree = "<group>"; };
		1DE35E7924ABEC720086F9AE /* DeviceManagerUI.swift */ = {isa = PBXFileReference; lastKnownFileType = sourcecode.swift; path = DeviceManagerUI.swift; sourceTree = "<group>"; };
		1DECC3F42513F98D00F4056E /* UITextField.swift */ = {isa = PBXFileReference; lastKnownFileType = sourcecode.swift; path = UITextField.swift; sourceTree = "<group>"; };
<<<<<<< HEAD
		1DEE226024A6642300693C32 /* GlucoseStoreHKFilterTests.swift */ = {isa = PBXFileReference; fileEncoding = 4; lastKnownFileType = sourcecode.swift; path = GlucoseStoreHKFilterTests.swift; sourceTree = "<group>"; };
=======
>>>>>>> 7e017414
		1DEE226124A6642300693C32 /* DoseStoreHKFilterTests.swift */ = {isa = PBXFileReference; fileEncoding = 4; lastKnownFileType = sourcecode.swift; path = DoseStoreHKFilterTests.swift; sourceTree = "<group>"; };
		1DEE230124A676A300693C32 /* LoopKitHostedTests.xctest */ = {isa = PBXFileReference; explicitFileType = wrapper.cfbundle; includeInIndex = 0; path = LoopKitHostedTests.xctest; sourceTree = BUILT_PRODUCTS_DIR; };
		1DEE230224A676A300693C32 /* LoopKitHostedTests.plist */ = {isa = PBXFileReference; lastKnownFileType = text.plist.xml; name = LoopKitHostedTests.plist; path = /Users/rick/code/LoopWorkspace/Common/LoopKit/LoopKitHostedTests/LoopKitHostedTests.plist; sourceTree = "<absolute>"; };
		1DEF977424C62F8400D630CB /* SupportedInsulinModelSettings.swift */ = {isa = PBXFileReference; lastKnownFileType = sourcecode.swift; path = SupportedInsulinModelSettings.swift; sourceTree = "<group>"; };
		1DFB99D5245CB2E900DCC8C9 /* AlertTests.swift */ = {isa = PBXFileReference; lastKnownFileType = sourcecode.swift; path = AlertTests.swift; sourceTree = "<group>"; };
		1F50C321212B20D300C18FAB /* pl */ = {isa = PBXFileReference; lastKnownFileType = text.plist.strings; name = pl; path = pl.lproj/CarbKit.strings; sourceTree = "<group>"; };
		1F50C322212B20D300C18FAB /* pl */ = {isa = PBXFileReference; lastKnownFileType = text.plist.strings; name = pl; path = pl.lproj/InsulinKit.strings; sourceTree = "<group>"; };
		1F50C324212B20D300C18FAB /* pl */ = {isa = PBXFileReference; lastKnownFileType = text.plist.strings; name = pl; path = pl.lproj/Localizable.strings; sourceTree = "<group>"; };
		1F50C326212B20D400C18FAB /* pl */ = {isa = PBXFileReference; lastKnownFileType = text.plist.strings; name = pl; path = pl.lproj/Localizable.strings; sourceTree = "<group>"; };
		1F50C329212B20D400C18FAB /* pl */ = {isa = PBXFileReference; lastKnownFileType = text.plist.strings; name = pl; path = pl.lproj/Localizable.strings; sourceTree = "<group>"; };
		1F5DAB1C2118C95700048054 /* LocalizedString.swift */ = {isa = PBXFileReference; lastKnownFileType = sourcecode.swift; path = LocalizedString.swift; sourceTree = "<group>"; };
		1F5DAB2C2118CE9300048054 /* es */ = {isa = PBXFileReference; lastKnownFileType = text.plist.strings; name = es; path = es.lproj/Localizable.strings; sourceTree = "<group>"; };
		1F5DAB2E2118CE9300048054 /* es */ = {isa = PBXFileReference; lastKnownFileType = text.plist.strings; name = es; path = es.lproj/CarbKit.strings; sourceTree = "<group>"; };
		1F5DAB322118D2A700048054 /* ru */ = {isa = PBXFileReference; lastKnownFileType = text.plist.strings; name = ru; path = ru.lproj/Localizable.strings; sourceTree = "<group>"; };
		1F5DAB332118D2A700048054 /* ru */ = {isa = PBXFileReference; lastKnownFileType = text.plist.strings; name = ru; path = ru.lproj/CarbKit.strings; sourceTree = "<group>"; };
		1F5DAB362118D5A200048054 /* de */ = {isa = PBXFileReference; lastKnownFileType = text.plist.strings; name = de; path = de.lproj/CarbKit.strings; sourceTree = "<group>"; };
		1F5DAB372118D5A200048054 /* de */ = {isa = PBXFileReference; lastKnownFileType = text.plist.strings; name = de; path = de.lproj/InsulinKit.strings; sourceTree = "<group>"; };
		1F5DAB392118D5A200048054 /* de */ = {isa = PBXFileReference; lastKnownFileType = text.plist.strings; name = de; path = de.lproj/Localizable.strings; sourceTree = "<group>"; };
		1F5DAB3B2118D5A300048054 /* de */ = {isa = PBXFileReference; lastKnownFileType = text.plist.strings; name = de; path = de.lproj/Localizable.strings; sourceTree = "<group>"; };
		1F5DAB3E2118D5A300048054 /* de */ = {isa = PBXFileReference; lastKnownFileType = text.plist.strings; name = de; path = de.lproj/Localizable.strings; sourceTree = "<group>"; };
		1F5DAB402118D5D500048054 /* en */ = {isa = PBXFileReference; lastKnownFileType = text.plist.strings; name = en; path = en.lproj/Localizable.strings; sourceTree = "<group>"; };
		1F5DAB432118F14600048054 /* fr */ = {isa = PBXFileReference; lastKnownFileType = text.plist.strings; name = fr; path = fr.lproj/CarbKit.strings; sourceTree = "<group>"; };
		1F5DAB442118F14600048054 /* fr */ = {isa = PBXFileReference; lastKnownFileType = text.plist.strings; name = fr; path = fr.lproj/InsulinKit.strings; sourceTree = "<group>"; };
		1F5DAB462118F14600048054 /* fr */ = {isa = PBXFileReference; lastKnownFileType = text.plist.strings; name = fr; path = fr.lproj/Localizable.strings; sourceTree = "<group>"; };
		1F5DAB482118F14700048054 /* fr */ = {isa = PBXFileReference; lastKnownFileType = text.plist.strings; name = fr; path = fr.lproj/Localizable.strings; sourceTree = "<group>"; };
		1F5DAB4B2118F14700048054 /* fr */ = {isa = PBXFileReference; lastKnownFileType = text.plist.strings; name = fr; path = fr.lproj/Localizable.strings; sourceTree = "<group>"; };
		1F5DAB4D2118F18E00048054 /* en */ = {isa = PBXFileReference; lastKnownFileType = text.plist.strings; name = en; path = en.lproj/Localizable.strings; sourceTree = "<group>"; };
		1F5DAB532118F2C700048054 /* zh-Hans */ = {isa = PBXFileReference; lastKnownFileType = text.plist.strings; name = "zh-Hans"; path = "zh-Hans.lproj/CarbKit.strings"; sourceTree = "<group>"; };
		1F5DAB542118F2C700048054 /* zh-Hans */ = {isa = PBXFileReference; lastKnownFileType = text.plist.strings; name = "zh-Hans"; path = "zh-Hans.lproj/InsulinKit.strings"; sourceTree = "<group>"; };
		1F5DAB562118F2C700048054 /* zh-Hans */ = {isa = PBXFileReference; lastKnownFileType = text.plist.strings; name = "zh-Hans"; path = "zh-Hans.lproj/Localizable.strings"; sourceTree = "<group>"; };
		1F5DAB582118F2C700048054 /* zh-Hans */ = {isa = PBXFileReference; lastKnownFileType = text.plist.strings; name = "zh-Hans"; path = "zh-Hans.lproj/Localizable.strings"; sourceTree = "<group>"; };
		1F5DAB5B2118F2C700048054 /* zh-Hans */ = {isa = PBXFileReference; lastKnownFileType = text.plist.strings; name = "zh-Hans"; path = "zh-Hans.lproj/Localizable.strings"; sourceTree = "<group>"; };
		1F5DAB5F2118F33000048054 /* it */ = {isa = PBXFileReference; lastKnownFileType = text.plist.strings; name = it; path = it.lproj/CarbKit.strings; sourceTree = "<group>"; };
		1F5DAB602118F33000048054 /* it */ = {isa = PBXFileReference; lastKnownFileType = text.plist.strings; name = it; path = it.lproj/InsulinKit.strings; sourceTree = "<group>"; };
		1F5DAB622118F33000048054 /* it */ = {isa = PBXFileReference; lastKnownFileType = text.plist.strings; name = it; path = it.lproj/Localizable.strings; sourceTree = "<group>"; };
		1F5DAB642118F33000048054 /* it */ = {isa = PBXFileReference; lastKnownFileType = text.plist.strings; name = it; path = it.lproj/Localizable.strings; sourceTree = "<group>"; };
		1F5DAB672118F33100048054 /* it */ = {isa = PBXFileReference; lastKnownFileType = text.plist.strings; name = it; path = it.lproj/Localizable.strings; sourceTree = "<group>"; };
		1F5DAB6B2118F3C200048054 /* nl */ = {isa = PBXFileReference; lastKnownFileType = text.plist.strings; name = nl; path = nl.lproj/CarbKit.strings; sourceTree = "<group>"; };
		1F5DAB6C2118F3C200048054 /* nl */ = {isa = PBXFileReference; lastKnownFileType = text.plist.strings; name = nl; path = nl.lproj/InsulinKit.strings; sourceTree = "<group>"; };
		1F5DAB6E2118F3C200048054 /* nl */ = {isa = PBXFileReference; lastKnownFileType = text.plist.strings; name = nl; path = nl.lproj/Localizable.strings; sourceTree = "<group>"; };
		1F5DAB702118F3C200048054 /* nl */ = {isa = PBXFileReference; lastKnownFileType = text.plist.strings; name = nl; path = nl.lproj/Localizable.strings; sourceTree = "<group>"; };
		1F5DAB732118F3C300048054 /* nl */ = {isa = PBXFileReference; lastKnownFileType = text.plist.strings; name = nl; path = nl.lproj/Localizable.strings; sourceTree = "<group>"; };
		1F5DAB772118F3FB00048054 /* nb */ = {isa = PBXFileReference; lastKnownFileType = text.plist.strings; name = nb; path = nb.lproj/CarbKit.strings; sourceTree = "<group>"; };
		1F5DAB782118F3FB00048054 /* nb */ = {isa = PBXFileReference; lastKnownFileType = text.plist.strings; name = nb; path = nb.lproj/InsulinKit.strings; sourceTree = "<group>"; };
		1F5DAB7A2118F3FB00048054 /* nb */ = {isa = PBXFileReference; lastKnownFileType = text.plist.strings; name = nb; path = nb.lproj/Localizable.strings; sourceTree = "<group>"; };
		1F5DAB7C2118F3FC00048054 /* nb */ = {isa = PBXFileReference; lastKnownFileType = text.plist.strings; name = nb; path = nb.lproj/Localizable.strings; sourceTree = "<group>"; };
		1F5DAB7F2118F3FC00048054 /* nb */ = {isa = PBXFileReference; lastKnownFileType = text.plist.strings; name = nb; path = nb.lproj/Localizable.strings; sourceTree = "<group>"; };
		1FE58790211CFBB7004F24ED /* Base */ = {isa = PBXFileReference; lastKnownFileType = text.plist.strings; name = Base; path = Base.lproj/Localizable.strings; sourceTree = "<group>"; };
		1FE58794211D0967004F24ED /* Base */ = {isa = PBXFileReference; lastKnownFileType = text.plist.strings; name = Base; path = Base.lproj/Localizable.strings; sourceTree = "<group>"; };
		2FD1A6AF1E4A76CC0042EF39 /* CarbEntryValidationNavigationDelegate.swift */ = {isa = PBXFileReference; fileEncoding = 4; lastKnownFileType = sourcecode.swift; path = CarbEntryValidationNavigationDelegate.swift; sourceTree = "<group>"; };
		430157F71C7EC03B00B64B63 /* LoopKit Example.app */ = {isa = PBXFileReference; explicitFileType = wrapper.application; includeInIndex = 0; path = "LoopKit Example.app"; sourceTree = BUILT_PRODUCTS_DIR; };
		430157F91C7EC03B00B64B63 /* AppDelegate.swift */ = {isa = PBXFileReference; lastKnownFileType = sourcecode.swift; path = AppDelegate.swift; sourceTree = "<group>"; };
		430157FB1C7EC03B00B64B63 /* MasterViewController.swift */ = {isa = PBXFileReference; lastKnownFileType = sourcecode.swift; lineEnding = 0; path = MasterViewController.swift; sourceTree = "<group>"; xcLanguageSpecificationIdentifier = xcode.lang.swift; };
		430158001C7EC03B00B64B63 /* Base */ = {isa = PBXFileReference; lastKnownFileType = file.storyboard; name = Base; path = Base.lproj/Main.storyboard; sourceTree = "<group>"; };
		430158021C7EC03B00B64B63 /* Assets.xcassets */ = {isa = PBXFileReference; lastKnownFileType = folder.assetcatalog; path = Assets.xcassets; sourceTree = "<group>"; };
		430158051C7EC03B00B64B63 /* Base */ = {isa = PBXFileReference; lastKnownFileType = file.storyboard; name = Base; path = Base.lproj/LaunchScreen.storyboard; sourceTree = "<group>"; };
		430158071C7EC03B00B64B63 /* Info.plist */ = {isa = PBXFileReference; lastKnownFileType = text.plist.xml; path = Info.plist; sourceTree = "<group>"; };
		4301582A1C7ECCEF00B64B63 /* LoopKitExample.entitlements */ = {isa = PBXFileReference; fileEncoding = 4; lastKnownFileType = text.xml; path = LoopKitExample.entitlements; sourceTree = "<group>"; };
		4301582C1C7ECD7A00B64B63 /* HealthKit.framework */ = {isa = PBXFileReference; lastKnownFileType = wrapper.framework; name = HealthKit.framework; path = System/Library/Frameworks/HealthKit.framework; sourceTree = SDKROOT; };
		43026D632132404900A332E2 /* ice_minus_flat_carb_effect_output.json */ = {isa = PBXFileReference; fileEncoding = 4; lastKnownFileType = text.json; path = ice_minus_flat_carb_effect_output.json; sourceTree = "<group>"; };
		4302F4DC1D4DCED000F0FCAF /* InsulinDeliveryTableViewController.swift */ = {isa = PBXFileReference; fileEncoding = 4; lastKnownFileType = sourcecode.swift; lineEnding = 0; path = InsulinDeliveryTableViewController.swift; sourceTree = "<group>"; xcLanguageSpecificationIdentifier = xcode.lang.swift; };
		4302F4DE1D4E607B00F0FCAF /* InsulinDeliveryTableViewController.swift */ = {isa = PBXFileReference; fileEncoding = 4; lastKnownFileType = sourcecode.swift; path = InsulinDeliveryTableViewController.swift; sourceTree = "<group>"; };
		4302F4E81D5066F400F0FCAF /* ReservoirValue.swift */ = {isa = PBXFileReference; fileEncoding = 4; lastKnownFileType = sourcecode.swift; path = ReservoirValue.swift; sourceTree = "<group>"; };
		4302F4EA1D50670500F0FCAF /* NewPumpEvent.swift */ = {isa = PBXFileReference; fileEncoding = 4; lastKnownFileType = sourcecode.swift; path = NewPumpEvent.swift; sourceTree = "<group>"; };
		4302F4EC1D5068CE00F0FCAF /* PersistedPumpEvent.swift */ = {isa = PBXFileReference; fileEncoding = 4; lastKnownFileType = sourcecode.swift; path = PersistedPumpEvent.swift; sourceTree = "<group>"; };
		4303C48B1E29DD4200ADEDC8 /* momentum_effect_duplicate_glucose_input.json */ = {isa = PBXFileReference; fileEncoding = 4; lastKnownFileType = text.json; path = momentum_effect_duplicate_glucose_input.json; sourceTree = "<group>"; };
		4303C4901E2D664200ADEDC8 /* TimeZone.swift */ = {isa = PBXFileReference; fileEncoding = 4; lastKnownFileType = sourcecode.swift; path = TimeZone.swift; sourceTree = "<group>"; };
		43177D031D372A7F0006E908 /* CarbEntryTableViewController.swift */ = {isa = PBXFileReference; fileEncoding = 4; lastKnownFileType = sourcecode.swift; path = CarbEntryTableViewController.swift; sourceTree = "<group>"; };
		43177D071D37306D0006E908 /* GlucoseRangeOverrideTableViewCell.xib */ = {isa = PBXFileReference; fileEncoding = 4; lastKnownFileType = file.xib; path = GlucoseRangeOverrideTableViewCell.xib; sourceTree = "<group>"; };
		43177D091D3732C70006E908 /* Assets.xcassets */ = {isa = PBXFileReference; lastKnownFileType = folder.assetcatalog; path = Assets.xcassets; sourceTree = "<group>"; };
		43177D0B1D3734040006E908 /* GlucoseRangeOverrideTableViewCell.swift */ = {isa = PBXFileReference; fileEncoding = 4; lastKnownFileType = sourcecode.swift; path = GlucoseRangeOverrideTableViewCell.swift; sourceTree = "<group>"; };
		43177D0D1D3737420006E908 /* NibLoadable.swift */ = {isa = PBXFileReference; fileEncoding = 4; lastKnownFileType = sourcecode.swift; path = NibLoadable.swift; sourceTree = "<group>"; };
		43260F6D21C4BF7A00DD6837 /* UUID.swift */ = {isa = PBXFileReference; lastKnownFileType = sourcecode.swift; path = UUID.swift; sourceTree = "<group>"; };
		432711371EDE826A00171F6A /* CustomInputTextField.swift */ = {isa = PBXFileReference; fileEncoding = 4; lastKnownFileType = sourcecode.swift; path = CustomInputTextField.swift; sourceTree = "<group>"; };
		432762731D60505F0083215A /* HKQuantitySample.swift */ = {isa = PBXFileReference; fileEncoding = 4; lastKnownFileType = sourcecode.swift; path = HKQuantitySample.swift; sourceTree = "<group>"; };
		432CF86420D7692E0066B889 /* DeliveryLimitSettingsTableViewController.swift */ = {isa = PBXFileReference; lastKnownFileType = sourcecode.swift; path = DeliveryLimitSettingsTableViewController.swift; sourceTree = "<group>"; };
		432CF86620D76AB90066B889 /* SettingsTableViewCell.swift */ = {isa = PBXFileReference; lastKnownFileType = sourcecode.swift; path = SettingsTableViewCell.swift; sourceTree = "<group>"; };
		432CF86820D76B320066B889 /* SetupButton.swift */ = {isa = PBXFileReference; lastKnownFileType = sourcecode.swift; path = SetupButton.swift; sourceTree = "<group>"; };
		432CF86A20D76B9C0066B889 /* SetupIndicatorView.swift */ = {isa = PBXFileReference; lastKnownFileType = sourcecode.swift; path = SetupIndicatorView.swift; sourceTree = "<group>"; };
		432CF86C20D76C470066B889 /* SwitchTableViewCell.swift */ = {isa = PBXFileReference; lastKnownFileType = sourcecode.swift; path = SwitchTableViewCell.swift; sourceTree = "<group>"; };
		432CF86E20D76CCF0066B889 /* GlucoseTrend.swift */ = {isa = PBXFileReference; lastKnownFileType = sourcecode.swift; path = GlucoseTrend.swift; sourceTree = "<group>"; };
		432CF87020D76D5A0066B889 /* GlucoseDisplayable.swift */ = {isa = PBXFileReference; lastKnownFileType = sourcecode.swift; path = GlucoseDisplayable.swift; sourceTree = "<group>"; };
		432CF87220D774220066B889 /* PumpManager.swift */ = {isa = PBXFileReference; lastKnownFileType = sourcecode.swift; path = PumpManager.swift; sourceTree = "<group>"; };
		4333931E1F32E31C009466DC /* doses_overlay_basal_profile_output.json */ = {isa = PBXFileReference; fileEncoding = 4; lastKnownFileType = text.json; path = doses_overlay_basal_profile_output.json; sourceTree = "<group>"; };
		433BC7A620523DB7000B1200 /* NewGlucoseSample.swift */ = {isa = PBXFileReference; lastKnownFileType = sourcecode.swift; path = NewGlucoseSample.swift; sourceTree = "<group>"; };
		433BC7A820538D4C000B1200 /* CachedGlucoseObject+CoreDataClass.swift */ = {isa = PBXFileReference; lastKnownFileType = sourcecode.swift; path = "CachedGlucoseObject+CoreDataClass.swift"; sourceTree = "<group>"; };
		433BC7A920538D4C000B1200 /* CachedGlucoseObject+CoreDataProperties.swift */ = {isa = PBXFileReference; lastKnownFileType = sourcecode.swift; path = "CachedGlucoseObject+CoreDataProperties.swift"; sourceTree = "<group>"; };
		433BC7AC20538FCA000B1200 /* StoredGlucoseSample.swift */ = {isa = PBXFileReference; lastKnownFileType = sourcecode.swift; path = StoredGlucoseSample.swift; sourceTree = "<group>"; };
		433BC7B020562705000B1200 /* UpdateSource.swift */ = {isa = PBXFileReference; lastKnownFileType = sourcecode.swift; path = UpdateSource.swift; sourceTree = "<group>"; };
		433D705D1EFB29700004EB9F /* FoodTypeShortcutCell.swift */ = {isa = PBXFileReference; fileEncoding = 4; lastKnownFileType = sourcecode.swift; path = FoodTypeShortcutCell.swift; sourceTree = "<group>"; };
		434113A820F171CB00D05747 /* CachedInsulinDeliveryObject+CoreDataClass.swift */ = {isa = PBXFileReference; lastKnownFileType = sourcecode.swift; path = "CachedInsulinDeliveryObject+CoreDataClass.swift"; sourceTree = "<group>"; };
		434113A920F171CB00D05747 /* CachedInsulinDeliveryObject+CoreDataProperties.swift */ = {isa = PBXFileReference; lastKnownFileType = sourcecode.swift; path = "CachedInsulinDeliveryObject+CoreDataProperties.swift"; sourceTree = "<group>"; };
		434113AC20F287DC00D05747 /* NSManagedObjectContext.swift */ = {isa = PBXFileReference; lastKnownFileType = sourcecode.swift; path = NSManagedObjectContext.swift; sourceTree = "<group>"; };
		434113B220F2890800D05747 /* PersistenceControllerTests.swift */ = {isa = PBXFileReference; lastKnownFileType = sourcecode.swift; path = PersistenceControllerTests.swift; sourceTree = "<group>"; };
		434113B420F2BDB500D05747 /* CachedInsulinDeliveryObjectTests.swift */ = {isa = PBXFileReference; lastKnownFileType = sourcecode.swift; path = CachedInsulinDeliveryObjectTests.swift; sourceTree = "<group>"; };
		434113B720F2BDE800D05747 /* PersistenceControllerTestCase.swift */ = {isa = PBXFileReference; lastKnownFileType = sourcecode.swift; path = PersistenceControllerTestCase.swift; sourceTree = "<group>"; };
		434113BB20F2C56100D05747 /* CachedGlucoseObjectTests.swift */ = {isa = PBXFileReference; lastKnownFileType = sourcecode.swift; path = CachedGlucoseObjectTests.swift; sourceTree = "<group>"; };
		434113BD20F2C72000D05747 /* CachedCarbObjectTests.swift */ = {isa = PBXFileReference; lastKnownFileType = sourcecode.swift; path = CachedCarbObjectTests.swift; sourceTree = "<group>"; };
		4343951E205EED1F0056DC37 /* counteraction_effect_falling_glucose_output.json */ = {isa = PBXFileReference; fileEncoding = 4; lastKnownFileType = text.json; path = counteraction_effect_falling_glucose_output.json; sourceTree = "<group>"; };
		43439520205F2D910056DC37 /* counteraction_effect_falling_glucose_input.json */ = {isa = PBXFileReference; fileEncoding = 4; lastKnownFileType = text.json; path = counteraction_effect_falling_glucose_input.json; sourceTree = "<group>"; };
		434570431FE605E30089C4DC /* OSLog.swift */ = {isa = PBXFileReference; lastKnownFileType = sourcecode.swift; path = OSLog.swift; sourceTree = "<group>"; };
		4346D1FB1C79481E00ABAFE3 /* NSUserDefaults.swift */ = {isa = PBXFileReference; fileEncoding = 4; lastKnownFileType = sourcecode.swift; path = NSUserDefaults.swift; sourceTree = "<group>"; };
		434872781CB6256500E55D75 /* reconcile_history_input.json */ = {isa = PBXFileReference; fileEncoding = 4; lastKnownFileType = text.json; path = reconcile_history_input.json; sourceTree = "<group>"; };
		4348727C1CB626E500E55D75 /* reconcile_history_output.json */ = {isa = PBXFileReference; fileEncoding = 4; lastKnownFileType = text.json; path = reconcile_history_output.json; sourceTree = "<group>"; };
		434A01CF1F019D9100938125 /* DateAndDurationTableViewCell.xib */ = {isa = PBXFileReference; fileEncoding = 4; lastKnownFileType = file.xib; path = DateAndDurationTableViewCell.xib; sourceTree = "<group>"; };
		434C5F9B2098352500B2FD1A /* QuantityFormatter.swift */ = {isa = PBXFileReference; lastKnownFileType = sourcecode.swift; path = QuantityFormatter.swift; sourceTree = "<group>"; };
		434C5F9D209938CD00B2FD1A /* NumberFormatter.swift */ = {isa = PBXFileReference; lastKnownFileType = sourcecode.swift; path = NumberFormatter.swift; sourceTree = "<group>"; };
		434C5F9F209ABD4700B2FD1A /* QuantityFormatterTests.swift */ = {isa = PBXFileReference; lastKnownFileType = sourcecode.swift; path = QuantityFormatterTests.swift; sourceTree = "<group>"; };
		434FB6471D70096A007B9C70 /* reservoir_history_with_continuity_holes.json */ = {isa = PBXFileReference; fileEncoding = 4; lastKnownFileType = text.json; path = reservoir_history_with_continuity_holes.json; sourceTree = "<group>"; };
		434FB6491D712158007B9C70 /* CommandResponseViewController.swift */ = {isa = PBXFileReference; fileEncoding = 4; lastKnownFileType = sourcecode.swift; path = CommandResponseViewController.swift; sourceTree = "<group>"; };
		434FB64B1D712449007B9C70 /* NSData.swift */ = {isa = PBXFileReference; fileEncoding = 4; lastKnownFileType = sourcecode.swift; path = NSData.swift; sourceTree = "<group>"; };
		434FF1DF1CF269D8000DB779 /* IdentifiableClass.swift */ = {isa = PBXFileReference; fileEncoding = 4; lastKnownFileType = sourcecode.swift; path = IdentifiableClass.swift; sourceTree = "<group>"; };
		434FF1E31CF26A1E000DB779 /* UITableViewCell.swift */ = {isa = PBXFileReference; fileEncoding = 4; lastKnownFileType = sourcecode.swift; path = UITableViewCell.swift; sourceTree = "<group>"; };
		434FF1EF1CF29451000DB779 /* TextFieldTableViewCell.xib */ = {isa = PBXFileReference; fileEncoding = 4; lastKnownFileType = file.xib; path = TextFieldTableViewCell.xib; sourceTree = "<group>"; };
		434FF1F01CF29451000DB779 /* TextFieldTableViewCell.swift */ = {isa = PBXFileReference; fileEncoding = 4; lastKnownFileType = sourcecode.swift; path = TextFieldTableViewCell.swift; sourceTree = "<group>"; };
		434FF1F31CF294A9000DB779 /* TextFieldTableViewController.swift */ = {isa = PBXFileReference; fileEncoding = 4; lastKnownFileType = sourcecode.swift; path = TextFieldTableViewController.swift; sourceTree = "<group>"; };
		4352A73B20DECF0600CAC200 /* CGMManager.swift */ = {isa = PBXFileReference; fileEncoding = 4; lastKnownFileType = sourcecode.swift; path = CGMManager.swift; sourceTree = "<group>"; };
		4353D16E203D104F007B4ECD /* CarbStoreError.swift */ = {isa = PBXFileReference; lastKnownFileType = sourcecode.swift; path = CarbStoreError.swift; sourceTree = "<group>"; };
		4353D172203D3E7E007B4ECD /* CoreData.framework */ = {isa = PBXFileReference; lastKnownFileType = wrapper.framework; name = CoreData.framework; path = System/Library/Frameworks/CoreData.framework; sourceTree = SDKROOT; };
		4359E74D1EEA1FBC0022EF0C /* FoodEmojiDataSource.swift */ = {isa = PBXFileReference; fileEncoding = 4; lastKnownFileType = sourcecode.swift; path = FoodEmojiDataSource.swift; sourceTree = "<group>"; };
		4359E74F1EED04330022EF0C /* ice_35_min_partial_output.json */ = {isa = PBXFileReference; fileEncoding = 4; lastKnownFileType = text.json; path = ice_35_min_partial_output.json; sourceTree = "<group>"; };
		435D2924205F3A670026F401 /* counteraction_effect_falling_glucose_almost_duplicates_input.json */ = {isa = PBXFileReference; fileEncoding = 4; lastKnownFileType = text.json; path = counteraction_effect_falling_glucose_almost_duplicates_input.json; sourceTree = "<group>"; };
		435D2926205F3C750026F401 /* counteraction_effect_falling_glucose_double_entries._input.json */ = {isa = PBXFileReference; fileEncoding = 4; lastKnownFileType = text.json; path = counteraction_effect_falling_glucose_double_entries._input.json; sourceTree = "<group>"; };
		435D2927205F3C750026F401 /* momentum_effect_rising_glucose_double_entries_input.json */ = {isa = PBXFileReference; fileEncoding = 4; lastKnownFileType = text.json; path = momentum_effect_rising_glucose_double_entries_input.json; sourceTree = "<group>"; };
		435D292A205F46180026F401 /* counteraction_effect_falling_glucose_almost_duplicates_output.json */ = {isa = PBXFileReference; fileEncoding = 4; lastKnownFileType = text.json; path = counteraction_effect_falling_glucose_almost_duplicates_output.json; sourceTree = "<group>"; };
		435D292C205F48750026F401 /* counteraction_effect_falling_glucose_insulin.json */ = {isa = PBXFileReference; fileEncoding = 4; lastKnownFileType = text.json; path = counteraction_effect_falling_glucose_insulin.json; sourceTree = "<group>"; };
		435F355D1C9CD16A00C204D2 /* NSUserDefaults.swift */ = {isa = PBXFileReference; fileEncoding = 4; lastKnownFileType = sourcecode.swift; path = NSUserDefaults.swift; sourceTree = "<group>"; };
		435F35601C9CD25F00C204D2 /* DeviceDataManager.swift */ = {isa = PBXFileReference; fileEncoding = 4; lastKnownFileType = sourcecode.swift; path = DeviceDataManager.swift; sourceTree = "<group>"; };
		4369F08E208859E6000E3E45 /* PaddedTextField.swift */ = {isa = PBXFileReference; lastKnownFileType = sourcecode.swift; path = PaddedTextField.swift; sourceTree = "<group>"; };
		4369F091208B0DFF000E3E45 /* DateAndDurationTableViewCell.swift */ = {isa = PBXFileReference; lastKnownFileType = sourcecode.swift; path = DateAndDurationTableViewCell.swift; sourceTree = "<group>"; };
		4369F093208BA001000E3E45 /* TextButtonTableViewCell.swift */ = {isa = PBXFileReference; lastKnownFileType = sourcecode.swift; path = TextButtonTableViewCell.swift; sourceTree = "<group>"; };
		4378B6421ED55E81000AE785 /* suspend_dose.json */ = {isa = PBXFileReference; fileEncoding = 4; lastKnownFileType = text.json; path = suspend_dose.json; sourceTree = "<group>"; };
		4378B6441ED55F8C000AE785 /* suspend_dose_reconciled_normalized_iob.json */ = {isa = PBXFileReference; fileEncoding = 4; lastKnownFileType = text.json; path = suspend_dose_reconciled_normalized_iob.json; sourceTree = "<group>"; };
		4378B6451ED55F8C000AE785 /* suspend_dose_reconciled_normalized.json */ = {isa = PBXFileReference; fileEncoding = 4; lastKnownFileType = text.json; path = suspend_dose_reconciled_normalized.json; sourceTree = "<group>"; };
		4378B6461ED55F8C000AE785 /* suspend_dose_reconciled.json */ = {isa = PBXFileReference; fileEncoding = 4; lastKnownFileType = text.json; path = suspend_dose_reconciled.json; sourceTree = "<group>"; };
		4378B64A1ED61965000AE785 /* GlucoseEffectVelocity.swift */ = {isa = PBXFileReference; fileEncoding = 4; lastKnownFileType = sourcecode.swift; path = GlucoseEffectVelocity.swift; sourceTree = "<group>"; };
		4378B64C1ED61C22000AE785 /* AbsorbedCarbValue.swift */ = {isa = PBXFileReference; fileEncoding = 4; lastKnownFileType = sourcecode.swift; path = AbsorbedCarbValue.swift; sourceTree = "<group>"; };
		4378B64E1ED61C64000AE785 /* CarbValue.swift */ = {isa = PBXFileReference; fileEncoding = 4; lastKnownFileType = sourcecode.swift; path = CarbValue.swift; sourceTree = "<group>"; };
		4378B6501ED62D8D000AE785 /* CarbStatus.swift */ = {isa = PBXFileReference; fileEncoding = 4; lastKnownFileType = sourcecode.swift; path = CarbStatus.swift; sourceTree = "<group>"; };
		4379CFE221102A4100AADC79 /* DeviceManager.swift */ = {isa = PBXFileReference; lastKnownFileType = sourcecode.swift; path = DeviceManager.swift; sourceTree = "<group>"; };
		437AFEE92036A156008C4892 /* CachedCarbObject+CoreDataClass.swift */ = {isa = PBXFileReference; lastKnownFileType = sourcecode.swift; path = "CachedCarbObject+CoreDataClass.swift"; sourceTree = "<group>"; };
		437AFEEA2036A156008C4892 /* CachedCarbObject+CoreDataProperties.swift */ = {isa = PBXFileReference; lastKnownFileType = sourcecode.swift; path = "CachedCarbObject+CoreDataProperties.swift"; sourceTree = "<group>"; };
		437AFF192039F149008C4892 /* CarbStoreTests.swift */ = {isa = PBXFileReference; lastKnownFileType = sourcecode.swift; path = CarbStoreTests.swift; sourceTree = "<group>"; };
		437AFF1C203A45DB008C4892 /* CacheStore.swift */ = {isa = PBXFileReference; lastKnownFileType = sourcecode.swift; path = CacheStore.swift; sourceTree = "<group>"; };
		437AFF1E203A763F008C4892 /* HKHealthStoreMock.swift */ = {isa = PBXFileReference; lastKnownFileType = sourcecode.swift; path = HKHealthStoreMock.swift; sourceTree = "<group>"; };
		437AFF20203AA740008C4892 /* NSManagedObjectContext.swift */ = {isa = PBXFileReference; lastKnownFileType = sourcecode.swift; path = NSManagedObjectContext.swift; sourceTree = "<group>"; };
		437AFF23203BE402008C4892 /* HKHealthStore.swift */ = {isa = PBXFileReference; lastKnownFileType = sourcecode.swift; path = HKHealthStore.swift; sourceTree = "<group>"; };
		437B064D1F2EB35800D95237 /* HKQuantitySample+InsulinKit.swift */ = {isa = PBXFileReference; lastKnownFileType = sourcecode.swift; path = "HKQuantitySample+InsulinKit.swift"; sourceTree = "<group>"; };
		438207701F2AE9A300886C13 /* InsulinDeliveryStore.swift */ = {isa = PBXFileReference; lastKnownFileType = sourcecode.swift; path = InsulinDeliveryStore.swift; sourceTree = "<group>"; };
		439706E822D2E94800C81566 /* BoundSwitchTableViewCell.swift */ = {isa = PBXFileReference; lastKnownFileType = sourcecode.swift; path = BoundSwitchTableViewCell.swift; sourceTree = "<group>"; };
		43971A3F1C8CABFF0013154F /* GlucoseSampleValue.swift */ = {isa = PBXFileReference; fileEncoding = 4; lastKnownFileType = sourcecode.swift; path = GlucoseSampleValue.swift; sourceTree = "<group>"; };
		43971A411C8CAEF20013154F /* momentum_effect_display_only_glucose_input.json */ = {isa = PBXFileReference; fileEncoding = 4; lastKnownFileType = text.json; path = momentum_effect_display_only_glucose_input.json; sourceTree = "<group>"; };
		439BCD8D1EEDD22900100EAA /* ice_35_min_none_output.json */ = {isa = PBXFileReference; fileEncoding = 4; lastKnownFileType = text.json; path = ice_35_min_none_output.json; sourceTree = "<group>"; };
		439BCD8F1EEDD2AD00100EAA /* ice_1_hour_output.json */ = {isa = PBXFileReference; fileEncoding = 4; lastKnownFileType = text.json; path = ice_1_hour_output.json; sourceTree = "<group>"; };
		439BCD911EEDD33F00100EAA /* ice_slow_absorption_output.json */ = {isa = PBXFileReference; fileEncoding = 4; lastKnownFileType = text.json; path = ice_slow_absorption_output.json; sourceTree = "<group>"; };
		43A0670E1F23CAC700E9E90F /* DoseType.swift */ = {isa = PBXFileReference; fileEncoding = 4; lastKnownFileType = sourcecode.swift; path = DoseType.swift; sourceTree = "<group>"; };
		43A067121F245A2F00E9E90F /* DoseStoreTests.swift */ = {isa = PBXFileReference; fileEncoding = 4; lastKnownFileType = sourcecode.swift; path = DoseStoreTests.swift; sourceTree = "<group>"; };
		43A8EC3B210CEEA500A81379 /* CGMManagerUI.swift */ = {isa = PBXFileReference; fileEncoding = 4; lastKnownFileType = sourcecode.swift; path = CGMManagerUI.swift; sourceTree = "<group>"; };
		43AF1FB11C926CDD00EA2F3D /* HKQuantity.swift */ = {isa = PBXFileReference; fileEncoding = 4; lastKnownFileType = sourcecode.swift; path = HKQuantity.swift; sourceTree = "<group>"; };
		43B17C88208EEC0B00AC27E9 /* HealthStoreUnitCache.swift */ = {isa = PBXFileReference; lastKnownFileType = sourcecode.swift; path = HealthStoreUnitCache.swift; sourceTree = "<group>"; };
		43B99AFB1C744CE300D050F5 /* bolus_dose.json */ = {isa = PBXFileReference; fileEncoding = 4; lastKnownFileType = text.json; path = bolus_dose.json; sourceTree = "<group>"; };
		43B99AFD1C744E5F00D050F5 /* effect_from_bolus_output.json */ = {isa = PBXFileReference; fileEncoding = 4; lastKnownFileType = text.json; path = effect_from_bolus_output.json; sourceTree = "<group>"; };
		43B99AFF1C7450EE00D050F5 /* effect_from_history_output.json */ = {isa = PBXFileReference; fileEncoding = 4; lastKnownFileType = text.json; path = effect_from_history_output.json; sourceTree = "<group>"; };
		43B99B011C7451E500D050F5 /* normalized_doses.json */ = {isa = PBXFileReference; fileEncoding = 4; lastKnownFileType = text.json; path = normalized_doses.json; sourceTree = "<group>"; };
		43B99B031C74538D00D050F5 /* short_basal_dose.json */ = {isa = PBXFileReference; fileEncoding = 4; lastKnownFileType = text.json; path = short_basal_dose.json; sourceTree = "<group>"; };
		43B99B051C74552300D050F5 /* basal_dose.json */ = {isa = PBXFileReference; fileEncoding = 4; lastKnownFileType = text.json; path = basal_dose.json; sourceTree = "<group>"; };
		43B99B071C74553900D050F5 /* effect_from_basal_output.json */ = {isa = PBXFileReference; fileEncoding = 4; lastKnownFileType = text.json; path = effect_from_basal_output.json; sourceTree = "<group>"; };
		43BA7154201E484D0058961E /* LoopKitUI.framework */ = {isa = PBXFileReference; explicitFileType = wrapper.framework; includeInIndex = 0; path = LoopKitUI.framework; sourceTree = BUILT_PRODUCTS_DIR; };
		43BA7156201E484D0058961E /* LoopKitUI.h */ = {isa = PBXFileReference; lastKnownFileType = sourcecode.c.h; path = LoopKitUI.h; sourceTree = "<group>"; };
		43BA7157201E484D0058961E /* Info.plist */ = {isa = PBXFileReference; lastKnownFileType = text.plist.xml; path = Info.plist; sourceTree = "<group>"; };
		43BA719820203EF30058961E /* Base */ = {isa = PBXFileReference; lastKnownFileType = file.storyboard; name = Base; path = Base.lproj/CarbKit.storyboard; sourceTree = "<group>"; };
		43BDD7E71F804ED5005BA15C /* reconcile_resume_before_rewind_input.json */ = {isa = PBXFileReference; lastKnownFileType = text.json; path = reconcile_resume_before_rewind_input.json; sourceTree = "<group>"; };
		43BDD7E91F8050C3005BA15C /* reconcile_resume_before_rewind_output.json */ = {isa = PBXFileReference; fileEncoding = 4; lastKnownFileType = text.json; path = reconcile_resume_before_rewind_output.json; sourceTree = "<group>"; };
		43C094451CAA1E98001F6403 /* DoseUnit.swift */ = {isa = PBXFileReference; fileEncoding = 4; lastKnownFileType = sourcecode.swift; path = DoseUnit.swift; sourceTree = "<group>"; };
		43C27D921E3C4E7D00613CE1 /* momentum_effect_mixed_provenance_glucose_input.json */ = {isa = PBXFileReference; fileEncoding = 4; lastKnownFileType = text.json; path = momentum_effect_mixed_provenance_glucose_input.json; sourceTree = "<group>"; };
		43C98059212BDEE4003B5D17 /* ice_minus_carb_effect_with_gaps_output.json */ = {isa = PBXFileReference; fileEncoding = 4; lastKnownFileType = text.json; path = ice_minus_carb_effect_with_gaps_output.json; sourceTree = "<group>"; };
		43C9805B212D216A003B5D17 /* GlucoseChange.swift */ = {isa = PBXFileReference; lastKnownFileType = sourcecode.swift; path = GlucoseChange.swift; sourceTree = "<group>"; };
		43CACE0D2247F89100F90AF5 /* WeakSynchronizedSet.swift */ = {isa = PBXFileReference; lastKnownFileType = sourcecode.swift; path = WeakSynchronizedSet.swift; sourceTree = "<group>"; };
		43CB51B0211EB16C00DB9B4A /* NSUserActivity+CarbKit.swift */ = {isa = PBXFileReference; lastKnownFileType = sourcecode.swift; path = "NSUserActivity+CarbKit.swift"; sourceTree = "<group>"; };
		43CE7CDF1CA9E8B0003CC1B0 /* iob_from_bolus_240min_output.json */ = {isa = PBXFileReference; fileEncoding = 4; lastKnownFileType = text.json; path = iob_from_bolus_240min_output.json; sourceTree = "<group>"; };
		43CE7CE11CA9EA1A003CC1B0 /* iob_from_bolus_120min_output.json */ = {isa = PBXFileReference; fileEncoding = 4; lastKnownFileType = text.json; path = iob_from_bolus_120min_output.json; sourceTree = "<group>"; };
		43CE7CE31CA9EB1E003CC1B0 /* iob_from_bolus_180min_output.json */ = {isa = PBXFileReference; fileEncoding = 4; lastKnownFileType = text.json; path = iob_from_bolus_180min_output.json; sourceTree = "<group>"; };
		43CE7CE51CA9EBD2003CC1B0 /* iob_from_bolus_300min_output.json */ = {isa = PBXFileReference; fileEncoding = 4; lastKnownFileType = text.json; path = iob_from_bolus_300min_output.json; sourceTree = "<group>"; };
		43CE7CE71CA9EC1F003CC1B0 /* iob_from_bolus_312min_output.json */ = {isa = PBXFileReference; fileEncoding = 4; lastKnownFileType = text.json; path = iob_from_bolus_312min_output.json; sourceTree = "<group>"; };
		43CE7CE91CA9EC50003CC1B0 /* iob_from_bolus_360min_output.json */ = {isa = PBXFileReference; fileEncoding = 4; lastKnownFileType = text.json; path = iob_from_bolus_360min_output.json; sourceTree = "<group>"; };
		43CE7CEB1CA9EC88003CC1B0 /* iob_from_bolus_420min_output.json */ = {isa = PBXFileReference; fileEncoding = 4; lastKnownFileType = text.json; path = iob_from_bolus_420min_output.json; sourceTree = "<group>"; };
		43CE7CED1CA9F2CF003CC1B0 /* normalize_edge_case_doses_input.json */ = {isa = PBXFileReference; fileEncoding = 4; lastKnownFileType = text.json; path = normalize_edge_case_doses_input.json; sourceTree = "<group>"; };
		43CE7CEF1CA9F32C003CC1B0 /* normalize_edge_case_doses_output.json */ = {isa = PBXFileReference; fileEncoding = 4; lastKnownFileType = text.json; path = normalize_edge_case_doses_output.json; sourceTree = "<group>"; };
		43CF0B3E2030FD0D002A66DE /* UploadState.swift */ = {isa = PBXFileReference; lastKnownFileType = sourcecode.swift; path = UploadState.swift; sourceTree = "<group>"; };
		43D8FDCB1C728FDF0073BE78 /* LoopKit.framework */ = {isa = PBXFileReference; explicitFileType = wrapper.framework; includeInIndex = 0; path = LoopKit.framework; sourceTree = BUILT_PRODUCTS_DIR; };
		43D8FDCE1C728FDF0073BE78 /* LoopKit.h */ = {isa = PBXFileReference; lastKnownFileType = sourcecode.c.h; path = LoopKit.h; sourceTree = "<group>"; };
		43D8FDD01C728FDF0073BE78 /* Info.plist */ = {isa = PBXFileReference; lastKnownFileType = text.plist.xml; path = Info.plist; sourceTree = "<group>"; };
		43D8FDD51C728FDF0073BE78 /* LoopKitTests.xctest */ = {isa = PBXFileReference; explicitFileType = wrapper.cfbundle; includeInIndex = 0; path = LoopKitTests.xctest; sourceTree = BUILT_PRODUCTS_DIR; };
		43D8FDDA1C728FDF0073BE78 /* LoopKitTests.swift */ = {isa = PBXFileReference; lastKnownFileType = sourcecode.swift; path = LoopKitTests.swift; sourceTree = "<group>"; };
		43D8FDDC1C728FDF0073BE78 /* Info.plist */ = {isa = PBXFileReference; lastKnownFileType = text.plist.xml; path = Info.plist; sourceTree = "<group>"; };
		43D8FDE51C7290340073BE78 /* BasalRateSchedule.swift */ = {isa = PBXFileReference; fileEncoding = 4; lastKnownFileType = sourcecode.swift; path = BasalRateSchedule.swift; sourceTree = "<group>"; };
		43D8FDE61C7290350073BE78 /* CarbRatioSchedule.swift */ = {isa = PBXFileReference; fileEncoding = 4; lastKnownFileType = sourcecode.swift; path = CarbRatioSchedule.swift; sourceTree = "<group>"; };
		43D8FDE71C7290350073BE78 /* DailyQuantitySchedule.swift */ = {isa = PBXFileReference; fileEncoding = 4; lastKnownFileType = sourcecode.swift; path = DailyQuantitySchedule.swift; sourceTree = "<group>"; };
		43D8FDE81C7290350073BE78 /* DailyValueSchedule.swift */ = {isa = PBXFileReference; fileEncoding = 4; lastKnownFileType = sourcecode.swift; path = DailyValueSchedule.swift; sourceTree = "<group>"; };
		43D8FDE91C7290350073BE78 /* Double.swift */ = {isa = PBXFileReference; fileEncoding = 4; lastKnownFileType = sourcecode.swift; path = Double.swift; sourceTree = "<group>"; };
		43D8FDEA1C7290350073BE78 /* GlucoseEffect.swift */ = {isa = PBXFileReference; fileEncoding = 4; lastKnownFileType = sourcecode.swift; path = GlucoseEffect.swift; sourceTree = "<group>"; };
		43D8FDEB1C7290350073BE78 /* GlucoseRangeSchedule.swift */ = {isa = PBXFileReference; fileEncoding = 4; lastKnownFileType = sourcecode.swift; path = GlucoseRangeSchedule.swift; sourceTree = "<group>"; };
		43D8FDEC1C7290350073BE78 /* GlucoseSchedule.swift */ = {isa = PBXFileReference; fileEncoding = 4; lastKnownFileType = sourcecode.swift; path = GlucoseSchedule.swift; sourceTree = "<group>"; };
		43D8FDED1C7290350073BE78 /* HealthKitSampleStore.swift */ = {isa = PBXFileReference; fileEncoding = 4; lastKnownFileType = sourcecode.swift; path = HealthKitSampleStore.swift; sourceTree = "<group>"; };
		43D8FDEE1C7290350073BE78 /* HKUnit.swift */ = {isa = PBXFileReference; fileEncoding = 4; lastKnownFileType = sourcecode.swift; path = HKUnit.swift; sourceTree = "<group>"; };
		43D8FDEF1C7290350073BE78 /* LoopMath.swift */ = {isa = PBXFileReference; fileEncoding = 4; lastKnownFileType = sourcecode.swift; path = LoopMath.swift; sourceTree = "<group>"; };
		43D8FDF01C7290350073BE78 /* Date.swift */ = {isa = PBXFileReference; fileEncoding = 4; lastKnownFileType = sourcecode.swift; path = Date.swift; sourceTree = "<group>"; };
		43D8FDF11C7290350073BE78 /* NSDateFormatter.swift */ = {isa = PBXFileReference; fileEncoding = 4; lastKnownFileType = sourcecode.swift; path = NSDateFormatter.swift; sourceTree = "<group>"; };
		43D8FDF21C7290350073BE78 /* NSTimeInterval.swift */ = {isa = PBXFileReference; fileEncoding = 4; lastKnownFileType = sourcecode.swift; path = NSTimeInterval.swift; sourceTree = "<group>"; };
		43D8FDF31C7290350073BE78 /* SampleValue.swift */ = {isa = PBXFileReference; fileEncoding = 4; lastKnownFileType = sourcecode.swift; path = SampleValue.swift; sourceTree = "<group>"; };
		43D8FE041C7290530073BE78 /* DailyQuantityScheduleTableViewController.swift */ = {isa = PBXFileReference; fileEncoding = 4; lastKnownFileType = sourcecode.swift; path = DailyQuantityScheduleTableViewController.swift; sourceTree = "<group>"; };
		43D8FE051C7290530073BE78 /* DailyValueScheduleTableViewController.swift */ = {isa = PBXFileReference; fileEncoding = 4; lastKnownFileType = sourcecode.swift; lineEnding = 0; path = DailyValueScheduleTableViewController.swift; sourceTree = "<group>"; xcLanguageSpecificationIdentifier = xcode.lang.swift; };
		43D8FE061C7290530073BE78 /* GlucoseRangeScheduleTableViewController.swift */ = {isa = PBXFileReference; fileEncoding = 4; lastKnownFileType = sourcecode.swift; lineEnding = 0; path = GlucoseRangeScheduleTableViewController.swift; sourceTree = "<group>"; xcLanguageSpecificationIdentifier = xcode.lang.swift; };
		43D8FE071C7290530073BE78 /* GlucoseRangeTableViewCell.swift */ = {isa = PBXFileReference; fileEncoding = 4; lastKnownFileType = sourcecode.swift; path = GlucoseRangeTableViewCell.swift; sourceTree = "<group>"; };
		43D8FE081C7290530073BE78 /* GlucoseRangeTableViewCell.xib */ = {isa = PBXFileReference; fileEncoding = 4; lastKnownFileType = file.xib; path = GlucoseRangeTableViewCell.xib; sourceTree = "<group>"; };
		43D8FE0A1C7290530073BE78 /* RepeatingScheduleValueTableViewCell.swift */ = {isa = PBXFileReference; fileEncoding = 4; lastKnownFileType = sourcecode.swift; path = RepeatingScheduleValueTableViewCell.swift; sourceTree = "<group>"; };
		43D8FE0B1C7290530073BE78 /* RepeatingScheduleValueTableViewCell.xib */ = {isa = PBXFileReference; fileEncoding = 4; lastKnownFileType = file.xib; path = RepeatingScheduleValueTableViewCell.xib; sourceTree = "<group>"; };
		43D8FE0C1C7290530073BE78 /* SingleValueScheduleTableViewController.swift */ = {isa = PBXFileReference; fileEncoding = 4; lastKnownFileType = sourcecode.swift; lineEnding = 0; path = SingleValueScheduleTableViewController.swift; sourceTree = "<group>"; xcLanguageSpecificationIdentifier = xcode.lang.swift; };
		43D8FE1A1C72906E0073BE78 /* BasalRateScheduleTests.swift */ = {isa = PBXFileReference; fileEncoding = 4; lastKnownFileType = sourcecode.swift; path = BasalRateScheduleTests.swift; sourceTree = "<group>"; };
		43D8FE1B1C72906E0073BE78 /* NSDateTests.swift */ = {isa = PBXFileReference; fileEncoding = 4; lastKnownFileType = sourcecode.swift; path = NSDateTests.swift; sourceTree = "<group>"; };
		43D8FE1C1C72906E0073BE78 /* QuantityScheduleTests.swift */ = {isa = PBXFileReference; fileEncoding = 4; lastKnownFileType = sourcecode.swift; path = QuantityScheduleTests.swift; sourceTree = "<group>"; };
		43D8FE411C7291900073BE78 /* CarbMathTests.swift */ = {isa = PBXFileReference; fileEncoding = 4; lastKnownFileType = sourcecode.swift; path = CarbMathTests.swift; sourceTree = "<group>"; };
		43D8FE441C7291A60073BE78 /* carb_effect_from_history_input.json */ = {isa = PBXFileReference; fileEncoding = 4; lastKnownFileType = text.json; path = carb_effect_from_history_input.json; sourceTree = "<group>"; };
		43D8FE451C7291A60073BE78 /* carb_effect_from_history_output.json */ = {isa = PBXFileReference; fileEncoding = 4; lastKnownFileType = text.json; path = carb_effect_from_history_output.json; sourceTree = "<group>"; };
		43D8FE461C7291A60073BE78 /* carbs_on_board_output.json */ = {isa = PBXFileReference; fileEncoding = 4; lastKnownFileType = text.json; path = carbs_on_board_output.json; sourceTree = "<group>"; };
		43D8FE4A1C7291BD0073BE78 /* CarbEntry.swift */ = {isa = PBXFileReference; fileEncoding = 4; lastKnownFileType = sourcecode.swift; path = CarbEntry.swift; sourceTree = "<group>"; };
		43D8FE4B1C7291BD0073BE78 /* CarbMath.swift */ = {isa = PBXFileReference; fileEncoding = 4; lastKnownFileType = sourcecode.swift; path = CarbMath.swift; sourceTree = "<group>"; };
		43D8FE4C1C7291BD0073BE78 /* CarbStore.swift */ = {isa = PBXFileReference; fileEncoding = 4; lastKnownFileType = sourcecode.swift; path = CarbStore.swift; sourceTree = "<group>"; };
		43D8FE4D1C7291BD0073BE78 /* HKQuantitySample+CarbKit.swift */ = {isa = PBXFileReference; fileEncoding = 4; lastKnownFileType = sourcecode.swift; path = "HKQuantitySample+CarbKit.swift"; sourceTree = "<group>"; };
		43D8FE4E1C7291BD0073BE78 /* StoredCarbEntry.swift */ = {isa = PBXFileReference; fileEncoding = 4; lastKnownFileType = sourcecode.swift; path = StoredCarbEntry.swift; sourceTree = "<group>"; };
		43D8FE561C7291D80073BE78 /* CarbEntryEditViewController.swift */ = {isa = PBXFileReference; fileEncoding = 4; lastKnownFileType = sourcecode.swift; lineEnding = 0; path = CarbEntryEditViewController.swift; sourceTree = "<group>"; xcLanguageSpecificationIdentifier = xcode.lang.swift; };
		43D8FE571C7291D80073BE78 /* CarbEntryTableViewController.swift */ = {isa = PBXFileReference; fileEncoding = 4; lastKnownFileType = sourcecode.swift; lineEnding = 0; path = CarbEntryTableViewController.swift; sourceTree = "<group>"; xcLanguageSpecificationIdentifier = xcode.lang.swift; };
		43D8FE591C7291D80073BE78 /* DatePickerTableViewCell.swift */ = {isa = PBXFileReference; fileEncoding = 4; lastKnownFileType = sourcecode.swift; path = DatePickerTableViewCell.swift; sourceTree = "<group>"; };
		43D8FE5A1C7291D80073BE78 /* DecimalTextFieldTableViewCell.swift */ = {isa = PBXFileReference; fileEncoding = 4; lastKnownFileType = sourcecode.swift; path = DecimalTextFieldTableViewCell.swift; sourceTree = "<group>"; };
		43D8FE5B1C7291D80073BE78 /* NewCarbEntry.swift */ = {isa = PBXFileReference; fileEncoding = 4; lastKnownFileType = sourcecode.swift; path = NewCarbEntry.swift; sourceTree = "<group>"; };
		43D8FE661C7292950073BE78 /* read_carb_ratios.json */ = {isa = PBXFileReference; fileEncoding = 4; lastKnownFileType = text.json; path = read_carb_ratios.json; sourceTree = "<group>"; };
		43D8FE861C72934C0073BE78 /* GlucoseMath.swift */ = {isa = PBXFileReference; fileEncoding = 4; lastKnownFileType = sourcecode.swift; path = GlucoseMath.swift; sourceTree = "<group>"; };
		43D8FE871C72934C0073BE78 /* GlucoseStore.swift */ = {isa = PBXFileReference; fileEncoding = 4; lastKnownFileType = sourcecode.swift; path = GlucoseStore.swift; sourceTree = "<group>"; };
		43D8FE991C7293D00073BE78 /* GlucoseMathTests.swift */ = {isa = PBXFileReference; fileEncoding = 4; lastKnownFileType = sourcecode.swift; path = GlucoseMathTests.swift; sourceTree = "<group>"; };
		43D8FE9C1C7293FA0073BE78 /* momentum_effect_bouncing_glucose_input.json */ = {isa = PBXFileReference; fileEncoding = 4; lastKnownFileType = text.json; path = momentum_effect_bouncing_glucose_input.json; sourceTree = "<group>"; };
		43D8FE9D1C7293FA0073BE78 /* momentum_effect_bouncing_glucose_output.json */ = {isa = PBXFileReference; fileEncoding = 4; lastKnownFileType = text.json; path = momentum_effect_bouncing_glucose_output.json; sourceTree = "<group>"; };
		43D8FE9E1C7293FA0073BE78 /* momentum_effect_falling_glucose_input.json */ = {isa = PBXFileReference; fileEncoding = 4; lastKnownFileType = text.json; path = momentum_effect_falling_glucose_input.json; sourceTree = "<group>"; };
		43D8FE9F1C7293FA0073BE78 /* momentum_effect_falling_glucose_output.json */ = {isa = PBXFileReference; fileEncoding = 4; lastKnownFileType = text.json; path = momentum_effect_falling_glucose_output.json; sourceTree = "<group>"; };
		43D8FEA01C7293FA0073BE78 /* momentum_effect_rising_glucose_input.json */ = {isa = PBXFileReference; fileEncoding = 4; lastKnownFileType = text.json; path = momentum_effect_rising_glucose_input.json; sourceTree = "<group>"; };
		43D8FEA11C7293FA0073BE78 /* momentum_effect_rising_glucose_output.json */ = {isa = PBXFileReference; fileEncoding = 4; lastKnownFileType = text.json; path = momentum_effect_rising_glucose_output.json; sourceTree = "<group>"; };
		43D8FEA21C7293FA0073BE78 /* momentum_effect_stable_glucose_input.json */ = {isa = PBXFileReference; fileEncoding = 4; lastKnownFileType = text.json; path = momentum_effect_stable_glucose_input.json; sourceTree = "<group>"; };
		43D8FEA31C7293FA0073BE78 /* momentum_effect_stable_glucose_output.json */ = {isa = PBXFileReference; fileEncoding = 4; lastKnownFileType = text.json; path = momentum_effect_stable_glucose_output.json; sourceTree = "<group>"; };
		43D8FEC81C7294640073BE78 /* InsulinMathTests.swift */ = {isa = PBXFileReference; fileEncoding = 4; lastKnownFileType = sourcecode.swift; path = InsulinMathTests.swift; sourceTree = "<group>"; };
		43D8FECE1C7294B80073BE78 /* iob_from_doses_output.json */ = {isa = PBXFileReference; fileEncoding = 4; lastKnownFileType = text.json; path = iob_from_doses_output.json; sourceTree = "<group>"; };
		43D8FECF1C7294B80073BE78 /* iob_from_reservoir_output.json */ = {isa = PBXFileReference; fileEncoding = 4; lastKnownFileType = text.json; path = iob_from_reservoir_output.json; sourceTree = "<group>"; };
		43D8FED01C7294B80073BE78 /* normalized_reservoir_history_output.json */ = {isa = PBXFileReference; fileEncoding = 4; lastKnownFileType = text.json; path = normalized_reservoir_history_output.json; sourceTree = "<group>"; };
		43D8FED11C7294B80073BE78 /* reservoir_history_with_rewind_and_prime_input.json */ = {isa = PBXFileReference; fileEncoding = 4; lastKnownFileType = text.json; path = reservoir_history_with_rewind_and_prime_input.json; sourceTree = "<group>"; };
		43D8FED21C7294B80073BE78 /* reservoir_history_with_rewind_and_prime_output.json */ = {isa = PBXFileReference; fileEncoding = 4; lastKnownFileType = text.json; path = reservoir_history_with_rewind_and_prime_output.json; sourceTree = "<group>"; };
		43D8FEDC1C7294D50073BE78 /* DoseEntry.swift */ = {isa = PBXFileReference; fileEncoding = 4; lastKnownFileType = sourcecode.swift; path = DoseEntry.swift; sourceTree = "<group>"; };
		43D8FEDD1C7294D50073BE78 /* DoseStore.swift */ = {isa = PBXFileReference; fileEncoding = 4; lastKnownFileType = sourcecode.swift; path = DoseStore.swift; sourceTree = "<group>"; };
		43D8FEDF1C7294D50073BE78 /* InsulinMath.swift */ = {isa = PBXFileReference; fileEncoding = 4; lastKnownFileType = sourcecode.swift; path = InsulinMath.swift; sourceTree = "<group>"; };
		43D8FEE11C7294D50073BE78 /* Model.xcdatamodel */ = {isa = PBXFileReference; lastKnownFileType = wrapper.xcdatamodel; path = Model.xcdatamodel; sourceTree = "<group>"; };
		43D8FEE21C7294D50073BE78 /* PersistenceController.swift */ = {isa = PBXFileReference; fileEncoding = 4; lastKnownFileType = sourcecode.swift; path = PersistenceController.swift; sourceTree = "<group>"; };
		43D8FEE31C7294D50073BE78 /* Reservoir.swift */ = {isa = PBXFileReference; fileEncoding = 4; lastKnownFileType = sourcecode.swift; path = Reservoir.swift; sourceTree = "<group>"; };
		43D8FEE41C7294D50073BE78 /* Reservoir+CoreDataProperties.swift */ = {isa = PBXFileReference; fileEncoding = 4; lastKnownFileType = sourcecode.swift; path = "Reservoir+CoreDataProperties.swift"; sourceTree = "<group>"; };
		43D8FEEE1C7294E90073BE78 /* Base */ = {isa = PBXFileReference; lastKnownFileType = file.storyboard; name = Base; path = Base.lproj/InsulinKit.storyboard; sourceTree = "<group>"; };
		43D8FEEF1C7294E90073BE78 /* ErrorBackgroundView.swift */ = {isa = PBXFileReference; fileEncoding = 4; lastKnownFileType = sourcecode.swift; path = ErrorBackgroundView.swift; sourceTree = "<group>"; };
		43D8FEF41C7295490073BE78 /* basal.json */ = {isa = PBXFileReference; fileEncoding = 4; lastKnownFileType = text.json; path = basal.json; sourceTree = "<group>"; };
		43D9888A1C87E47800DA4467 /* GlucoseValue.swift */ = {isa = PBXFileReference; fileEncoding = 4; lastKnownFileType = sourcecode.swift; path = GlucoseValue.swift; sourceTree = "<group>"; };
		43D9888C1C87EBE400DA4467 /* LoopMathTests.swift */ = {isa = PBXFileReference; fileEncoding = 4; lastKnownFileType = sourcecode.swift; path = LoopMathTests.swift; sourceTree = "<group>"; };
		43D988921C87FFA300DA4467 /* glucose_from_effects_no_momentum_output.json */ = {isa = PBXFileReference; fileEncoding = 4; lastKnownFileType = text.json; path = glucose_from_effects_no_momentum_output.json; sourceTree = "<group>"; };
		43D988931C87FFA300DA4467 /* glucose_from_effects_momentum_up_output.json */ = {isa = PBXFileReference; fileEncoding = 4; lastKnownFileType = text.json; path = glucose_from_effects_momentum_up_output.json; sourceTree = "<group>"; };
		43D988941C87FFA300DA4467 /* glucose_from_effects_momentum_up_input.json */ = {isa = PBXFileReference; fileEncoding = 4; lastKnownFileType = text.json; path = glucose_from_effects_momentum_up_input.json; sourceTree = "<group>"; };
		43D988951C87FFA300DA4467 /* glucose_from_effects_momentum_flat_output.json */ = {isa = PBXFileReference; fileEncoding = 4; lastKnownFileType = text.json; path = glucose_from_effects_momentum_flat_output.json; sourceTree = "<group>"; };
		43D988961C87FFA300DA4467 /* glucose_from_effects_momentum_flat_input.json */ = {isa = PBXFileReference; fileEncoding = 4; lastKnownFileType = text.json; path = glucose_from_effects_momentum_flat_input.json; sourceTree = "<group>"; };
		43D988971C87FFA300DA4467 /* glucose_from_effects_momentum_flat_glucose_input.json */ = {isa = PBXFileReference; fileEncoding = 4; lastKnownFileType = text.json; path = glucose_from_effects_momentum_flat_glucose_input.json; sourceTree = "<group>"; };
		43D988981C87FFA300DA4467 /* glucose_from_effects_momentum_down_output.json */ = {isa = PBXFileReference; fileEncoding = 4; lastKnownFileType = text.json; path = glucose_from_effects_momentum_down_output.json; sourceTree = "<group>"; };
		43D988991C87FFA300DA4467 /* glucose_from_effects_momentum_down_input.json */ = {isa = PBXFileReference; fileEncoding = 4; lastKnownFileType = text.json; path = glucose_from_effects_momentum_down_input.json; sourceTree = "<group>"; };
		43D9889A1C87FFA300DA4467 /* glucose_from_effects_momentum_blend_output.json */ = {isa = PBXFileReference; fileEncoding = 4; lastKnownFileType = text.json; path = glucose_from_effects_momentum_blend_output.json; sourceTree = "<group>"; };
		43D9889B1C87FFA300DA4467 /* glucose_from_effects_momentum_blend_momentum_input.json */ = {isa = PBXFileReference; fileEncoding = 4; lastKnownFileType = text.json; path = glucose_from_effects_momentum_blend_momentum_input.json; sourceTree = "<group>"; };
		43D9889C1C87FFA300DA4467 /* glucose_from_effects_momentum_blend_insulin_effect_input.json */ = {isa = PBXFileReference; fileEncoding = 4; lastKnownFileType = text.json; path = glucose_from_effects_momentum_blend_insulin_effect_input.json; sourceTree = "<group>"; };
		43D9889D1C87FFA300DA4467 /* glucose_from_effects_momentum_blend_glucose_input.json */ = {isa = PBXFileReference; fileEncoding = 4; lastKnownFileType = text.json; path = glucose_from_effects_momentum_blend_glucose_input.json; sourceTree = "<group>"; };
		43D9889E1C87FFA300DA4467 /* glucose_from_effects_insulin_effect_input.json */ = {isa = PBXFileReference; fileEncoding = 4; lastKnownFileType = text.json; path = glucose_from_effects_insulin_effect_input.json; sourceTree = "<group>"; };
		43D9889F1C87FFA300DA4467 /* glucose_from_effects_glucose_input.json */ = {isa = PBXFileReference; fileEncoding = 4; lastKnownFileType = text.json; path = glucose_from_effects_glucose_input.json; sourceTree = "<group>"; };
		43D988A01C87FFA300DA4467 /* glucose_from_effects_carb_effect_input.json */ = {isa = PBXFileReference; fileEncoding = 4; lastKnownFileType = text.json; path = glucose_from_effects_carb_effect_input.json; sourceTree = "<group>"; };
		43DC87B51C8A9567005BC30D /* momentum_effect_incomplete_glucose_input.json */ = {isa = PBXFileReference; fileEncoding = 4; lastKnownFileType = text.json; path = momentum_effect_incomplete_glucose_input.json; sourceTree = "<group>"; };
		43DC87B71C8AD058005BC30D /* glucose_from_effects_non_zero_glucose_input.json */ = {isa = PBXFileReference; fileEncoding = 4; lastKnownFileType = text.json; path = glucose_from_effects_non_zero_glucose_input.json; sourceTree = "<group>"; };
		43DC87B91C8AD0ED005BC30D /* glucose_from_effects_non_zero_insulin_input.json */ = {isa = PBXFileReference; fileEncoding = 4; lastKnownFileType = text.json; path = glucose_from_effects_non_zero_insulin_input.json; sourceTree = "<group>"; };
		43DC87BA1C8AD0ED005BC30D /* glucose_from_effects_non_zero_carb_input.json */ = {isa = PBXFileReference; fileEncoding = 4; lastKnownFileType = text.json; path = glucose_from_effects_non_zero_carb_input.json; sourceTree = "<group>"; };
		43DC87BD1C8AD41D005BC30D /* glucose_from_effects_non_zero_output.json */ = {isa = PBXFileReference; fileEncoding = 4; lastKnownFileType = text.json; path = glucose_from_effects_non_zero_output.json; sourceTree = "<group>"; };
		43DFE27B1CB1D6A600EFBE95 /* PumpEvent+CoreDataClass.swift */ = {isa = PBXFileReference; fileEncoding = 4; lastKnownFileType = sourcecode.swift; path = "PumpEvent+CoreDataClass.swift"; sourceTree = "<group>"; };
		43DFE27C1CB1D6A600EFBE95 /* PumpEvent+CoreDataProperties.swift */ = {isa = PBXFileReference; fileEncoding = 4; lastKnownFileType = sourcecode.swift; path = "PumpEvent+CoreDataProperties.swift"; sourceTree = "<group>"; };
		43DFE27F1CB1E12D00EFBE95 /* PumpEventType.swift */ = {isa = PBXFileReference; fileEncoding = 4; lastKnownFileType = sourcecode.swift; path = PumpEventType.swift; sourceTree = "<group>"; };
		43DFE2811CB1FB8500EFBE95 /* InsulinValue.swift */ = {isa = PBXFileReference; fileEncoding = 4; lastKnownFileType = sourcecode.swift; path = InsulinValue.swift; sourceTree = "<group>"; };
		43EBE4471EAC77290073A0B5 /* grouped_by_overlapping_absorption_times_input.json */ = {isa = PBXFileReference; fileEncoding = 4; lastKnownFileType = text.json; path = grouped_by_overlapping_absorption_times_input.json; sourceTree = "<group>"; };
		43EBE4481EAC77290073A0B5 /* grouped_by_overlapping_absorption_times_output.json */ = {isa = PBXFileReference; fileEncoding = 4; lastKnownFileType = text.json; path = grouped_by_overlapping_absorption_times_output.json; sourceTree = "<group>"; };
		43EBE44B1EAC7F0C0073A0B5 /* grouped_by_overlapping_absorption_times_border_case_output.json */ = {isa = PBXFileReference; fileEncoding = 4; lastKnownFileType = text.json; path = grouped_by_overlapping_absorption_times_border_case_output.json; sourceTree = "<group>"; };
		43EBE44C1EAC7F0C0073A0B5 /* grouped_by_overlapping_absorption_times_border_case_input.json */ = {isa = PBXFileReference; fileEncoding = 4; lastKnownFileType = text.json; path = grouped_by_overlapping_absorption_times_border_case_input.json; sourceTree = "<group>"; };
		43F5034A21051FCD009FA89A /* KeychainManager.swift */ = {isa = PBXFileReference; fileEncoding = 4; lastKnownFileType = sourcecode.swift; path = KeychainManager.swift; sourceTree = "<group>"; };
		43F5034C210599CC009FA89A /* AuthenticationViewController.swift */ = {isa = PBXFileReference; fileEncoding = 4; lastKnownFileType = sourcecode.swift; path = AuthenticationViewController.swift; sourceTree = "<group>"; };
		43F5034E210599DF009FA89A /* ValidatingIndicatorView.swift */ = {isa = PBXFileReference; fileEncoding = 4; lastKnownFileType = sourcecode.swift; path = ValidatingIndicatorView.swift; sourceTree = "<group>"; };
		43F5035421059A8A009FA89A /* ServiceAuthentication.swift */ = {isa = PBXFileReference; fileEncoding = 4; lastKnownFileType = sourcecode.swift; path = ServiceAuthentication.swift; sourceTree = "<group>"; };
		43F5035521059A8A009FA89A /* ServiceCredential.swift */ = {isa = PBXFileReference; fileEncoding = 4; lastKnownFileType = sourcecode.swift; path = ServiceCredential.swift; sourceTree = "<group>"; };
		43F5035821059AF7009FA89A /* AuthenticationTableViewCell.swift */ = {isa = PBXFileReference; fileEncoding = 4; lastKnownFileType = sourcecode.swift; path = AuthenticationTableViewCell.swift; sourceTree = "<group>"; };
		43F5035921059AF7009FA89A /* AuthenticationTableViewCell.xib */ = {isa = PBXFileReference; fileEncoding = 4; lastKnownFileType = file.xib; path = AuthenticationTableViewCell.xib; sourceTree = "<group>"; };
		43F503622106C761009FA89A /* ServiceAuthenticationUI.swift */ = {isa = PBXFileReference; lastKnownFileType = sourcecode.swift; path = ServiceAuthenticationUI.swift; sourceTree = "<group>"; };
		43F89C9E22BDFB10006BB54E /* UIActivityIndicatorView.swift */ = {isa = PBXFileReference; lastKnownFileType = sourcecode.swift; path = UIActivityIndicatorView.swift; sourceTree = "<group>"; };
		43FADDFA1C89679200DDE013 /* HKQuantitySample+GlucoseKit.swift */ = {isa = PBXFileReference; fileEncoding = 4; lastKnownFileType = sourcecode.swift; path = "HKQuantitySample+GlucoseKit.swift"; sourceTree = "<group>"; };
		43FB60E220DCB9E0002B996B /* PumpManagerUI.swift */ = {isa = PBXFileReference; fileEncoding = 4; lastKnownFileType = sourcecode.swift; path = PumpManagerUI.swift; sourceTree = "<group>"; };
		43FB60E420DCBA02002B996B /* SetupTableViewController.swift */ = {isa = PBXFileReference; fileEncoding = 4; lastKnownFileType = sourcecode.swift; path = SetupTableViewController.swift; sourceTree = "<group>"; };
		43FB60E620DCBC55002B996B /* RadioSelectionTableViewController.swift */ = {isa = PBXFileReference; lastKnownFileType = sourcecode.swift; path = RadioSelectionTableViewController.swift; sourceTree = "<group>"; };
		43FB60E820DCBE64002B996B /* PumpManagerStatus.swift */ = {isa = PBXFileReference; lastKnownFileType = sourcecode.swift; path = PumpManagerStatus.swift; sourceTree = "<group>"; };
		43FB610620DDF19B002B996B /* PumpManagerError.swift */ = {isa = PBXFileReference; lastKnownFileType = sourcecode.swift; path = PumpManagerError.swift; sourceTree = "<group>"; };
		7D68A9AF1FE0A3D000522C49 /* es */ = {isa = PBXFileReference; lastKnownFileType = text.plist.strings; name = es; path = es.lproj/Localizable.strings; sourceTree = "<group>"; };
		7D68A9CA1FE0A3D200522C49 /* es */ = {isa = PBXFileReference; lastKnownFileType = text.plist.strings; name = es; path = es.lproj/InsulinKit.strings; sourceTree = "<group>"; };
		7D68A9E21FE0A3D300522C49 /* es */ = {isa = PBXFileReference; lastKnownFileType = text.plist.strings; name = es; path = es.lproj/Localizable.strings; sourceTree = "<group>"; };
		7D68AAB91FE31A2800522C49 /* ru */ = {isa = PBXFileReference; lastKnownFileType = text.plist.strings; name = ru; path = ru.lproj/InsulinKit.strings; sourceTree = "<group>"; };
		7D68AABC1FE31BE700522C49 /* ru */ = {isa = PBXFileReference; lastKnownFileType = text.plist.strings; name = ru; path = ru.lproj/Localizable.strings; sourceTree = "<group>"; };
		7D68AAC61FE31BE900522C49 /* ru */ = {isa = PBXFileReference; lastKnownFileType = text.plist.strings; name = ru; path = ru.lproj/Localizable.strings; sourceTree = "<group>"; };
		8907E35821A9D0EC00335852 /* GlucoseEntryTableViewController.swift */ = {isa = PBXFileReference; fileEncoding = 4; lastKnownFileType = sourcecode.swift; path = GlucoseEntryTableViewController.swift; sourceTree = "<group>"; };
		8907E35A21A9D1B200335852 /* SineCurveParametersTableViewController.swift */ = {isa = PBXFileReference; lastKnownFileType = sourcecode.swift; path = SineCurveParametersTableViewController.swift; sourceTree = "<group>"; };
		89186C0424BEC9CA0003D0F3 /* SegmentedControlTableViewCell.swift */ = {isa = PBXFileReference; lastKnownFileType = sourcecode.swift; path = SegmentedControlTableViewCell.swift; sourceTree = "<group>"; };
		89186C0624BF7FC70003D0F3 /* Guardrail+UI.swift */ = {isa = PBXFileReference; lastKnownFileType = sourcecode.swift; path = "Guardrail+UI.swift"; sourceTree = "<group>"; };
		89186C0A24BFD6DB0003D0F3 /* DurationPicker.swift */ = {isa = PBXFileReference; lastKnownFileType = sourcecode.swift; path = DurationPicker.swift; sourceTree = "<group>"; };
		891A3FC62247268F00378B27 /* Math.swift */ = {isa = PBXFileReference; lastKnownFileType = sourcecode.swift; path = Math.swift; sourceTree = "<group>"; };
		891A3FD02249948A00378B27 /* TemporaryScheduleOverrideHistoryTests.swift */ = {isa = PBXFileReference; lastKnownFileType = sourcecode.swift; path = TemporaryScheduleOverrideHistoryTests.swift; sourceTree = "<group>"; };
		891A3FD22249990900378B27 /* DailyValueSchedule.swift */ = {isa = PBXFileReference; lastKnownFileType = sourcecode.swift; path = DailyValueSchedule.swift; sourceTree = "<group>"; };
		891A3FD4224B047200378B27 /* DailyQuantitySchedule+Override.swift */ = {isa = PBXFileReference; lastKnownFileType = sourcecode.swift; path = "DailyQuantitySchedule+Override.swift"; sourceTree = "<group>"; };
		891A3FD6224BE62100378B27 /* DailyValueScheduleTests.swift */ = {isa = PBXFileReference; lastKnownFileType = sourcecode.swift; path = DailyValueScheduleTests.swift; sourceTree = "<group>"; };
		891A3FD8224BEB4500378B27 /* EGPSchedule.swift */ = {isa = PBXFileReference; lastKnownFileType = sourcecode.swift; path = EGPSchedule.swift; sourceTree = "<group>"; };
		891A3FDA224BEC0D00378B27 /* CarbSensitivitySchedule.swift */ = {isa = PBXFileReference; lastKnownFileType = sourcecode.swift; path = CarbSensitivitySchedule.swift; sourceTree = "<group>"; };
		892155122245C516009112BC /* SegmentedGaugeBarView.swift */ = {isa = PBXFileReference; lastKnownFileType = sourcecode.swift; path = SegmentedGaugeBarView.swift; sourceTree = "<group>"; };
		892155142245C57E009112BC /* SegmentedGaugeBarLayer.swift */ = {isa = PBXFileReference; lastKnownFileType = sourcecode.swift; path = SegmentedGaugeBarLayer.swift; sourceTree = "<group>"; };
		892155162245FBEF009112BC /* InsulinSensitivityScalingTableViewCell.swift */ = {isa = PBXFileReference; lastKnownFileType = sourcecode.swift; path = InsulinSensitivityScalingTableViewCell.swift; sourceTree = "<group>"; };
		892155172245FBEF009112BC /* InsulinSensitivityScalingTableViewCell.xib */ = {isa = PBXFileReference; lastKnownFileType = file.xib; path = InsulinSensitivityScalingTableViewCell.xib; sourceTree = "<group>"; };
		892A5D2D222EF69A008961AB /* MockHUDProvider.swift */ = {isa = PBXFileReference; lastKnownFileType = sourcecode.swift; path = MockHUDProvider.swift; sourceTree = "<group>"; };
		892A5D34222F03CB008961AB /* LoopTestingKit.framework */ = {isa = PBXFileReference; explicitFileType = wrapper.framework; includeInIndex = 0; path = LoopTestingKit.framework; sourceTree = BUILT_PRODUCTS_DIR; };
		892A5D36222F03CB008961AB /* LoopTestingKit.h */ = {isa = PBXFileReference; lastKnownFileType = sourcecode.c.h; path = LoopTestingKit.h; sourceTree = "<group>"; };
		892A5D37222F03CB008961AB /* Info.plist */ = {isa = PBXFileReference; lastKnownFileType = text.plist.xml; path = Info.plist; sourceTree = "<group>"; };
		892A5D51222F03DB008961AB /* TestingDeviceManager.swift */ = {isa = PBXFileReference; lastKnownFileType = sourcecode.swift; path = TestingDeviceManager.swift; sourceTree = "<group>"; };
		892A5D53222F03F9008961AB /* TestingPumpManager.swift */ = {isa = PBXFileReference; lastKnownFileType = sourcecode.swift; path = TestingPumpManager.swift; sourceTree = "<group>"; };
		892A5D55222F0414008961AB /* TestingCGMManager.swift */ = {isa = PBXFileReference; lastKnownFileType = sourcecode.swift; path = TestingCGMManager.swift; sourceTree = "<group>"; };
		892A5D60222F6AF3008961AB /* BasalScheduleTableViewController.swift */ = {isa = PBXFileReference; fileEncoding = 4; lastKnownFileType = sourcecode.swift; path = BasalScheduleTableViewController.swift; sourceTree = "<group>"; };
		892A5D62222F6B13008961AB /* SetConstrainedScheduleEntryTableViewCell.xib */ = {isa = PBXFileReference; fileEncoding = 4; lastKnownFileType = file.xib; path = SetConstrainedScheduleEntryTableViewCell.xib; sourceTree = "<group>"; };
		892A5D63222F6B13008961AB /* SetConstrainedScheduleEntryTableViewCell.swift */ = {isa = PBXFileReference; fileEncoding = 4; lastKnownFileType = sourcecode.swift; path = SetConstrainedScheduleEntryTableViewCell.swift; sourceTree = "<group>"; };
		892A5D992231E0E3008961AB /* SettingsNavigationViewController.swift */ = {isa = PBXFileReference; fileEncoding = 4; lastKnownFileType = sourcecode.swift; path = SettingsNavigationViewController.swift; sourceTree = "<group>"; };
		892A5D9B2231E118008961AB /* UIAlertController.swift */ = {isa = PBXFileReference; fileEncoding = 4; lastKnownFileType = sourcecode.swift; path = UIAlertController.swift; sourceTree = "<group>"; };
		892A5D9D2231E122008961AB /* StateColorPalette.swift */ = {isa = PBXFileReference; fileEncoding = 4; lastKnownFileType = sourcecode.swift; path = StateColorPalette.swift; sourceTree = "<group>"; };
		892A5D9F2231E12F008961AB /* CompletionNotifying.swift */ = {isa = PBXFileReference; fileEncoding = 4; lastKnownFileType = sourcecode.swift; path = CompletionNotifying.swift; sourceTree = "<group>"; };
		892A5DA12231E136008961AB /* HUDProvider.swift */ = {isa = PBXFileReference; fileEncoding = 4; lastKnownFileType = sourcecode.swift; path = HUDProvider.swift; sourceTree = "<group>"; };
		892A5DAD2231E185008961AB /* HUDAssets.xcassets */ = {isa = PBXFileReference; lastKnownFileType = folder.assetcatalog; path = HUDAssets.xcassets; sourceTree = "<group>"; };
		892A5DAF2231E191008961AB /* LoadingTableViewCell.swift */ = {isa = PBXFileReference; fileEncoding = 4; lastKnownFileType = sourcecode.swift; path = LoadingTableViewCell.swift; sourceTree = "<group>"; };
		892A5DB02231E191008961AB /* LevelHUDView.swift */ = {isa = PBXFileReference; fileEncoding = 4; lastKnownFileType = sourcecode.swift; path = LevelHUDView.swift; sourceTree = "<group>"; };
		892A5DB12231E191008961AB /* LevelMaskView.swift */ = {isa = PBXFileReference; fileEncoding = 4; lastKnownFileType = sourcecode.swift; path = LevelMaskView.swift; sourceTree = "<group>"; };
		892A5DB52231E19F008961AB /* ReservoirVolumeHUDView.xib */ = {isa = PBXFileReference; fileEncoding = 4; lastKnownFileType = file.xib; path = ReservoirVolumeHUDView.xib; sourceTree = "<group>"; };
		892A5DB62231E19F008961AB /* ReservoirVolumeHUDView.swift */ = {isa = PBXFileReference; fileEncoding = 4; lastKnownFileType = sourcecode.swift; path = ReservoirVolumeHUDView.swift; sourceTree = "<group>"; };
		892A5DBB2231E20C008961AB /* Comparable.swift */ = {isa = PBXFileReference; fileEncoding = 4; lastKnownFileType = sourcecode.swift; path = Comparable.swift; sourceTree = "<group>"; };
		892ADDFF2446C858007CE08C /* Card.swift */ = {isa = PBXFileReference; lastKnownFileType = sourcecode.swift; path = Card.swift; sourceTree = "<group>"; };
		892F481A21AB2964004D313D /* RandomOutlierTableViewController.swift */ = {isa = PBXFileReference; lastKnownFileType = sourcecode.swift; path = RandomOutlierTableViewController.swift; sourceTree = "<group>"; };
		893C9F8B2447DBD900CD4185 /* CardBuilder.swift */ = {isa = PBXFileReference; lastKnownFileType = sourcecode.swift; path = CardBuilder.swift; sourceTree = "<group>"; };
		895695F521AA413B00828067 /* DateAndDurationTableViewController.swift */ = {isa = PBXFileReference; lastKnownFileType = sourcecode.swift; path = DateAndDurationTableViewController.swift; sourceTree = "<group>"; };
		895FE06C22011E9900FCF18A /* OverrideEmojiDataSource.swift */ = {isa = PBXFileReference; fileEncoding = 4; lastKnownFileType = sourcecode.swift; path = OverrideEmojiDataSource.swift; sourceTree = "<group>"; };
		895FE06D22011E9A00FCF18A /* OverrideSelectionViewController.storyboard */ = {isa = PBXFileReference; fileEncoding = 4; lastKnownFileType = file.storyboard; path = OverrideSelectionViewController.storyboard; sourceTree = "<group>"; };
		895FE07022011EDD00FCF18A /* EmojiInputController.storyboard */ = {isa = PBXFileReference; fileEncoding = 4; lastKnownFileType = file.storyboard; path = EmojiInputController.storyboard; sourceTree = "<group>"; };
		895FE07222011F0B00FCF18A /* DoubleRangeTableViewCell.xib */ = {isa = PBXFileReference; fileEncoding = 4; lastKnownFileType = file.xib; path = DoubleRangeTableViewCell.xib; sourceTree = "<group>"; };
		895FE07322011F0B00FCF18A /* EmojiDataSource.swift */ = {isa = PBXFileReference; fileEncoding = 4; lastKnownFileType = sourcecode.swift; path = EmojiDataSource.swift; sourceTree = "<group>"; };
		895FE07422011F0B00FCF18A /* OverridePresetCollectionViewCell.swift */ = {isa = PBXFileReference; fileEncoding = 4; lastKnownFileType = sourcecode.swift; path = OverridePresetCollectionViewCell.swift; sourceTree = "<group>"; };
		895FE07522011F0B00FCF18A /* LabeledTextFieldTableViewCell.swift */ = {isa = PBXFileReference; fileEncoding = 4; lastKnownFileType = sourcecode.swift; path = LabeledTextFieldTableViewCell.swift; sourceTree = "<group>"; };
		895FE07622011F0B00FCF18A /* OverrideSelectionFooterView.swift */ = {isa = PBXFileReference; fileEncoding = 4; lastKnownFileType = sourcecode.swift; path = OverrideSelectionFooterView.swift; sourceTree = "<group>"; };
		895FE07922011F0B00FCF18A /* DecimalTextFieldTableViewCell.xib */ = {isa = PBXFileReference; fileEncoding = 4; lastKnownFileType = file.xib; path = DecimalTextFieldTableViewCell.xib; sourceTree = "<group>"; };
		895FE07A22011F0C00FCF18A /* EmojiInputCell.swift */ = {isa = PBXFileReference; fileEncoding = 4; lastKnownFileType = sourcecode.swift; path = EmojiInputCell.swift; sourceTree = "<group>"; };
		895FE07B22011F0C00FCF18A /* DoubleRangeTableViewCell.swift */ = {isa = PBXFileReference; fileEncoding = 4; lastKnownFileType = sourcecode.swift; path = DoubleRangeTableViewCell.swift; sourceTree = "<group>"; };
		895FE07C22011F0C00FCF18A /* OverrideSelectionHeaderView.swift */ = {isa = PBXFileReference; fileEncoding = 4; lastKnownFileType = sourcecode.swift; path = OverrideSelectionHeaderView.swift; sourceTree = "<group>"; };
		895FE07D22011F0C00FCF18A /* LabeledTextFieldTableViewCell.xib */ = {isa = PBXFileReference; fileEncoding = 4; lastKnownFileType = file.xib; path = LabeledTextFieldTableViewCell.xib; sourceTree = "<group>"; };
		895FE07E22011F0C00FCF18A /* EmojiInputHeaderView.swift */ = {isa = PBXFileReference; fileEncoding = 4; lastKnownFileType = sourcecode.swift; path = EmojiInputHeaderView.swift; sourceTree = "<group>"; };
		895FE08C22011F4800FCF18A /* OverrideSelectionViewController.swift */ = {isa = PBXFileReference; fileEncoding = 4; lastKnownFileType = sourcecode.swift; path = OverrideSelectionViewController.swift; sourceTree = "<group>"; };
		895FE08D22011F4800FCF18A /* AddEditOverrideTableViewController.swift */ = {isa = PBXFileReference; fileEncoding = 4; lastKnownFileType = sourcecode.swift; path = AddEditOverrideTableViewController.swift; sourceTree = "<group>"; };
		895FE08F22011F4800FCF18A /* EmojiInputController.swift */ = {isa = PBXFileReference; fileEncoding = 4; lastKnownFileType = sourcecode.swift; path = EmojiInputController.swift; sourceTree = "<group>"; };
		89627B15244115A400BEB424 /* CardList.swift */ = {isa = PBXFileReference; lastKnownFileType = sourcecode.swift; path = CardList.swift; sourceTree = "<group>"; };
		89627B172441168900BEB424 /* ConfigurationPage.swift */ = {isa = PBXFileReference; lastKnownFileType = sourcecode.swift; path = ConfigurationPage.swift; sourceTree = "<group>"; };
		89653C7F2473527100E1BAA5 /* FractionalQuantityPicker.swift */ = {isa = PBXFileReference; lastKnownFileType = sourcecode.swift; path = FractionalQuantityPicker.swift; sourceTree = "<group>"; };
		89653C812473592600E1BAA5 /* CarbRatioScheduleEditor.swift */ = {isa = PBXFileReference; lastKnownFileType = sourcecode.swift; path = CarbRatioScheduleEditor.swift; sourceTree = "<group>"; };
		89653C8324738D2B00E1BAA5 /* BasalRateScheduleEditor.swift */ = {isa = PBXFileReference; lastKnownFileType = sourcecode.swift; path = BasalRateScheduleEditor.swift; sourceTree = "<group>"; };
		8974AFBF22120D7A0043F01B /* TemporaryScheduleOverrideTests.swift */ = {isa = PBXFileReference; fileEncoding = 4; lastKnownFileType = sourcecode.swift; path = TemporaryScheduleOverrideTests.swift; sourceTree = "<group>"; };
		8974B0672215FE460043F01B /* Collection.swift */ = {isa = PBXFileReference; lastKnownFileType = sourcecode.swift; path = Collection.swift; sourceTree = "<group>"; };
		898B4E74246CCAB50053C484 /* Binding.swift */ = {isa = PBXFileReference; lastKnownFileType = sourcecode.swift; path = Binding.swift; sourceTree = "<group>"; };
		898B4E76246DAE280053C484 /* GlucoseRangePicker.swift */ = {isa = PBXFileReference; lastKnownFileType = sourcecode.swift; path = GlucoseRangePicker.swift; sourceTree = "<group>"; };
		898B4E7A246DC6A70053C484 /* CorrectionRangeScheduleEditor.swift */ = {isa = PBXFileReference; lastKnownFileType = sourcecode.swift; path = CorrectionRangeScheduleEditor.swift; sourceTree = "<group>"; };
		898B4E7D246DEB920053C484 /* GuardrailConstrainedQuantityRangeView.swift */ = {isa = PBXFileReference; lastKnownFileType = sourcecode.swift; path = GuardrailConstrainedQuantityRangeView.swift; sourceTree = "<group>"; };
		898C896924D4BF11002FA994 /* Guardrail+Settings.swift */ = {isa = PBXFileReference; lastKnownFileType = sourcecode.swift; path = "Guardrail+Settings.swift"; sourceTree = "<group>"; };
		898C896C24D4BF75002FA994 /* FloatingPoint.swift */ = {isa = PBXFileReference; lastKnownFileType = sourcecode.swift; path = FloatingPoint.swift; sourceTree = "<group>"; };
		898C897024D4C0E4002FA994 /* GuardrailTests.swift */ = {isa = PBXFileReference; lastKnownFileType = sourcecode.swift; path = GuardrailTests.swift; sourceTree = "<group>"; };
		898E6E64224179300019E459 /* BaseHUDView.swift */ = {isa = PBXFileReference; fileEncoding = 4; lastKnownFileType = sourcecode.swift; path = BaseHUDView.swift; sourceTree = "<group>"; };
		898E6E65224179300019E459 /* BatteryLevelHUDView.xib */ = {isa = PBXFileReference; fileEncoding = 4; lastKnownFileType = file.xib; path = BatteryLevelHUDView.xib; sourceTree = "<group>"; };
		898E6E66224179300019E459 /* BatteryLevelHUDView.swift */ = {isa = PBXFileReference; fileEncoding = 4; lastKnownFileType = sourcecode.swift; path = BatteryLevelHUDView.swift; sourceTree = "<group>"; };
		898E6E6B224194050019E459 /* UIColor.swift */ = {isa = PBXFileReference; fileEncoding = 4; lastKnownFileType = sourcecode.swift; path = UIColor.swift; sourceTree = "<group>"; };
		898E6E6D2241ED9F0019E459 /* SuspendResumeTableViewCell.swift */ = {isa = PBXFileReference; fileEncoding = 4; lastKnownFileType = sourcecode.swift; path = SuspendResumeTableViewCell.swift; sourceTree = "<group>"; };
		898E6E6F2241EDB70019E459 /* PercentageTextFieldTableViewController.swift */ = {isa = PBXFileReference; fileEncoding = 4; lastKnownFileType = sourcecode.swift; path = PercentageTextFieldTableViewController.swift; sourceTree = "<group>"; };
		898E6E712241EDC10019E459 /* DateAndDurationTableViewController.swift */ = {isa = PBXFileReference; fileEncoding = 4; lastKnownFileType = sourcecode.swift; path = DateAndDurationTableViewController.swift; sourceTree = "<group>"; };
		899012C0246F1D8F007B88BA /* ExpandableSetting.swift */ = {isa = PBXFileReference; lastKnownFileType = sourcecode.swift; path = ExpandableSetting.swift; sourceTree = "<group>"; };
		89904031245B5CA500F1C0A2 /* Deletable.swift */ = {isa = PBXFileReference; lastKnownFileType = sourcecode.swift; path = Deletable.swift; sourceTree = "<group>"; };
		8992426421EC138000EA512B /* UIColor.swift */ = {isa = PBXFileReference; lastKnownFileType = sourcecode.swift; path = UIColor.swift; sourceTree = "<group>"; };
		8997B4F423727E8A00061132 /* CustomOverrideCollectionViewCell.swift */ = {isa = PBXFileReference; lastKnownFileType = sourcecode.swift; path = CustomOverrideCollectionViewCell.swift; sourceTree = "<group>"; };
		89AB9EC621A4774500351324 /* MockPumpManager.swift */ = {isa = PBXFileReference; lastKnownFileType = sourcecode.swift; path = MockPumpManager.swift; sourceTree = "<group>"; };
		89AB9EC821A4BC2400351324 /* MockCGMManager.swift */ = {isa = PBXFileReference; lastKnownFileType = sourcecode.swift; path = MockCGMManager.swift; sourceTree = "<group>"; };
		89AB9ECA21A4C36200351324 /* MockPumpManager+UI.swift */ = {isa = PBXFileReference; lastKnownFileType = sourcecode.swift; path = "MockPumpManager+UI.swift"; sourceTree = "<group>"; };
		89AB9ECF21A4D2E500351324 /* MockPumpManagerSetupViewController.swift */ = {isa = PBXFileReference; lastKnownFileType = sourcecode.swift; path = MockPumpManagerSetupViewController.swift; sourceTree = "<group>"; };
		89AB9ED121A4D74000351324 /* MockPumpManagerSettingsSetupViewController.swift */ = {isa = PBXFileReference; lastKnownFileType = sourcecode.swift; path = MockPumpManagerSettingsSetupViewController.swift; sourceTree = "<group>"; };
		89AB9ED321A4D8F000351324 /* MockPumpManager.storyboard */ = {isa = PBXFileReference; lastKnownFileType = file.storyboard; path = MockPumpManager.storyboard; sourceTree = "<group>"; };
		89AB9ED521A4DE5F00351324 /* MockPumpManagerSettingsViewController.swift */ = {isa = PBXFileReference; lastKnownFileType = sourcecode.swift; path = MockPumpManagerSettingsViewController.swift; sourceTree = "<group>"; };
		89AC792C224C781100B8E9BA /* DoseProgressReporter.swift */ = {isa = PBXFileReference; fileEncoding = 4; lastKnownFileType = sourcecode.swift; path = DoseProgressReporter.swift; sourceTree = "<group>"; };
		89AC792D224C781100B8E9BA /* DoseProgressTimerEstimator.swift */ = {isa = PBXFileReference; fileEncoding = 4; lastKnownFileType = sourcecode.swift; path = DoseProgressTimerEstimator.swift; sourceTree = "<group>"; };
		89AC792E224C781200B8E9BA /* Locked.swift */ = {isa = PBXFileReference; fileEncoding = 4; lastKnownFileType = sourcecode.swift; path = Locked.swift; sourceTree = "<group>"; };
		89AC7934224C783500B8E9BA /* MockDoseProgressEstimator.swift */ = {isa = PBXFileReference; fileEncoding = 4; lastKnownFileType = sourcecode.swift; path = MockDoseProgressEstimator.swift; sourceTree = "<group>"; };
		89AC9DCA24529927004A6B8A /* QuantityPicker.swift */ = {isa = PBXFileReference; lastKnownFileType = sourcecode.swift; path = QuantityPicker.swift; sourceTree = "<group>"; };
		89AC9DCC24529D9B004A6B8A /* TimePicker.swift */ = {isa = PBXFileReference; lastKnownFileType = sourcecode.swift; name = TimePicker.swift; path = CardList/TimePicker.swift; sourceTree = "<group>"; };
		89ADE128226BDB280067222B /* TestingScenario.swift */ = {isa = PBXFileReference; lastKnownFileType = sourcecode.swift; path = TestingScenario.swift; sourceTree = "<group>"; };
		89ADE12A226BDB730067222B /* DateRelativeCarbEntry.swift */ = {isa = PBXFileReference; lastKnownFileType = sourcecode.swift; path = DateRelativeCarbEntry.swift; sourceTree = "<group>"; };
		89ADE12C226BDD190067222B /* DateRelativeBasalEntry.swift */ = {isa = PBXFileReference; lastKnownFileType = sourcecode.swift; path = DateRelativeBasalEntry.swift; sourceTree = "<group>"; };
		89ADE12E226BDED40067222B /* DateRelativeBolusEntry.swift */ = {isa = PBXFileReference; lastKnownFileType = sourcecode.swift; path = DateRelativeBolusEntry.swift; sourceTree = "<group>"; };
		89ADE133226BF0490067222B /* TestingScenarioInstance.swift */ = {isa = PBXFileReference; lastKnownFileType = sourcecode.swift; path = TestingScenarioInstance.swift; sourceTree = "<group>"; };
		89ADE135226BF0BE0067222B /* DateRelativeGlucoseSample.swift */ = {isa = PBXFileReference; fileEncoding = 4; lastKnownFileType = sourcecode.swift; path = DateRelativeGlucoseSample.swift; sourceTree = "<group>"; };
		89AE221F228BC54C00BDFD85 /* TemporaryScheduleOverridePreset.swift */ = {isa = PBXFileReference; fileEncoding = 4; lastKnownFileType = sourcecode.swift; path = TemporaryScheduleOverridePreset.swift; sourceTree = "<group>"; };
		89AE2223228BC54C00BDFD85 /* TemporaryScheduleOverride.swift */ = {isa = PBXFileReference; fileEncoding = 4; lastKnownFileType = sourcecode.swift; path = TemporaryScheduleOverride.swift; sourceTree = "<group>"; };
		89AE2224228BC54C00BDFD85 /* TemporaryScheduleOverrideSettings.swift */ = {isa = PBXFileReference; fileEncoding = 4; lastKnownFileType = sourcecode.swift; path = TemporaryScheduleOverrideSettings.swift; sourceTree = "<group>"; };
		89AE2225228BC54C00BDFD85 /* TemporaryScheduleOverrideHistory.swift */ = {isa = PBXFileReference; fileEncoding = 4; lastKnownFileType = sourcecode.swift; path = TemporaryScheduleOverrideHistory.swift; sourceTree = "<group>"; };
		89AE222A228BC56A00BDFD85 /* WeakSet.swift */ = {isa = PBXFileReference; fileEncoding = 4; lastKnownFileType = sourcecode.swift; path = WeakSet.swift; sourceTree = "<group>"; };
		89AF78BF2447E285002B4FCC /* CardStackBuilder.swift */ = {isa = PBXFileReference; lastKnownFileType = sourcecode.swift; path = CardStackBuilder.swift; sourceTree = "<group>"; };
		89AF78C12447E353002B4FCC /* Splat.swift */ = {isa = PBXFileReference; lastKnownFileType = sourcecode.swift; path = Splat.swift; sourceTree = "<group>"; };
		89AF78C524482268002B4FCC /* ActionButtonStyle.swift */ = {isa = PBXFileReference; lastKnownFileType = sourcecode.swift; path = ActionButtonStyle.swift; sourceTree = "<group>"; };
		89B0B2A92453C0AB0063D4A7 /* GuardrailConstraintedQuantityView.swift */ = {isa = PBXFileReference; lastKnownFileType = sourcecode.swift; path = GuardrailConstraintedQuantityView.swift; sourceTree = "<group>"; };
		89BE75C024649C2E00B145D9 /* ModalHeaderButtonBar.swift */ = {isa = PBXFileReference; lastKnownFileType = sourcecode.swift; path = ModalHeaderButtonBar.swift; sourceTree = "<group>"; };
		89BE75C224649C4C00B145D9 /* RoundedCorners.swift */ = {isa = PBXFileReference; lastKnownFileType = sourcecode.swift; path = RoundedCorners.swift; sourceTree = "<group>"; };
		89BE75C424649C8100B145D9 /* NewScheduleItemEditor.swift */ = {isa = PBXFileReference; lastKnownFileType = sourcecode.swift; path = NewScheduleItemEditor.swift; sourceTree = "<group>"; };
		89BE75C62464B4A900B145D9 /* Environment+Dismiss.swift */ = {isa = PBXFileReference; fileEncoding = 4; lastKnownFileType = sourcecode.swift; path = "Environment+Dismiss.swift"; sourceTree = "<group>"; };
		89BE75CA2464BC2000B145D9 /* AlertContent.swift */ = {isa = PBXFileReference; lastKnownFileType = sourcecode.swift; path = AlertContent.swift; sourceTree = "<group>"; };
		89CA2B33226D15E0004D9350 /* MutableCollection.swift */ = {isa = PBXFileReference; lastKnownFileType = sourcecode.swift; path = MutableCollection.swift; sourceTree = "<group>"; };
		89CA2B37226D4456004D9350 /* DateRelativeQuantity.swift */ = {isa = PBXFileReference; lastKnownFileType = sourcecode.swift; path = DateRelativeQuantity.swift; sourceTree = "<group>"; };
		89CAB36A24C9EC25009EE3CE /* DismissibleKeyboardTextField.swift */ = {isa = PBXFileReference; lastKnownFileType = sourcecode.swift; path = DismissibleKeyboardTextField.swift; sourceTree = "<group>"; };
		89CAB36C24C9EC98009EE3CE /* Keyboard.swift */ = {isa = PBXFileReference; lastKnownFileType = sourcecode.swift; path = Keyboard.swift; sourceTree = "<group>"; };
		89CAB36E24C9ECCA009EE3CE /* View+KeyboardAware.swift */ = {isa = PBXFileReference; lastKnownFileType = sourcecode.swift; path = "View+KeyboardAware.swift"; sourceTree = "<group>"; };
		89CAB37024CB4DEC009EE3CE /* WarningView.swift */ = {isa = PBXFileReference; lastKnownFileType = sourcecode.swift; path = WarningView.swift; sourceTree = "<group>"; };
		89CC35D32403450E008FB633 /* ThumbView.swift */ = {isa = PBXFileReference; lastKnownFileType = sourcecode.swift; path = ThumbView.swift; sourceTree = "<group>"; };
		89CCD4F121A87D340068C3FB /* MockCGMDataSource.swift */ = {isa = PBXFileReference; lastKnownFileType = sourcecode.swift; path = MockCGMDataSource.swift; sourceTree = "<group>"; };
		89CCD4F321A8A2B30068C3FB /* MockCGMManager+UI.swift */ = {isa = PBXFileReference; lastKnownFileType = sourcecode.swift; path = "MockCGMManager+UI.swift"; sourceTree = "<group>"; };
		89CCD4F521A8A6A60068C3FB /* MockCGMManagerSettingsViewController.swift */ = {isa = PBXFileReference; lastKnownFileType = sourcecode.swift; path = MockCGMManagerSettingsViewController.swift; sourceTree = "<group>"; };
		89CCD4F721A8D5500068C3FB /* MockGlucoseProvider.swift */ = {isa = PBXFileReference; lastKnownFileType = sourcecode.swift; path = MockGlucoseProvider.swift; sourceTree = "<group>"; };
		89CCD4F921A911510068C3FB /* PercentageTextFieldTableViewController.swift */ = {isa = PBXFileReference; lastKnownFileType = sourcecode.swift; path = PercentageTextFieldTableViewController.swift; sourceTree = "<group>"; };
		89D2046B21C83C3F001238CC /* GlucoseTrendTableViewController.swift */ = {isa = PBXFileReference; lastKnownFileType = sourcecode.swift; path = GlucoseTrendTableViewController.swift; sourceTree = "<group>"; };
		89D2047221CC7BD7001238CC /* MockKit.framework */ = {isa = PBXFileReference; explicitFileType = wrapper.framework; includeInIndex = 0; path = MockKit.framework; sourceTree = BUILT_PRODUCTS_DIR; };
		89D2047421CC7BD7001238CC /* MockKit.h */ = {isa = PBXFileReference; lastKnownFileType = sourcecode.c.h; path = MockKit.h; sourceTree = "<group>"; };
		89D2047521CC7BD7001238CC /* Info.plist */ = {isa = PBXFileReference; lastKnownFileType = text.plist.xml; path = Info.plist; sourceTree = "<group>"; };
		89D2048F21CC7C12001238CC /* MockKitUI.framework */ = {isa = PBXFileReference; explicitFileType = wrapper.framework; includeInIndex = 0; path = MockKitUI.framework; sourceTree = BUILT_PRODUCTS_DIR; };
		89D2049121CC7C13001238CC /* MockKitUI.h */ = {isa = PBXFileReference; lastKnownFileType = sourcecode.c.h; path = MockKitUI.h; sourceTree = "<group>"; };
		89D2049221CC7C13001238CC /* Info.plist */ = {isa = PBXFileReference; lastKnownFileType = text.plist.xml; path = Info.plist; sourceTree = "<group>"; };
		89D204D121CC837A001238CC /* Assets.xcassets */ = {isa = PBXFileReference; lastKnownFileType = folder.assetcatalog; path = Assets.xcassets; sourceTree = "<group>"; };
		89DC540C21B75AE7005A1CE0 /* Collection.swift */ = {isa = PBXFileReference; lastKnownFileType = sourcecode.swift; path = Collection.swift; sourceTree = "<group>"; };
		89E7E60F24D11AB600591386 /* OrientationLock.swift */ = {isa = PBXFileReference; lastKnownFileType = sourcecode.swift; path = OrientationLock.swift; sourceTree = "<group>"; };
		89ED163F24A29BA300C9A105 /* Sequence.swift */ = {isa = PBXFileReference; lastKnownFileType = sourcecode.swift; path = Sequence.swift; sourceTree = "<group>"; };
		89ED164224A29BE400C9A105 /* ClosedRange.swift */ = {isa = PBXFileReference; lastKnownFileType = sourcecode.swift; path = ClosedRange.swift; sourceTree = "<group>"; };
		89F6E30C2449713600CB9E15 /* CardStack.swift */ = {isa = PBXFileReference; lastKnownFileType = sourcecode.swift; path = CardStack.swift; sourceTree = "<group>"; };
		89F6E30E244A1A5D00CB9E15 /* Guardrail.swift */ = {isa = PBXFileReference; fileEncoding = 4; lastKnownFileType = sourcecode.swift; path = Guardrail.swift; sourceTree = "<group>"; };
		89F6E310244A1AAB00CB9E15 /* SettingDescription.swift */ = {isa = PBXFileReference; fileEncoding = 4; lastKnownFileType = sourcecode.swift; path = SettingDescription.swift; sourceTree = "<group>"; };
		89F6E312244A1AB500CB9E15 /* GuardrailWarning.swift */ = {isa = PBXFileReference; fileEncoding = 4; lastKnownFileType = sourcecode.swift; path = GuardrailWarning.swift; sourceTree = "<group>"; };
		89F6E313244A1AB600CB9E15 /* GlucoseValuePicker.swift */ = {isa = PBXFileReference; fileEncoding = 4; lastKnownFileType = sourcecode.swift; path = GlucoseValuePicker.swift; sourceTree = "<group>"; };
		89FC688A245A2D670075CF59 /* InsulinSensitivityScheduleEditor.swift */ = {isa = PBXFileReference; fileEncoding = 4; lastKnownFileType = sourcecode.swift; path = InsulinSensitivityScheduleEditor.swift; sourceTree = "<group>"; };
		89FC688B245A2D670075CF59 /* QuantityScheduleEditor.swift */ = {isa = PBXFileReference; fileEncoding = 4; lastKnownFileType = sourcecode.swift; path = QuantityScheduleEditor.swift; sourceTree = "<group>"; };
		89FC688C245A2D680075CF59 /* ScheduleItemPicker.swift */ = {isa = PBXFileReference; fileEncoding = 4; lastKnownFileType = sourcecode.swift; path = ScheduleItemPicker.swift; sourceTree = "<group>"; };
		89FC688D245A2D680075CF59 /* ScheduleEditor.swift */ = {isa = PBXFileReference; fileEncoding = 4; lastKnownFileType = sourcecode.swift; path = ScheduleEditor.swift; sourceTree = "<group>"; };
		89FC688E245A2D680075CF59 /* ScheduleItemView.swift */ = {isa = PBXFileReference; fileEncoding = 4; lastKnownFileType = sourcecode.swift; path = ScheduleItemView.swift; sourceTree = "<group>"; };
		9E78433E236653F00016C583 /* ice_35_min_none_piecewiselinear_output.json */ = {isa = PBXFileReference; lastKnownFileType = text.json; path = ice_35_min_none_piecewiselinear_output.json; sourceTree = "<group>"; };
		9E784340236656770016C583 /* ice_35_min_partial_piecewiselinear_output.json */ = {isa = PBXFileReference; lastKnownFileType = text.json; path = ice_35_min_partial_piecewiselinear_output.json; sourceTree = "<group>"; };
		9E784342236659BD0016C583 /* ice_slow_absorption_piecewiselinear_output.json */ = {isa = PBXFileReference; lastKnownFileType = text.json; path = ice_slow_absorption_piecewiselinear_output.json; sourceTree = "<group>"; };
		9E78434423665B5A0016C583 /* ice_35_min_partial_piecewiselinear_adaptiverate_output.json */ = {isa = PBXFileReference; lastKnownFileType = text.json; path = ice_35_min_partial_piecewiselinear_adaptiverate_output.json; sourceTree = "<group>"; };
		A912BE28245B9CD500CBE199 /* SettingsObject+CoreDataClass.swift */ = {isa = PBXFileReference; lastKnownFileType = sourcecode.swift; path = "SettingsObject+CoreDataClass.swift"; sourceTree = "<group>"; };
		A912BE2A245B9E8600CBE199 /* SettingsObject+CoreDataProperties.swift */ = {isa = PBXFileReference; lastKnownFileType = sourcecode.swift; path = "SettingsObject+CoreDataProperties.swift"; sourceTree = "<group>"; };
		A919889B2354E5EB00B75EEE /* SettingsStore.swift */ = {isa = PBXFileReference; lastKnownFileType = sourcecode.swift; path = SettingsStore.swift; sourceTree = "<group>"; };
		A919889E2355016B00B75EEE /* DosingDecisionStore.swift */ = {isa = PBXFileReference; lastKnownFileType = sourcecode.swift; path = DosingDecisionStore.swift; sourceTree = "<group>"; };
		A91A601823CD01B000C0E8A1 /* Modelv2.xcdatamodel */ = {isa = PBXFileReference; lastKnownFileType = wrapper.xcdatamodel; path = Modelv2.xcdatamodel; sourceTree = "<group>"; };
		A91A601923CD023800C0E8A1 /* Modelv2.xcmappingmodel */ = {isa = PBXFileReference; lastKnownFileType = wrapper.xcmappingmodel; path = Modelv2.xcmappingmodel; sourceTree = "<group>"; };
		A933DB8724BF956F009B417A /* CriticalEventLog.swift */ = {isa = PBXFileReference; lastKnownFileType = sourcecode.swift; path = CriticalEventLog.swift; sourceTree = "<group>"; };
		A9498D6E23386C0B00DAA9B9 /* TempBasalRecommendation.swift */ = {isa = PBXFileReference; fileEncoding = 4; lastKnownFileType = sourcecode.swift; path = TempBasalRecommendation.swift; sourceTree = "<group>"; };
		A9498D7123386C3200DAA9B9 /* LoggingService.swift */ = {isa = PBXFileReference; fileEncoding = 4; lastKnownFileType = sourcecode.swift; path = LoggingService.swift; sourceTree = "<group>"; };
		A9498D7323386C3200DAA9B9 /* AnalyticsService.swift */ = {isa = PBXFileReference; fileEncoding = 4; lastKnownFileType = sourcecode.swift; path = AnalyticsService.swift; sourceTree = "<group>"; };
		A9498D7423386C3200DAA9B9 /* GlucoseThreshold.swift */ = {isa = PBXFileReference; fileEncoding = 4; lastKnownFileType = sourcecode.swift; path = GlucoseThreshold.swift; sourceTree = "<group>"; };
		A9498D7523386C3300DAA9B9 /* RemoteDataService.swift */ = {isa = PBXFileReference; fileEncoding = 4; lastKnownFileType = sourcecode.swift; path = RemoteDataService.swift; sourceTree = "<group>"; };
		A9498D7623386C3300DAA9B9 /* Service.swift */ = {isa = PBXFileReference; fileEncoding = 4; lastKnownFileType = sourcecode.swift; path = Service.swift; sourceTree = "<group>"; };
		A9498D7723386C3300DAA9B9 /* DiagnosticLog.swift */ = {isa = PBXFileReference; fileEncoding = 4; lastKnownFileType = sourcecode.swift; path = DiagnosticLog.swift; sourceTree = "<group>"; };
		A9498D8623386CAF00DAA9B9 /* ServiceViewController.swift */ = {isa = PBXFileReference; fileEncoding = 4; lastKnownFileType = sourcecode.swift; path = ServiceViewController.swift; sourceTree = "<group>"; };
		A9498D8A23386CC700DAA9B9 /* ServiceUI.swift */ = {isa = PBXFileReference; fileEncoding = 4; lastKnownFileType = sourcecode.swift; path = ServiceUI.swift; sourceTree = "<group>"; };
		A9498D8C23386CD700DAA9B9 /* MockService.swift */ = {isa = PBXFileReference; fileEncoding = 4; lastKnownFileType = sourcecode.swift; path = MockService.swift; sourceTree = "<group>"; };
		A9498D8E23386CE800DAA9B9 /* MockServiceTableViewController.swift */ = {isa = PBXFileReference; fileEncoding = 4; lastKnownFileType = sourcecode.swift; path = MockServiceTableViewController.swift; sourceTree = "<group>"; };
		A9498D9023386D0800DAA9B9 /* MockService+UI.swift */ = {isa = PBXFileReference; fileEncoding = 4; lastKnownFileType = sourcecode.swift; path = "MockService+UI.swift"; sourceTree = "<group>"; };
		A95A1D7E2460BBC70079378D /* DosingDecisionObject+CoreDataClass.swift */ = {isa = PBXFileReference; lastKnownFileType = sourcecode.swift; path = "DosingDecisionObject+CoreDataClass.swift"; sourceTree = "<group>"; };
		A95A1D812460BBDC0079378D /* DosingDecisionObject+CoreDataProperties.swift */ = {isa = PBXFileReference; lastKnownFileType = sourcecode.swift; path = "DosingDecisionObject+CoreDataProperties.swift"; sourceTree = "<group>"; };
		A95A1D842460CAD50079378D /* CarbValueTests.swift */ = {isa = PBXFileReference; lastKnownFileType = sourcecode.swift; path = CarbValueTests.swift; sourceTree = "<group>"; };
		A95A1D862460F1250079378D /* GlucoseValueTests.swift */ = {isa = PBXFileReference; lastKnownFileType = sourcecode.swift; path = GlucoseValueTests.swift; sourceTree = "<group>"; };
		A95A1D882460F8930079378D /* PumpManagerStatusTests.swift */ = {isa = PBXFileReference; lastKnownFileType = sourcecode.swift; path = PumpManagerStatusTests.swift; sourceTree = "<group>"; };
		A95A1D8A2460FD620079378D /* BolusRecommendationTests.swift */ = {isa = PBXFileReference; lastKnownFileType = sourcecode.swift; path = BolusRecommendationTests.swift; sourceTree = "<group>"; };
		A95A1D8C246101760079378D /* DoseEntryTests.swift */ = {isa = PBXFileReference; lastKnownFileType = sourcecode.swift; path = DoseEntryTests.swift; sourceTree = "<group>"; };
<<<<<<< HEAD
=======
		A963B277252CE2510062AA12 /* StoredCarbEntryTests.swift */ = {isa = PBXFileReference; lastKnownFileType = sourcecode.swift; path = StoredCarbEntryTests.swift; sourceTree = "<group>"; };
>>>>>>> 7e017414
		A967D94824F99B6A00CDDF8A /* OutputStream.swift */ = {isa = PBXFileReference; lastKnownFileType = sourcecode.swift; path = OutputStream.swift; sourceTree = "<group>"; };
		A971C89E23C68B030099BEFC /* GlucoseStoreTests.swift */ = {isa = PBXFileReference; lastKnownFileType = sourcecode.swift; path = GlucoseStoreTests.swift; sourceTree = "<group>"; };
		A971C8A123C6B17D0099BEFC /* SettingsStoreTests.swift */ = {isa = PBXFileReference; lastKnownFileType = sourcecode.swift; path = SettingsStoreTests.swift; sourceTree = "<group>"; };
		A971C8A323C6B1890099BEFC /* DosingDecisionStoreTests.swift */ = {isa = PBXFileReference; lastKnownFileType = sourcecode.swift; path = DosingDecisionStoreTests.swift; sourceTree = "<group>"; };
		A985464A251442010099C1A6 /* OutputStreamTests.swift */ = {isa = PBXFileReference; lastKnownFileType = sourcecode.swift; path = OutputStreamTests.swift; sourceTree = "<group>"; };
		A985464E251449FE0099C1A6 /* NotificationSettings.swift */ = {isa = PBXFileReference; lastKnownFileType = sourcecode.swift; path = NotificationSettings.swift; sourceTree = "<group>"; };
		A985465025144ABA0099C1A6 /* NotificationSettingsTests.swift */ = {isa = PBXFileReference; lastKnownFileType = sourcecode.swift; path = NotificationSettingsTests.swift; sourceTree = "<group>"; };
		A987CD4524A5893500439ADC /* JSONStreamEncoder.swift */ = {isa = PBXFileReference; lastKnownFileType = sourcecode.swift; path = JSONStreamEncoder.swift; sourceTree = "<group>"; };
<<<<<<< HEAD
=======
		A98ED5FD253132A400FD8F70 /* CarbStoreHKQueryTests.swift */ = {isa = PBXFileReference; lastKnownFileType = sourcecode.swift; path = CarbStoreHKQueryTests.swift; sourceTree = "<group>"; };
>>>>>>> 7e017414
		A991161323426A0A00A4B2E9 /* ServiceSetupNotifying.swift */ = {isa = PBXFileReference; lastKnownFileType = sourcecode.swift; path = ServiceSetupNotifying.swift; sourceTree = "<group>"; };
		A996FB6924F089F900864646 /* Modelv3.xcdatamodel */ = {isa = PBXFileReference; lastKnownFileType = wrapper.xcdatamodel; path = Modelv3.xcdatamodel; sourceTree = "<group>"; };
		A99C7372233990D400C80963 /* TempBasalRecommendationTests.swift */ = {isa = PBXFileReference; lastKnownFileType = sourcecode.swift; path = TempBasalRecommendationTests.swift; sourceTree = "<group>"; };
		A99C7374233993FE00C80963 /* DiagnosticLogTests.swift */ = {isa = PBXFileReference; lastKnownFileType = sourcecode.swift; path = DiagnosticLogTests.swift; sourceTree = "<group>"; };
		A99C73762339A67A00C80963 /* GlucoseThresholdTests.swift */ = {isa = PBXFileReference; lastKnownFileType = sourcecode.swift; path = GlucoseThresholdTests.swift; sourceTree = "<group>"; };
		A99C73782339ACDC00C80963 /* ServiceTests.swift */ = {isa = PBXFileReference; lastKnownFileType = sourcecode.swift; path = ServiceTests.swift; sourceTree = "<group>"; };
		A9BD318124F4548900994B83 /* Modelv3EntityMigrationPolicy.swift */ = {isa = PBXFileReference; lastKnownFileType = sourcecode.swift; path = Modelv3EntityMigrationPolicy.swift; sourceTree = "<group>"; };
		A9BD318724F45C0100994B83 /* Modelv3.xcmappingmodel */ = {isa = PBXFileReference; lastKnownFileType = wrapper.xcmappingmodel; path = Modelv3.xcmappingmodel; sourceTree = "<group>"; };
		A9BFA03D245CCCB9001E4AE3 /* DailyQuantityScheduleTests.swift */ = {isa = PBXFileReference; lastKnownFileType = sourcecode.swift; path = DailyQuantityScheduleTests.swift; sourceTree = "<group>"; };
		A9CE912424CA051A00302A40 /* StoredInsulinModel.swift */ = {isa = PBXFileReference; lastKnownFileType = sourcecode.swift; path = StoredInsulinModel.swift; sourceTree = "<group>"; };
		A9D77A2E242E8BDE0009F62C /* BolusRecommendation.swift */ = {isa = PBXFileReference; lastKnownFileType = sourcecode.swift; path = BolusRecommendation.swift; sourceTree = "<group>"; };
		A9DF02C224F6EEE400B7C988 /* DeviceLogEntryTests.swift */ = {isa = PBXFileReference; lastKnownFileType = sourcecode.swift; path = DeviceLogEntryTests.swift; sourceTree = "<group>"; };
		A9DF02C424F6FA5100B7C988 /* PumpEventTests.swift */ = {isa = PBXFileReference; lastKnownFileType = sourcecode.swift; path = PumpEventTests.swift; sourceTree = "<group>"; };
		A9DF02C624F6FD1700B7C988 /* StoredInsulinModelTests.swift */ = {isa = PBXFileReference; lastKnownFileType = sourcecode.swift; path = StoredInsulinModelTests.swift; sourceTree = "<group>"; };
		A9DF02C824F724D900B7C988 /* CriticalEventLogTests.swift */ = {isa = PBXFileReference; lastKnownFileType = sourcecode.swift; path = CriticalEventLogTests.swift; sourceTree = "<group>"; };
		A9DF02CE24F732FC00B7C988 /* JSONStreamEncoderTests.swift */ = {isa = PBXFileReference; lastKnownFileType = sourcecode.swift; path = JSONStreamEncoderTests.swift; sourceTree = "<group>"; };
		A9DF02D024F7449E00B7C988 /* PersistentDeviceLogTests.swift */ = {isa = PBXFileReference; lastKnownFileType = sourcecode.swift; path = PersistentDeviceLogTests.swift; sourceTree = "<group>"; };
<<<<<<< HEAD
=======
		A9E068102534D87800BDAB59 /* StoredGlucoseSampleTests.swift */ = {isa = PBXFileReference; lastKnownFileType = sourcecode.swift; path = StoredGlucoseSampleTests.swift; sourceTree = "<group>"; };
		A9E068152534EB8200BDAB59 /* CachedGlucoseObjectTests.swift */ = {isa = PBXFileReference; lastKnownFileType = sourcecode.swift; path = CachedGlucoseObjectTests.swift; sourceTree = "<group>"; };
		A9E0681725350ECC00BDAB59 /* GlucoseStoreTests.swift */ = {isa = PBXFileReference; lastKnownFileType = sourcecode.swift; path = GlucoseStoreTests.swift; sourceTree = "<group>"; };
>>>>>>> 7e017414
		A9E1E6A824E1B6700073CA39 /* SyncCarbObject.swift */ = {isa = PBXFileReference; lastKnownFileType = sourcecode.swift; path = SyncCarbObject.swift; sourceTree = "<group>"; };
		A9E675F022713F4700E25293 /* LoopKit.framework */ = {isa = PBXFileReference; explicitFileType = wrapper.framework; includeInIndex = 0; path = LoopKit.framework; sourceTree = BUILT_PRODUCTS_DIR; };
		A9E675F2227140D800E25293 /* CoreData.framework */ = {isa = PBXFileReference; lastKnownFileType = wrapper.framework; name = CoreData.framework; path = Platforms/WatchOS.platform/Developer/SDKs/WatchOS.sdk/System/Library/Frameworks/CoreData.framework; sourceTree = DEVELOPER_DIR; };
		A9E675F4227140DD00E25293 /* HealthKit.framework */ = {isa = PBXFileReference; lastKnownFileType = wrapper.framework; name = HealthKit.framework; path = Platforms/WatchOS.platform/Developer/SDKs/WatchOS.sdk/System/Library/Frameworks/HealthKit.framework; sourceTree = DEVELOPER_DIR; };
		A9FD046E24E310D00040F203 /* HKObject.swift */ = {isa = PBXFileReference; lastKnownFileType = sourcecode.swift; path = HKObject.swift; sourceTree = "<group>"; };
		B40D07C8251BD89D00C1C6D7 /* DateAndDurationSteppableTableViewCell.xib */ = {isa = PBXFileReference; fileEncoding = 4; lastKnownFileType = file.xib; path = DateAndDurationSteppableTableViewCell.xib; sourceTree = "<group>"; };
		B40D07C9251BD89D00C1C6D7 /* DateAndDurationSteppableTableViewCell.swift */ = {isa = PBXFileReference; fileEncoding = 4; lastKnownFileType = sourcecode.swift; path = DateAndDurationSteppableTableViewCell.swift; sourceTree = "<group>"; };
		B4102D3124ABB068005D460B /* DeviceLifecycleProgress.swift */ = {isa = PBXFileReference; lastKnownFileType = sourcecode.swift; path = DeviceLifecycleProgress.swift; sourceTree = "<group>"; };
		B41A60AE23D1DB5B00636320 /* TableViewTitleLabel.swift */ = {isa = PBXFileReference; lastKnownFileType = sourcecode.swift; path = TableViewTitleLabel.swift; sourceTree = "<group>"; };
		B41A60B123D1DBC700636320 /* UIFont.swift */ = {isa = PBXFileReference; lastKnownFileType = sourcecode.swift; path = UIFont.swift; sourceTree = "<group>"; };
		B429D66B24BF7204003E1B4A /* GlucoseTrend.swift */ = {isa = PBXFileReference; lastKnownFileType = sourcecode.swift; path = GlucoseTrend.swift; sourceTree = "<group>"; };
		B429D66D24BF7255003E1B4A /* UIImage.swift */ = {isa = PBXFileReference; lastKnownFileType = sourcecode.swift; path = UIImage.swift; sourceTree = "<group>"; };
		B42A7471235885B600247B03 /* LoopNotificationUserInfoKey.swift */ = {isa = PBXFileReference; lastKnownFileType = sourcecode.swift; path = LoopNotificationUserInfoKey.swift; sourceTree = "<group>"; };
		B42C94FD24A2A2B000857C73 /* DeviceStatusHighlight.swift */ = {isa = PBXFileReference; lastKnownFileType = sourcecode.swift; path = DeviceStatusHighlight.swift; sourceTree = "<group>"; };
		B42C950C24A3BD4B00857C73 /* MeasurementFrequencyTableViewController.swift */ = {isa = PBXFileReference; fileEncoding = 4; lastKnownFileType = sourcecode.swift; path = MeasurementFrequencyTableViewController.swift; sourceTree = "<group>"; };
		B43DA43E24D49AA400CAFF4E /* GuidanceColors.swift */ = {isa = PBXFileReference; lastKnownFileType = sourcecode.swift; path = GuidanceColors.swift; sourceTree = "<group>"; };
		B45AF6EF24D4355A00EEAA4D /* Environment+Colors.swift */ = {isa = PBXFileReference; fileEncoding = 4; lastKnownFileType = sourcecode.swift; path = "Environment+Colors.swift"; sourceTree = "<group>"; };
		B46B62A623FEFE4D001E69BA /* InstructionList.swift */ = {isa = PBXFileReference; lastKnownFileType = sourcecode.swift; path = InstructionList.swift; sourceTree = "<group>"; };
		B46B62A823FF05F8001E69BA /* LabeledNumberInput.swift */ = {isa = PBXFileReference; lastKnownFileType = sourcecode.swift; path = LabeledNumberInput.swift; sourceTree = "<group>"; };
		B46B62AA23FF0822001E69BA /* LabeledValueView.swift */ = {isa = PBXFileReference; lastKnownFileType = sourcecode.swift; path = LabeledValueView.swift; sourceTree = "<group>"; };
		B46B62AC23FF0A87001E69BA /* LabeledDateView.swift */ = {isa = PBXFileReference; lastKnownFileType = sourcecode.swift; path = LabeledDateView.swift; sourceTree = "<group>"; };
		B46B62AE23FF0BF6001E69BA /* SectionHeader.swift */ = {isa = PBXFileReference; lastKnownFileType = sourcecode.swift; path = SectionHeader.swift; sourceTree = "<group>"; };
		B46B62B023FF0CA6001E69BA /* DescriptiveText.swift */ = {isa = PBXFileReference; lastKnownFileType = sourcecode.swift; path = DescriptiveText.swift; sourceTree = "<group>"; };
		B46B62B223FF0E62001E69BA /* SelectableLabel.swift */ = {isa = PBXFileReference; lastKnownFileType = sourcecode.swift; path = SelectableLabel.swift; sourceTree = "<group>"; };
		B46FA3F1253F00DC00D993E2 /* momentum_effect_impossible_rising_glucose_output.json */ = {isa = PBXFileReference; fileEncoding = 4; lastKnownFileType = text.json; path = momentum_effect_impossible_rising_glucose_output.json; sourceTree = "<group>"; };
		B46FA3F2253F00DC00D993E2 /* momentum_effect_impossible_rising_glucose_input.json */ = {isa = PBXFileReference; fileEncoding = 4; lastKnownFileType = text.json; path = momentum_effect_impossible_rising_glucose_input.json; sourceTree = "<group>"; };
		B4A2AAB0240830A30066563F /* LabeledTextField.swift */ = {isa = PBXFileReference; lastKnownFileType = sourcecode.swift; path = LabeledTextField.swift; sourceTree = "<group>"; };
		B4A2AAB2240832350066563F /* MultipleSelectionList.swift */ = {isa = PBXFileReference; lastKnownFileType = sourcecode.swift; path = MultipleSelectionList.swift; sourceTree = "<group>"; };
		B4AA27F124C1ECDC001B8AFA /* UIColor.swift */ = {isa = PBXFileReference; fileEncoding = 4; lastKnownFileType = sourcecode.swift; path = UIColor.swift; sourceTree = "<group>"; };
		B4B85FCC24A2312000A296A3 /* GlucoseRangeCategory.swift */ = {isa = PBXFileReference; lastKnownFileType = sourcecode.swift; path = GlucoseRangeCategory.swift; sourceTree = "<group>"; };
		B4C004B2241085DB00B40429 /* ActionButton.swift */ = {isa = PBXFileReference; fileEncoding = 4; lastKnownFileType = sourcecode.swift; path = ActionButton.swift; sourceTree = "<group>"; };
		B4C004B3241085DB00B40429 /* GuidePage.swift */ = {isa = PBXFileReference; fileEncoding = 4; lastKnownFileType = sourcecode.swift; path = GuidePage.swift; sourceTree = "<group>"; };
		B4C004B4241085DC00B40429 /* GuideNavigationButton.swift */ = {isa = PBXFileReference; fileEncoding = 4; lastKnownFileType = sourcecode.swift; path = GuideNavigationButton.swift; sourceTree = "<group>"; };
		C1110E981EE98CF5009BB852 /* ice_35_min_input.json */ = {isa = PBXFileReference; fileEncoding = 4; lastKnownFileType = text.json; path = ice_35_min_input.json; sourceTree = "<group>"; };
		C12EE16B1F2964B3007DB9F1 /* InsulinModel.swift */ = {isa = PBXFileReference; fileEncoding = 4; lastKnownFileType = sourcecode.swift; path = InsulinModel.swift; sourceTree = "<group>"; };
		C13E6D291EEB1CB9006F5880 /* ice_slow_absorption.json */ = {isa = PBXFileReference; fileEncoding = 4; lastKnownFileType = text.json; path = ice_slow_absorption.json; sourceTree = "<group>"; };
		C164A55F22F14C73000E3FA5 /* UnfinalizedDose.swift */ = {isa = PBXFileReference; lastKnownFileType = sourcecode.swift; path = UnfinalizedDose.swift; sourceTree = "<group>"; };
		C164A56322F21081000E3FA5 /* MockPumpManagerState.swift */ = {isa = PBXFileReference; lastKnownFileType = sourcecode.swift; path = MockPumpManagerState.swift; sourceTree = "<group>"; };
		C16DA83E22E8D88F008624C2 /* LoopPluginBundleKey.swift */ = {isa = PBXFileReference; lastKnownFileType = sourcecode.swift; path = LoopPluginBundleKey.swift; sourceTree = "<group>"; };
		C16DA84422E9330A008624C2 /* LoopUIPlugin.swift */ = {isa = PBXFileReference; lastKnownFileType = sourcecode.swift; path = LoopUIPlugin.swift; sourceTree = "<group>"; };
		C17F39C023CD24A000FA1113 /* DeviceCommsLog.xcdatamodel */ = {isa = PBXFileReference; lastKnownFileType = wrapper.xcdatamodel; path = DeviceCommsLog.xcdatamodel; sourceTree = "<group>"; };
		C17F39C623CD256000FA1113 /* PersistentDeviceLog.swift */ = {isa = PBXFileReference; lastKnownFileType = sourcecode.swift; path = PersistentDeviceLog.swift; sourceTree = "<group>"; };
		C17F39C823CD269200FA1113 /* DeviceLogEntryType.swift */ = {isa = PBXFileReference; lastKnownFileType = sourcecode.swift; path = DeviceLogEntryType.swift; sourceTree = "<group>"; };
		C17F39CF23CE34B100FA1113 /* StoredDeviceLogEntry.swift */ = {isa = PBXFileReference; lastKnownFileType = sourcecode.swift; path = StoredDeviceLogEntry.swift; sourceTree = "<group>"; };
		C17F4CB21EE9B6DF005079B1 /* carb_entry_input.json */ = {isa = PBXFileReference; fileEncoding = 4; lastKnownFileType = text.json; path = carb_entry_input.json; sourceTree = "<group>"; };
		C1814B83225B9ED5008D2D8E /* LoopNotificationCategory.swift */ = {isa = PBXFileReference; lastKnownFileType = sourcecode.swift; path = LoopNotificationCategory.swift; sourceTree = "<group>"; };
		C1814B8B226371DF008D2D8E /* WeakSynchronizedDelegate.swift */ = {isa = PBXFileReference; lastKnownFileType = sourcecode.swift; path = WeakSynchronizedDelegate.swift; sourceTree = "<group>"; };
		C186089D252A9C96008215DB /* ModelV1toV3.xcmappingmodel */ = {isa = PBXFileReference; lastKnownFileType = wrapper.xcmappingmodel; path = ModelV1toV3.xcmappingmodel; sourceTree = "<group>"; };
		C188B83322CC16AC0051760A /* InsulinSensitivityScheduleViewController.swift */ = {isa = PBXFileReference; lastKnownFileType = sourcecode.swift; path = InsulinSensitivityScheduleViewController.swift; sourceTree = "<group>"; };
		C1ABE38D2245CFCD00570E82 /* UnfairLock.swift */ = {isa = PBXFileReference; lastKnownFileType = sourcecode.swift; path = UnfairLock.swift; sourceTree = "<group>"; };
		C1CBF61B1EEA2A1E001E4851 /* ice_1_hour_input.json */ = {isa = PBXFileReference; fileEncoding = 4; lastKnownFileType = text.json; path = ice_1_hour_input.json; sourceTree = "<group>"; };
		C1DB55B01F2E95FD00C483A2 /* WalshInsulinModel.swift */ = {isa = PBXFileReference; lastKnownFileType = sourcecode.swift; path = WalshInsulinModel.swift; sourceTree = "<group>"; };
		C1DB55B21F2E964400C483A2 /* ExponentialInsulinModel.swift */ = {isa = PBXFileReference; lastKnownFileType = sourcecode.swift; path = ExponentialInsulinModel.swift; sourceTree = "<group>"; };
		C1DB55B41F2EA6EA00C483A2 /* iob_from_doses_exponential_output.json */ = {isa = PBXFileReference; lastKnownFileType = text.json; path = iob_from_doses_exponential_output.json; sourceTree = "<group>"; };
		C1DB55B61F2EACD500C483A2 /* iob_from_bolus_exponential_output.json */ = {isa = PBXFileReference; lastKnownFileType = text.json; path = iob_from_bolus_exponential_output.json; sourceTree = "<group>"; };
		C1E0EEF524EB26D800086510 /* DeliveryUncertaintyRecoveryView.swift */ = {isa = PBXFileReference; lastKnownFileType = sourcecode.swift; path = DeliveryUncertaintyRecoveryView.swift; sourceTree = "<group>"; };
		C1E4B303242E98E900E70CCB /* ProgressView.swift */ = {isa = PBXFileReference; fileEncoding = 4; lastKnownFileType = sourcecode.swift; path = ProgressView.swift; sourceTree = "<group>"; };
		C1E4B304242E98E900E70CCB /* ProgressIndicatorView.swift */ = {isa = PBXFileReference; fileEncoding = 4; lastKnownFileType = sourcecode.swift; path = ProgressIndicatorView.swift; sourceTree = "<group>"; };
		C1E4B307242E995200E70CCB /* ActivityIndicator.swift */ = {isa = PBXFileReference; fileEncoding = 4; lastKnownFileType = sourcecode.swift; path = ActivityIndicator.swift; sourceTree = "<group>"; };
		C1E4B309242E99A800E70CCB /* Image.swift */ = {isa = PBXFileReference; fileEncoding = 4; lastKnownFileType = sourcecode.swift; path = Image.swift; sourceTree = "<group>"; };
		C1E7035C24FFFA5C00DAB534 /* CollectionTests.swift */ = {isa = PBXFileReference; lastKnownFileType = sourcecode.swift; path = CollectionTests.swift; sourceTree = "<group>"; };
		C1E7035E25001EA500DAB534 /* HKObserverQueryMock.swift */ = {isa = PBXFileReference; lastKnownFileType = sourcecode.swift; path = HKObserverQueryMock.swift; sourceTree = "<group>"; };
		C1E703612500390B00DAB534 /* HKAnchoredObjectQueryMock.swift */ = {isa = PBXFileReference; lastKnownFileType = sourcecode.swift; path = HKAnchoredObjectQueryMock.swift; sourceTree = "<group>"; };
		C1F8403723DB84B700673141 /* DeviceLogEntry+CoreDataClass.swift */ = {isa = PBXFileReference; fileEncoding = 4; lastKnownFileType = sourcecode.swift; path = "DeviceLogEntry+CoreDataClass.swift"; sourceTree = "<group>"; };
		C1F8403823DB84B700673141 /* DeviceLogEntry+CoreDataProperties.swift */ = {isa = PBXFileReference; fileEncoding = 4; lastKnownFileType = sourcecode.swift; path = "DeviceLogEntry+CoreDataProperties.swift"; sourceTree = "<group>"; };
		E9077D2624ACD59F0066A88D /* InformationView.swift */ = {isa = PBXFileReference; lastKnownFileType = sourcecode.swift; path = InformationView.swift; sourceTree = "<group>"; };
		E9077D2924ACDE2C0066A88D /* CorrectionRangeInformationView.swift */ = {isa = PBXFileReference; lastKnownFileType = sourcecode.swift; path = CorrectionRangeInformationView.swift; sourceTree = "<group>"; };
		E9086B2824B39EDC0062F5C8 /* ChartsTableViewController.swift */ = {isa = PBXFileReference; lastKnownFileType = sourcecode.swift; path = ChartsTableViewController.swift; sourceTree = "<group>"; };
		E9086B2C24B3A4AC0062F5C8 /* ChartsManager.swift */ = {isa = PBXFileReference; lastKnownFileType = sourcecode.swift; path = ChartsManager.swift; sourceTree = "<group>"; };
		E9086B2E24B3A5080062F5C8 /* ChartColorPalette.swift */ = {isa = PBXFileReference; lastKnownFileType = sourcecode.swift; path = ChartColorPalette.swift; sourceTree = "<group>"; };
		E9086B3024B3A7270062F5C8 /* ChartTableViewCell.swift */ = {isa = PBXFileReference; lastKnownFileType = sourcecode.swift; path = ChartTableViewCell.swift; sourceTree = "<group>"; };
		E9086B3424B3A8820062F5C8 /* ChartContainerView.swift */ = {isa = PBXFileReference; lastKnownFileType = sourcecode.swift; path = ChartContainerView.swift; sourceTree = "<group>"; };
		E9086B3824B3CB4B0062F5C8 /* TherapySettings.swift */ = {isa = PBXFileReference; lastKnownFileType = sourcecode.swift; path = TherapySettings.swift; sourceTree = "<group>"; };
		E9086B4424B53CC50062F5C8 /* GlucoseChart.swift */ = {isa = PBXFileReference; lastKnownFileType = sourcecode.swift; path = GlucoseChart.swift; sourceTree = "<group>"; };
		E9086B4724B5405E0062F5C8 /* ChartAxisValueDoubleUnit.swift */ = {isa = PBXFileReference; lastKnownFileType = sourcecode.swift; path = ChartAxisValueDoubleUnit.swift; sourceTree = "<group>"; };
		E9086B4924B540B70062F5C8 /* DateFormatter.swift */ = {isa = PBXFileReference; lastKnownFileType = sourcecode.swift; path = DateFormatter.swift; sourceTree = "<group>"; };
		E916F56824AD32F000BE3547 /* CorrectionRangeOverridesEditor.swift */ = {isa = PBXFileReference; lastKnownFileType = sourcecode.swift; path = CorrectionRangeOverridesEditor.swift; sourceTree = "<group>"; };
		E916F56E24AE2FFE00BE3547 /* CorrectionRangeOverrideInformationView.swift */ = {isa = PBXFileReference; lastKnownFileType = sourcecode.swift; path = CorrectionRangeOverrideInformationView.swift; sourceTree = "<group>"; };
		E93BA06524A39DBC00C5D7E6 /* DismissibleHostingController.swift */ = {isa = PBXFileReference; lastKnownFileType = sourcecode.swift; path = DismissibleHostingController.swift; sourceTree = "<group>"; };
		E93C869F24C8F6E00073089B /* InsulinModelSelection.swift */ = {isa = PBXFileReference; lastKnownFileType = sourcecode.swift; path = InsulinModelSelection.swift; sourceTree = "<group>"; };
		E93C86A124C8F7550073089B /* InsulinModelChart.swift */ = {isa = PBXFileReference; lastKnownFileType = sourcecode.swift; path = InsulinModelChart.swift; sourceTree = "<group>"; };
		E93C86A324C8F79C0073089B /* ChartLineModel+LoopKitUI.swift */ = {isa = PBXFileReference; fileEncoding = 4; lastKnownFileType = sourcecode.swift; path = "ChartLineModel+LoopKitUI.swift"; sourceTree = "<group>"; };
		E93C86A524C8F7D90073089B /* ChartSettings+LoopKitUI.swift */ = {isa = PBXFileReference; fileEncoding = 4; lastKnownFileType = sourcecode.swift; path = "ChartSettings+LoopKitUI.swift"; sourceTree = "<group>"; };
		E93C86A724C8F7F60073089B /* InsulinModelChartView.swift */ = {isa = PBXFileReference; fileEncoding = 4; lastKnownFileType = sourcecode.swift; path = InsulinModelChartView.swift; sourceTree = "<group>"; };
		E93C86AF24CF7C470073089B /* TherapySettingsTests.swift */ = {isa = PBXFileReference; lastKnownFileType = sourcecode.swift; path = TherapySettingsTests.swift; sourceTree = "<group>"; };
		E93C86B124D080E00073089B /* CarbRatioInformationView.swift */ = {isa = PBXFileReference; lastKnownFileType = sourcecode.swift; path = CarbRatioInformationView.swift; sourceTree = "<group>"; };
		E93C86B524D08CAD0073089B /* InsulinSensitivityInformationView.swift */ = {isa = PBXFileReference; lastKnownFileType = sourcecode.swift; path = InsulinSensitivityInformationView.swift; sourceTree = "<group>"; };
		E93E865924DC744300FF40C8 /* effect_from_basal_output_exponential.json */ = {isa = PBXFileReference; fileEncoding = 4; lastKnownFileType = text.json; path = effect_from_basal_output_exponential.json; sourceTree = "<group>"; };
		E93E865B24DC75EF00FF40C8 /* basal_dose_with_expired.json */ = {isa = PBXFileReference; fileEncoding = 4; lastKnownFileType = text.json; path = basal_dose_with_expired.json; sourceTree = "<group>"; };
		E93E865D24DC797A00FF40C8 /* basal_dose_with_delivered.json */ = {isa = PBXFileReference; fileEncoding = 4; lastKnownFileType = text.json; path = basal_dose_with_delivered.json; sourceTree = "<group>"; };
		E93E865F24DC82A500FF40C8 /* dose_history_with_delivered_units.json */ = {isa = PBXFileReference; fileEncoding = 4; lastKnownFileType = text.json; path = dose_history_with_delivered_units.json; sourceTree = "<group>"; };
		E93E866124DC87AE00FF40C8 /* effect_from_history_exponential_delivered_units_output.json */ = {isa = PBXFileReference; fileEncoding = 4; lastKnownFileType = text.json; path = effect_from_history_exponential_delivered_units_output.json; sourceTree = "<group>"; };
		E94141CF24C8F31C0096C326 /* DeliveryLimitsEditor.swift */ = {isa = PBXFileReference; lastKnownFileType = sourcecode.swift; path = DeliveryLimitsEditor.swift; sourceTree = "<group>"; };
		E949E38824AFC82F00024DA0 /* DeliveryLimitsInformationView.swift */ = {isa = PBXFileReference; lastKnownFileType = sourcecode.swift; path = DeliveryLimitsInformationView.swift; sourceTree = "<group>"; };
		E949E38E24B3711E00024DA0 /* InsulinModelInformationView.swift */ = {isa = PBXFileReference; lastKnownFileType = sourcecode.swift; path = InsulinModelInformationView.swift; sourceTree = "<group>"; };
		E96175AD24B7BE38008E5080 /* Dictionary.swift */ = {isa = PBXFileReference; lastKnownFileType = sourcecode.swift; path = Dictionary.swift; sourceTree = "<group>"; };
		E96DCB5724AEF50F007117BC /* SuspendThresholdInformationView.swift */ = {isa = PBXFileReference; lastKnownFileType = sourcecode.swift; path = SuspendThresholdInformationView.swift; sourceTree = "<group>"; };
		E96DCB5924AF74AC007117BC /* SuspendThresholdEditor.swift */ = {isa = PBXFileReference; lastKnownFileType = sourcecode.swift; path = SuspendThresholdEditor.swift; sourceTree = "<group>"; };
		E96DCB5D24AF7DC7007117BC /* BasalRatesInformationView.swift */ = {isa = PBXFileReference; lastKnownFileType = sourcecode.swift; path = BasalRatesInformationView.swift; sourceTree = "<group>"; };
		E9D95F6424C7BC400079F47D /* PresentationMode.swift */ = {isa = PBXFileReference; lastKnownFileType = sourcecode.swift; path = PresentationMode.swift; sourceTree = "<group>"; };
		E9DFB92424E43CF500468917 /* ExpandableDatePicker.swift */ = {isa = PBXFileReference; lastKnownFileType = sourcecode.swift; path = ExpandableDatePicker.swift; sourceTree = "<group>"; };
		E9E5E56124D362E800B5DFFE /* dynamic_glucose_effect_none_observed_output.json */ = {isa = PBXFileReference; fileEncoding = 4; lastKnownFileType = text.json; path = dynamic_glucose_effect_none_observed_output.json; sourceTree = "<group>"; };
		E9E5E56224D362E800B5DFFE /* dynamic_glucose_effect_never_fully_observed_output.json */ = {isa = PBXFileReference; fileEncoding = 4; lastKnownFileType = text.json; path = dynamic_glucose_effect_never_fully_observed_output.json; sourceTree = "<group>"; };
		E9E5E56324D362E800B5DFFE /* dynamic_glucose_effect_partially_observed_output.json */ = {isa = PBXFileReference; fileEncoding = 4; lastKnownFileType = text.json; path = dynamic_glucose_effect_partially_observed_output.json; sourceTree = "<group>"; };
		E9E5E56424D362E900B5DFFE /* dynamic_glucose_effect_fully_observed_output.json */ = {isa = PBXFileReference; fileEncoding = 4; lastKnownFileType = text.json; path = dynamic_glucose_effect_fully_observed_output.json; sourceTree = "<group>"; };
/* End PBXFileReference section */

/* Begin PBXFrameworksBuildPhase section */
		1DEE229C24A676A300693C32 /* Frameworks */ = {
			isa = PBXFrameworksBuildPhase;
			buildActionMask = 2147483647;
			files = (
				1DEE229D24A676A300693C32 /* LoopKit.framework in Frameworks */,
			);
			runOnlyForDeploymentPostprocessing = 0;
		};
		430157F41C7EC03B00B64B63 /* Frameworks */ = {
			isa = PBXFrameworksBuildPhase;
			buildActionMask = 2147483647;
			files = (
				892A5D49222F03CC008961AB /* LoopTestingKit.framework in Frameworks */,
				4301582D1C7ECD7A00B64B63 /* HealthKit.framework in Frameworks */,
				430158191C7ECB5E00B64B63 /* LoopKit.framework in Frameworks */,
				43BA715B201E484D0058961E /* LoopKitUI.framework in Frameworks */,
			);
			runOnlyForDeploymentPostprocessing = 0;
		};
		43BA7150201E484D0058961E /* Frameworks */ = {
			isa = PBXFrameworksBuildPhase;
			buildActionMask = 2147483647;
			files = (
				4353D171203D3E71007B4ECD /* HealthKit.framework in Frameworks */,
				43BA7191202020140058961E /* LoopKit.framework in Frameworks */,
			);
			runOnlyForDeploymentPostprocessing = 0;
		};
		43D8FDC71C728FDF0073BE78 /* Frameworks */ = {
			isa = PBXFrameworksBuildPhase;
			buildActionMask = 2147483647;
			files = (
				4353D173203D3E7E007B4ECD /* CoreData.framework in Frameworks */,
				4353D170203D3E5C007B4ECD /* HealthKit.framework in Frameworks */,
			);
			runOnlyForDeploymentPostprocessing = 0;
		};
		43D8FDD21C728FDF0073BE78 /* Frameworks */ = {
			isa = PBXFrameworksBuildPhase;
			buildActionMask = 2147483647;
			files = (
				43D8FDD61C728FDF0073BE78 /* LoopKit.framework in Frameworks */,
			);
			runOnlyForDeploymentPostprocessing = 0;
		};
		892A5D31222F03CB008961AB /* Frameworks */ = {
			isa = PBXFrameworksBuildPhase;
			buildActionMask = 2147483647;
			files = (
				892A5D5C222F1210008961AB /* LoopKit.framework in Frameworks */,
			);
			runOnlyForDeploymentPostprocessing = 0;
		};
		89D2046F21CC7BD7001238CC /* Frameworks */ = {
			isa = PBXFrameworksBuildPhase;
			buildActionMask = 2147483647;
			files = (
				892A5D57222F04E2008961AB /* LoopTestingKit.framework in Frameworks */,
				89D204A621CC7C55001238CC /* LoopKit.framework in Frameworks */,
				89D2048921CC7BF7001238CC /* HealthKit.framework in Frameworks */,
			);
			runOnlyForDeploymentPostprocessing = 0;
		};
		89D2048C21CC7C12001238CC /* Frameworks */ = {
			isa = PBXFrameworksBuildPhase;
			buildActionMask = 2147483647;
			files = (
				89D204A821CC7C60001238CC /* MockKit.framework in Frameworks */,
				89D204A721CC7C5C001238CC /* LoopKitUI.framework in Frameworks */,
			);
			runOnlyForDeploymentPostprocessing = 0;
		};
		A9E675E522713F4700E25293 /* Frameworks */ = {
			isa = PBXFrameworksBuildPhase;
			buildActionMask = 2147483647;
			files = (
				A9E675F3227140D800E25293 /* CoreData.framework in Frameworks */,
				A9E675F5227140DD00E25293 /* HealthKit.framework in Frameworks */,
			);
			runOnlyForDeploymentPostprocessing = 0;
		};
/* End PBXFrameworksBuildPhase section */

/* Begin PBXGroup section */
		1D096BFD24C24C140078B6B5 /* Insulin */ = {
			isa = PBXGroup;
			children = (
				1D096C0024C24C220078B6B5 /* ExponentialInsulinModelPreset.swift */,
				1D096BFF24C24C220078B6B5 /* InsulinModelSettings.swift */,
			);
			path = Insulin;
			sourceTree = "<group>";
		};
		1D640FF324524269008F9755 /* Assets */ = {
			isa = PBXGroup;
			children = (
				1D640FF424524274008F9755 /* Sounds */,
			);
			path = Assets;
			sourceTree = "<group>";
		};
		1D640FF424524274008F9755 /* Sounds */ = {
			isa = PBXGroup;
			children = (
				1D25C22D246A2A1A00E87FA0 /* critical.caf */,
				1D640FF524524284008F9755 /* sub.caf */,
			);
			path = Sounds;
			sourceTree = "<group>";
		};
		1DEE230524A6960400693C32 /* LoopKitHostedTests */ = {
			isa = PBXGroup;
			children = (
				A9E068142534EB6B00BDAB59 /* Persistence */,
				1DEE230224A676A300693C32 /* LoopKitHostedTests.plist */,
				A98ED5FD253132A400FD8F70 /* CarbStoreHKQueryTests.swift */,
				1DEE226124A6642300693C32 /* DoseStoreHKFilterTests.swift */,
				A9E0681725350ECC00BDAB59 /* GlucoseStoreTests.swift */,
				C1E703612500390B00DAB534 /* HKAnchoredObjectQueryMock.swift */,
				C1E7035E25001EA500DAB534 /* HKObserverQueryMock.swift */,
			);
			path = LoopKitHostedTests;
			sourceTree = "<group>";
		};
		1F5DAB1B2118C91C00048054 /* Common */ = {
			isa = PBXGroup;
			children = (
				1F5DAB1C2118C95700048054 /* LocalizedString.swift */,
			);
			path = Common;
			sourceTree = "<group>";
		};
		430059211CCDC7A200C861EA /* Extensions */ = {
			isa = PBXGroup;
			children = (
				89ED164224A29BE400C9A105 /* ClosedRange.swift */,
				8974B0672215FE460043F01B /* Collection.swift */,
				892A5DBB2231E20C008961AB /* Comparable.swift */,
				898C896924D4BF11002FA994 /* Guardrail+Settings.swift */,
				43D8FDEE1C7290350073BE78 /* HKUnit.swift */,
				434FF1DF1CF269D8000DB779 /* IdentifiableClass.swift */,
				891A3FC62247268F00378B27 /* Math.swift */,
				89CA2B33226D15E0004D9350 /* MutableCollection.swift */,
				43177D0D1D3737420006E908 /* NibLoadable.swift */,
				434FB64B1D712449007B9C70 /* NSData.swift */,
				43D8FDF11C7290350073BE78 /* NSDateFormatter.swift */,
				43D8FDF21C7290350073BE78 /* NSTimeInterval.swift */,
				434C5F9D209938CD00B2FD1A /* NumberFormatter.swift */,
				434570431FE605E30089C4DC /* OSLog.swift */,
				89ED163F24A29BA300C9A105 /* Sequence.swift */,
				4303C4901E2D664200ADEDC8 /* TimeZone.swift */,
				B4AA27F124C1ECDC001B8AFA /* UIColor.swift */,
				434FF1E31CF26A1E000DB779 /* UITableViewCell.swift */,
				1DECC3F42513F98D00F4056E /* UITextField.swift */,
				43260F6D21C4BF7A00DD6837 /* UUID.swift */,
			);
			path = Extensions;
			sourceTree = "<group>";
		};
		430157F81C7EC03B00B64B63 /* LoopKit Example */ = {
			isa = PBXGroup;
			children = (
				7D68A9B01FE0A3D000522C49 /* Localizable.strings */,
				435F355F1C9CD23D00C204D2 /* Managers */,
				435F355C1C9CD14E00C204D2 /* Extensions */,
				4301582A1C7ECCEF00B64B63 /* LoopKitExample.entitlements */,
				430158071C7EC03B00B64B63 /* Info.plist */,
				430157F91C7EC03B00B64B63 /* AppDelegate.swift */,
				430157FB1C7EC03B00B64B63 /* MasterViewController.swift */,
				430158021C7EC03B00B64B63 /* Assets.xcassets */,
				430158041C7EC03B00B64B63 /* LaunchScreen.storyboard */,
				430157FF1C7EC03B00B64B63 /* Main.storyboard */,
			);
			path = "LoopKit Example";
			sourceTree = "<group>";
		};
		432CF86320D769070066B889 /* View Controllers */ = {
			isa = PBXGroup;
			children = (
				895FE08D22011F4800FCF18A /* AddEditOverrideTableViewController.swift */,
				43F5034C210599CC009FA89A /* AuthenticationViewController.swift */,
				892A5D60222F6AF3008961AB /* BasalScheduleTableViewController.swift */,
				434FB6491D712158007B9C70 /* CommandResponseViewController.swift */,
				43D8FE041C7290530073BE78 /* DailyQuantityScheduleTableViewController.swift */,
				43D8FE051C7290530073BE78 /* DailyValueScheduleTableViewController.swift */,
				898E6E712241EDC10019E459 /* DateAndDurationTableViewController.swift */,
				432CF86420D7692E0066B889 /* DeliveryLimitSettingsTableViewController.swift */,
				895FE08F22011F4800FCF18A /* EmojiInputController.swift */,
				8907E35821A9D0EC00335852 /* GlucoseEntryTableViewController.swift */,
				43D8FE061C7290530073BE78 /* GlucoseRangeScheduleTableViewController.swift */,
				C188B83322CC16AC0051760A /* InsulinSensitivityScheduleViewController.swift */,
				895FE08C22011F4800FCF18A /* OverrideSelectionViewController.swift */,
				898E6E6F2241EDB70019E459 /* PercentageTextFieldTableViewController.swift */,
				43FB60E620DCBC55002B996B /* RadioSelectionTableViewController.swift */,
				A9498D8623386CAF00DAA9B9 /* ServiceViewController.swift */,
				892A5D992231E0E3008961AB /* SettingsNavigationViewController.swift */,
				43FB60E420DCBA02002B996B /* SetupTableViewController.swift */,
				43D8FE0C1C7290530073BE78 /* SingleValueScheduleTableViewController.swift */,
				434FF1F31CF294A9000DB779 /* TextFieldTableViewController.swift */,
				89CCD4F921A911510068C3FB /* PercentageTextFieldTableViewController.swift */,
				895695F521AA413B00828067 /* DateAndDurationTableViewController.swift */,
				E93BA06524A39DBC00C5D7E6 /* DismissibleHostingController.swift */,
				E9086B2824B39EDC0062F5C8 /* ChartsTableViewController.swift */,
				E9086B2C24B3A4AC0062F5C8 /* ChartsManager.swift */,
			);
			path = "View Controllers";
			sourceTree = "<group>";
		};
		434113B620F2BDB900D05747 /* Persistence */ = {
			isa = PBXGroup;
			children = (
				434113BD20F2C72000D05747 /* CachedCarbObjectTests.swift */,
				434113BB20F2C56100D05747 /* CachedGlucoseObjectTests.swift */,
				434113B420F2BDB500D05747 /* CachedInsulinDeliveryObjectTests.swift */,
				A9DF02C224F6EEE400B7C988 /* DeviceLogEntryTests.swift */,
				434113B220F2890800D05747 /* PersistenceControllerTests.swift */,
				434113B720F2BDE800D05747 /* PersistenceControllerTestCase.swift */,
				A9DF02C424F6FA5100B7C988 /* PumpEventTests.swift */,
			);
			path = Persistence;
			sourceTree = "<group>";
		};
		435F355C1C9CD14E00C204D2 /* Extensions */ = {
			isa = PBXGroup;
			children = (
				43177D031D372A7F0006E908 /* CarbEntryTableViewController.swift */,
				4302F4DE1D4E607B00F0FCAF /* InsulinDeliveryTableViewController.swift */,
				435F355D1C9CD16A00C204D2 /* NSUserDefaults.swift */,
			);
			path = Extensions;
			sourceTree = "<group>";
		};
		435F355F1C9CD23D00C204D2 /* Managers */ = {
			isa = PBXGroup;
			children = (
				435F35601C9CD25F00C204D2 /* DeviceDataManager.swift */,
			);
			path = Managers;
			sourceTree = "<group>";
		};
		4369F090208B0D68000E3E45 /* Views */ = {
			isa = PBXGroup;
			children = (
				E9086B3024B3A7270062F5C8 /* ChartTableViewCell.swift */,
				C1E4B303242E98E900E70CCB /* ProgressView.swift */,
				C1E4B304242E98E900E70CCB /* ProgressIndicatorView.swift */,
				43F5035821059AF7009FA89A /* AuthenticationTableViewCell.swift */,
				43F5035921059AF7009FA89A /* AuthenticationTableViewCell.xib */,
				892A5D63222F6B13008961AB /* SetConstrainedScheduleEntryTableViewCell.swift */,
				892A5D62222F6B13008961AB /* SetConstrainedScheduleEntryTableViewCell.xib */,
				898E6E64224179300019E459 /* BaseHUDView.swift */,
				898E6E66224179300019E459 /* BatteryLevelHUDView.swift */,
				898E6E65224179300019E459 /* BatteryLevelHUDView.xib */,
				43D8FE591C7291D80073BE78 /* DatePickerTableViewCell.swift */,
				895FE07922011F0B00FCF18A /* DecimalTextFieldTableViewCell.xib */,
				895FE07B22011F0C00FCF18A /* DoubleRangeTableViewCell.swift */,
				895FE07222011F0B00FCF18A /* DoubleRangeTableViewCell.xib */,
				895FE07322011F0B00FCF18A /* EmojiDataSource.swift */,
				895FE07A22011F0C00FCF18A /* EmojiInputCell.swift */,
				895FE07E22011F0C00FCF18A /* EmojiInputHeaderView.swift */,
				43177D0B1D3734040006E908 /* GlucoseRangeOverrideTableViewCell.swift */,
				43177D071D37306D0006E908 /* GlucoseRangeOverrideTableViewCell.xib */,
				43D8FE071C7290530073BE78 /* GlucoseRangeTableViewCell.swift */,
				43D8FE081C7290530073BE78 /* GlucoseRangeTableViewCell.xib */,
				892A5DAD2231E185008961AB /* HUDAssets.xcassets */,
				895FE07522011F0B00FCF18A /* LabeledTextFieldTableViewCell.swift */,
				895FE07D22011F0C00FCF18A /* LabeledTextFieldTableViewCell.xib */,
				892A5DB02231E191008961AB /* LevelHUDView.swift */,
				892A5DB12231E191008961AB /* LevelMaskView.swift */,
				892A5DAF2231E191008961AB /* LoadingTableViewCell.swift */,
				895FE07422011F0B00FCF18A /* OverridePresetCollectionViewCell.swift */,
				895FE07622011F0B00FCF18A /* OverrideSelectionFooterView.swift */,
				895FE07C22011F0C00FCF18A /* OverrideSelectionHeaderView.swift */,
				4369F08E208859E6000E3E45 /* PaddedTextField.swift */,
				43D8FE0A1C7290530073BE78 /* RepeatingScheduleValueTableViewCell.swift */,
				43D8FE0B1C7290530073BE78 /* RepeatingScheduleValueTableViewCell.xib */,
				892A5DB62231E19F008961AB /* ReservoirVolumeHUDView.swift */,
				892A5DB52231E19F008961AB /* ReservoirVolumeHUDView.xib */,
				89186C0424BEC9CA0003D0F3 /* SegmentedControlTableViewCell.swift */,
				432CF86620D76AB90066B889 /* SettingsTableViewCell.swift */,
				432CF86820D76B320066B889 /* SetupButton.swift */,
				432CF86A20D76B9C0066B889 /* SetupIndicatorView.swift */,
				898E6E6D2241ED9F0019E459 /* SuspendResumeTableViewCell.swift */,
				432CF86C20D76C470066B889 /* SwitchTableViewCell.swift */,
				4369F093208BA001000E3E45 /* TextButtonTableViewCell.swift */,
				434FF1F01CF29451000DB779 /* TextFieldTableViewCell.swift */,
				434FF1EF1CF29451000DB779 /* TextFieldTableViewCell.xib */,
				43F5034E210599DF009FA89A /* ValidatingIndicatorView.swift */,
				892155122245C516009112BC /* SegmentedGaugeBarView.swift */,
				89CC35D32403450E008FB633 /* ThumbView.swift */,
				892155142245C57E009112BC /* SegmentedGaugeBarLayer.swift */,
				892155162245FBEF009112BC /* InsulinSensitivityScalingTableViewCell.swift */,
				892155172245FBEF009112BC /* InsulinSensitivityScalingTableViewCell.xib */,
				8997B4F423727E8A00061132 /* CustomOverrideCollectionViewCell.swift */,
				B41A60AE23D1DB5B00636320 /* TableViewTitleLabel.swift */,
				B46B62A623FEFE4D001E69BA /* InstructionList.swift */,
				B46B62A823FF05F8001E69BA /* LabeledNumberInput.swift */,
				B46B62AA23FF0822001E69BA /* LabeledValueView.swift */,
				B46B62AC23FF0A87001E69BA /* LabeledDateView.swift */,
				B46B62AE23FF0BF6001E69BA /* SectionHeader.swift */,
				B46B62B023FF0CA6001E69BA /* DescriptiveText.swift */,
				B46B62B223FF0E62001E69BA /* SelectableLabel.swift */,
				B4A2AAB0240830A30066563F /* LabeledTextField.swift */,
				B4A2AAB2240832350066563F /* MultipleSelectionList.swift */,
				B4C004B3241085DB00B40429 /* GuidePage.swift */,
				B4C004B4241085DC00B40429 /* GuideNavigationButton.swift */,
				B4C004B2241085DB00B40429 /* ActionButton.swift */,
				C1E4B307242E995200E70CCB /* ActivityIndicator.swift */,
				89AF78C524482268002B4FCC /* ActionButtonStyle.swift */,
				893C9F8A2447DBC100CD4185 /* CardList */,
				89627B172441168900BEB424 /* ConfigurationPage.swift */,
				89F6E310244A1AAB00CB9E15 /* SettingDescription.swift */,
				89F6E313244A1AB600CB9E15 /* GlucoseValuePicker.swift */,
				89AC9DCA24529927004A6B8A /* QuantityPicker.swift */,
				89F6E312244A1AB500CB9E15 /* GuardrailWarning.swift */,
				89CAB37024CB4DEC009EE3CE /* WarningView.swift */,
				89AC9DCC24529D9B004A6B8A /* TimePicker.swift */,
				89B0B2A92453C0AB0063D4A7 /* GuardrailConstraintedQuantityView.swift */,
				898B4E7D246DEB920053C484 /* GuardrailConstrainedQuantityRangeView.swift */,
				89FC688B245A2D670075CF59 /* QuantityScheduleEditor.swift */,
				89FC688D245A2D680075CF59 /* ScheduleEditor.swift */,
				89BE75C024649C2E00B145D9 /* ModalHeaderButtonBar.swift */,
				89FC688C245A2D680075CF59 /* ScheduleItemPicker.swift */,
				898B4E76246DAE280053C484 /* GlucoseRangePicker.swift */,
				89FC688E245A2D680075CF59 /* ScheduleItemView.swift */,
				89BE75C224649C4C00B145D9 /* RoundedCorners.swift */,
				89BE75C424649C8100B145D9 /* NewScheduleItemEditor.swift */,
				89BE75CA2464BC2000B145D9 /* AlertContent.swift */,
				89904031245B5CA500F1C0A2 /* Deletable.swift */,
				899012C0246F1D8F007B88BA /* ExpandableSetting.swift */,
				89653C7F2473527100E1BAA5 /* FractionalQuantityPicker.swift */,
				E916F56724AD31F900BE3547 /* Settings Editors */,
				E9077D2824ACD5AA0066A88D /* Information Screens */,
				1D096BF924C242300078B6B5 /* CheckmarkListItem.swift */,
				89CAB36A24C9EC25009EE3CE /* DismissibleKeyboardTextField.swift */,
				E9086B3424B3A8820062F5C8 /* ChartContainerView.swift */,
				89186C0A24BFD6DB0003D0F3 /* DurationPicker.swift */,
				E9DFB92424E43CF500468917 /* ExpandableDatePicker.swift */,
			);
			path = Views;
			sourceTree = "<group>";
		};
		437874B4202FDC8300A3D8B9 /* Persistence */ = {
			isa = PBXGroup;
			children = (
				A9BD318124F4548900994B83 /* Modelv3EntityMigrationPolicy.swift */,
				434113AC20F287DC00D05747 /* NSManagedObjectContext.swift */,
				43D8FEE21C7294D50073BE78 /* PersistenceController.swift */,
				433BC7B020562705000B1200 /* UpdateSource.swift */,
				43CF0B3E2030FD0D002A66DE /* UploadState.swift */,
				C186089D252A9C96008215DB /* ModelV1toV3.xcmappingmodel */,
				A9BD318724F45C0100994B83 /* Modelv3.xcmappingmodel */,
				A91A601923CD023800C0E8A1 /* Modelv2.xcmappingmodel */,
				43D8FEE01C7294D50073BE78 /* Model.xcdatamodeld */,
			);
			path = Persistence;
			sourceTree = "<group>";
		};
		437AFF1B203A45CF008C4892 /* Extensions */ = {
			isa = PBXGroup;
			children = (
				437AFF1C203A45DB008C4892 /* CacheStore.swift */,
				437AFF1E203A763F008C4892 /* HKHealthStoreMock.swift */,
				437AFF20203AA740008C4892 /* NSManagedObjectContext.swift */,
				891A3FD22249990900378B27 /* DailyValueSchedule.swift */,
			);
			path = Extensions;
			sourceTree = "<group>";
		};
		437AFF22203BE382008C4892 /* Extensions */ = {
			isa = PBXGroup;
			children = (
				43D8FDF01C7290350073BE78 /* Date.swift */,
				43D8FDE91C7290350073BE78 /* Double.swift */,
				898C896C24D4BF75002FA994 /* FloatingPoint.swift */,
				437AFF23203BE402008C4892 /* HKHealthStore.swift */,
				A9FD046E24E310D00040F203 /* HKObject.swift */,
				43AF1FB11C926CDD00EA2F3D /* HKQuantity.swift */,
				432762731D60505F0083215A /* HKQuantitySample.swift */,
				A967D94824F99B6A00CDDF8A /* OutputStream.swift */,
				43CB51B0211EB16C00DB9B4A /* NSUserActivity+CarbKit.swift */,
			);
			path = Extensions;
			sourceTree = "<group>";
		};
		439706E722D2E8EE00C81566 /* Views */ = {
			isa = PBXGroup;
			children = (
				439706E822D2E94800C81566 /* BoundSwitchTableViewCell.swift */,
				C1E0EEF524EB26D800086510 /* DeliveryUncertaintyRecoveryView.swift */,
			);
			path = Views;
			sourceTree = "<group>";
		};
		43BA7155201E484D0058961E /* LoopKitUI */ = {
			isa = PBXGroup;
			children = (
				E9086B4624B5404D0062F5C8 /* Models */,
				E9086B4324B53CB40062F5C8 /* Charts */,
				B41A60B023D1DBB700636320 /* Extensions */,
				43177D091D3732C70006E908 /* Assets.xcassets */,
				43BA7160201E48910058961E /* CarbKit */,
				43BA719920203EF30058961E /* CarbKit.storyboard */,
				43A8EC3B210CEEA500A81379 /* CGMManagerUI.swift */,
				892A5D9F2231E12F008961AB /* CompletionNotifying.swift */,
				1DE35E7924ABEC720086F9AE /* DeviceManagerUI.swift */,
				895FE07022011EDD00FCF18A /* EmojiInputController.storyboard */,
				892A5DA12231E136008961AB /* HUDProvider.swift */,
				43BA7157201E484D0058961E /* Info.plist */,
				1D096C0424C624F70078B6B5 /* InsulinModelSettings+LoopKitUI.swift */,
				43BA7161201E48EB0058961E /* InsulinKit */,
				43D8FEED1C7294E90073BE78 /* InsulinKit.storyboard */,
				7D68A9E31FE0A3D300522C49 /* Localizable.strings */,
				43BA7156201E484D0058961E /* LoopKitUI.h */,
				C16DA84422E9330A008624C2 /* LoopUIPlugin.swift */,
				895FE06C22011E9900FCF18A /* OverrideEmojiDataSource.swift */,
				895FE06D22011E9A00FCF18A /* OverrideSelectionViewController.storyboard */,
				43FB60E220DCB9E0002B996B /* PumpManagerUI.swift */,
				43F503622106C761009FA89A /* ServiceAuthenticationUI.swift */,
				43F5035521059A8A009FA89A /* ServiceCredential.swift */,
				A991161323426A0A00A4B2E9 /* ServiceSetupNotifying.swift */,
				A9498D8A23386CC700DAA9B9 /* ServiceUI.swift */,
				892A5D9D2231E122008961AB /* StateColorPalette.swift */,
				43F89C9E22BDFB10006BB54E /* UIActivityIndicatorView.swift */,
				892A5D9B2231E118008961AB /* UIAlertController.swift */,
				898E6E6B224194050019E459 /* UIColor.swift */,
				432CF86320D769070066B889 /* View Controllers */,
				4369F090208B0D68000E3E45 /* Views */,
				1DD1964D248AE88000420876 /* HorizontalSizeClassOverride.swift */,
				E9086B2E24B3A5080062F5C8 /* ChartColorPalette.swift */,
			);
			path = LoopKitUI;
			sourceTree = "<group>";
		};
		43BA7160201E48910058961E /* CarbKit */ = {
			isa = PBXGroup;
			children = (
				43D8FE561C7291D80073BE78 /* CarbEntryEditViewController.swift */,
				43D8FE571C7291D80073BE78 /* CarbEntryTableViewController.swift */,
				2FD1A6AF1E4A76CC0042EF39 /* CarbEntryValidationNavigationDelegate.swift */,
				432711371EDE826A00171F6A /* CustomInputTextField.swift */,
				B40D07C9251BD89D00C1C6D7 /* DateAndDurationSteppableTableViewCell.swift */,
				B40D07C8251BD89D00C1C6D7 /* DateAndDurationSteppableTableViewCell.xib */,
				434A01CF1F019D9100938125 /* DateAndDurationTableViewCell.xib */,
				4369F091208B0DFF000E3E45 /* DateAndDurationTableViewCell.swift */,
				43D8FE5A1C7291D80073BE78 /* DecimalTextFieldTableViewCell.swift */,
				4359E74D1EEA1FBC0022EF0C /* FoodEmojiDataSource.swift */,
				433D705D1EFB29700004EB9F /* FoodTypeShortcutCell.swift */,
			);
			path = CarbKit;
			sourceTree = "<group>";
		};
		43BA7161201E48EB0058961E /* InsulinKit */ = {
			isa = PBXGroup;
			children = (
				43D8FEEF1C7294E90073BE78 /* ErrorBackgroundView.swift */,
				4302F4DC1D4DCED000F0FCAF /* InsulinDeliveryTableViewController.swift */,
			);
			path = InsulinKit;
			sourceTree = "<group>";
		};
		43BA718D202020140058961E /* Frameworks */ = {
			isa = PBXGroup;
			children = (
				A9E675F4227140DD00E25293 /* HealthKit.framework */,
				4353D172203D3E7E007B4ECD /* CoreData.framework */,
				A9E675F2227140D800E25293 /* CoreData.framework */,
				4301582C1C7ECD7A00B64B63 /* HealthKit.framework */,
			);
			name = Frameworks;
			sourceTree = "<group>";
		};
		43D8FDC11C728FDF0073BE78 = {
			isa = PBXGroup;
			children = (
				E9D95F9C24C8BC880079F47D /* Scripts */,
				1F5DAB1B2118C91C00048054 /* Common */,
				430059211CCDC7A200C861EA /* Extensions */,
				43D8FDCD1C728FDF0073BE78 /* LoopKit */,
				430157F81C7EC03B00B64B63 /* LoopKit Example */,
				1DEE230524A6960400693C32 /* LoopKitHostedTests */,
				43D8FDD91C728FDF0073BE78 /* LoopKitTests */,
				43BA7155201E484D0058961E /* LoopKitUI */,
				89D2047321CC7BD7001238CC /* MockKit */,
				89D2049021CC7C13001238CC /* MockKitUI */,
				892A5D35222F03CB008961AB /* LoopTestingKit */,
				43BA718D202020140058961E /* Frameworks */,
				43D8FDCC1C728FDF0073BE78 /* Products */,
			);
			sourceTree = "<group>";
		};
		43D8FDCC1C728FDF0073BE78 /* Products */ = {
			isa = PBXGroup;
			children = (
				43D8FDCB1C728FDF0073BE78 /* LoopKit.framework */,
				43D8FDD51C728FDF0073BE78 /* LoopKitTests.xctest */,
				430157F71C7EC03B00B64B63 /* LoopKit Example.app */,
				43BA7154201E484D0058961E /* LoopKitUI.framework */,
				89D2047221CC7BD7001238CC /* MockKit.framework */,
				89D2048F21CC7C12001238CC /* MockKitUI.framework */,
				892A5D34222F03CB008961AB /* LoopTestingKit.framework */,
				A9E675F022713F4700E25293 /* LoopKit.framework */,
				1DEE230124A676A300693C32 /* LoopKitHostedTests.xctest */,
			);
			name = Products;
			sourceTree = "<group>";
		};
		43D8FDCD1C728FDF0073BE78 /* LoopKit */ = {
			isa = PBXGroup;
			children = (
				C17F39BD23CD239000FA1113 /* DeviceManager */,
				1D096BFD24C24C140078B6B5 /* Insulin */,
				B42A74702358858D00247B03 /* Notification */,
				43D8FDCE1C728FDF0073BE78 /* LoopKit.h */,
				43D8FDD01C728FDF0073BE78 /* Info.plist */,
				A9498D7323386C3200DAA9B9 /* AnalyticsService.swift */,
				43D8FDE51C7290340073BE78 /* BasalRateSchedule.swift */,
				43D8FDE61C7290350073BE78 /* CarbRatioSchedule.swift */,
				891A3FDA224BEC0D00378B27 /* CarbSensitivitySchedule.swift */,
				43D8FDE71C7290350073BE78 /* DailyQuantitySchedule.swift */,
				891A3FD4224B047200378B27 /* DailyQuantitySchedule+Override.swift */,
				43D8FDE81C7290350073BE78 /* DailyValueSchedule.swift */,
				1DA649AA2445174400F61E75 /* Alert.swift */,
				A933DB8724BF956F009B417A /* CriticalEventLog.swift */,
				A9498D7723386C3300DAA9B9 /* DiagnosticLog.swift */,
				A95A1D7E2460BBC70079378D /* DosingDecisionObject+CoreDataClass.swift */,
				A95A1D812460BBDC0079378D /* DosingDecisionObject+CoreDataProperties.swift */,
				A919889E2355016B00B75EEE /* DosingDecisionStore.swift */,
				891A3FD8224BEB4500378B27 /* EGPSchedule.swift */,
				43C9805B212D216A003B5D17 /* GlucoseChange.swift */,
				43D8FDEA1C7290350073BE78 /* GlucoseEffect.swift */,
				4378B64A1ED61965000AE785 /* GlucoseEffectVelocity.swift */,
				43D8FDEB1C7290350073BE78 /* GlucoseRangeSchedule.swift */,
				43D8FDEC1C7290350073BE78 /* GlucoseSchedule.swift */,
				A9498D7423386C3200DAA9B9 /* GlucoseThreshold.swift */,
				43D9888A1C87E47800DA4467 /* GlucoseValue.swift */,
				43D8FDED1C7290350073BE78 /* HealthKitSampleStore.swift */,
				43B17C88208EEC0B00AC27E9 /* HealthStoreUnitCache.swift */,
				A987CD4524A5893500439ADC /* JSONStreamEncoder.swift */,
				43F5034A21051FCD009FA89A /* KeychainManager.swift */,
				89AC792E224C781200B8E9BA /* Locked.swift */,
				A9498D7123386C3200DAA9B9 /* LoggingService.swift */,
				43D8FDEF1C7290350073BE78 /* LoopMath.swift */,
				A985464E251449FE0099C1A6 /* NotificationSettings.swift */,
				434C5F9B2098352500B2FD1A /* QuantityFormatter.swift */,
				A9498D7523386C3300DAA9B9 /* RemoteDataService.swift */,
				43D8FDF31C7290350073BE78 /* SampleValue.swift */,
				A9498D7623386C3300DAA9B9 /* Service.swift */,
				43F5035421059A8A009FA89A /* ServiceAuthentication.swift */,
				A912BE28245B9CD500CBE199 /* SettingsObject+CoreDataClass.swift */,
				A912BE2A245B9E8600CBE199 /* SettingsObject+CoreDataProperties.swift */,
				A919889B2354E5EB00B75EEE /* SettingsStore.swift */,
				A9CE912424CA051A00302A40 /* StoredInsulinModel.swift */,
				89AE2223228BC54C00BDFD85 /* TemporaryScheduleOverride.swift */,
				89AE2225228BC54C00BDFD85 /* TemporaryScheduleOverrideHistory.swift */,
				89AE221F228BC54C00BDFD85 /* TemporaryScheduleOverridePreset.swift */,
				89AE2224228BC54C00BDFD85 /* TemporaryScheduleOverrideSettings.swift */,
				C1ABE38D2245CFCD00570E82 /* UnfairLock.swift */,
				89AE222A228BC56A00BDFD85 /* WeakSet.swift */,
				C1814B8B226371DF008D2D8E /* WeakSynchronizedDelegate.swift */,
				43CACE0D2247F89100F90AF5 /* WeakSynchronizedSet.swift */,
				43D8FE2B1C72914D0073BE78 /* CarbKit */,
				437AFF22203BE382008C4892 /* Extensions */,
				43D8FE701C7293070073BE78 /* GlucoseKit */,
				43D8FEB21C7294520073BE78 /* InsulinKit */,
				1F5DAB2B2118CE9300048054 /* Localizable.strings */,
				437874B4202FDC8300A3D8B9 /* Persistence */,
				C16DA83E22E8D88F008624C2 /* LoopPluginBundleKey.swift */,
				89F6E30E244A1A5D00CB9E15 /* Guardrail.swift */,
				E9086B3824B3CB4B0062F5C8 /* TherapySettings.swift */,
				1D1FCE2624BE4DE2000300A8 /* CorrectionRangeOverrides.swift */,
				1D1FCE2824BE4F11000300A8 /* TherapySetting.swift */,
				1DC64C7D24BF6EBC004A63A1 /* DeliveryLimits.swift */,
				1D24A8D424C896E100AB8DB9 /* Prescription.swift */,
			);
			path = LoopKit;
			sourceTree = "<group>";
		};
		43D8FDD91C728FDF0073BE78 /* LoopKitTests */ = {
			isa = PBXGroup;
			children = (
				437AFF1B203A45CF008C4892 /* Extensions */,
				43D988911C87FEFF00DA4467 /* Fixtures */,
				434113B620F2BDB900D05747 /* Persistence */,
				43D8FDDC1C728FDF0073BE78 /* Info.plist */,
				1DFB99D5245CB2E900DCC8C9 /* AlertTests.swift */,
				43D8FE1A1C72906E0073BE78 /* BasalRateScheduleTests.swift */,
				A95A1D8A2460FD620079378D /* BolusRecommendationTests.swift */,
				43D8FE411C7291900073BE78 /* CarbMathTests.swift */,
				437AFF192039F149008C4892 /* CarbStoreTests.swift */,
				A95A1D842460CAD50079378D /* CarbValueTests.swift */,
				A9DF02C824F724D900B7C988 /* CriticalEventLogTests.swift */,
				A9BFA03D245CCCB9001E4AE3 /* DailyQuantityScheduleTests.swift */,
				891A3FD6224BE62100378B27 /* DailyValueScheduleTests.swift */,
				A99C7374233993FE00C80963 /* DiagnosticLogTests.swift */,
				A95A1D8C246101760079378D /* DoseEntryTests.swift */,
				43A067121F245A2F00E9E90F /* DoseStoreTests.swift */,
				A971C8A323C6B1890099BEFC /* DosingDecisionStoreTests.swift */,
				43D8FE991C7293D00073BE78 /* GlucoseMathTests.swift */,
				A971C89E23C68B030099BEFC /* GlucoseStoreTests.swift */,
				A99C73762339A67A00C80963 /* GlucoseThresholdTests.swift */,
				A95A1D862460F1250079378D /* GlucoseValueTests.swift */,
				898C897024D4C0E4002FA994 /* GuardrailTests.swift */,
				43D8FEC81C7294640073BE78 /* InsulinMathTests.swift */,
				A9DF02CE24F732FC00B7C988 /* JSONStreamEncoderTests.swift */,
				43D8FDDA1C728FDF0073BE78 /* LoopKitTests.swift */,
				43D9888C1C87EBE400DA4467 /* LoopMathTests.swift */,
				43D8FE1B1C72906E0073BE78 /* NSDateTests.swift */,
				A985464A251442010099C1A6 /* OutputStreamTests.swift */,
				A9DF02D024F7449E00B7C988 /* PersistentDeviceLogTests.swift */,
				A95A1D882460F8930079378D /* PumpManagerStatusTests.swift */,
				434C5F9F209ABD4700B2FD1A /* QuantityFormatterTests.swift */,
				43D8FE1C1C72906E0073BE78 /* QuantityScheduleTests.swift */,
				A99C73782339ACDC00C80963 /* ServiceTests.swift */,
				A971C8A123C6B17D0099BEFC /* SettingsStoreTests.swift */,
<<<<<<< HEAD
=======
				A963B277252CE2510062AA12 /* StoredCarbEntryTests.swift */,
				A9E068102534D87800BDAB59 /* StoredGlucoseSampleTests.swift */,
>>>>>>> 7e017414
				A9DF02C624F6FD1700B7C988 /* StoredInsulinModelTests.swift */,
				A99C7372233990D400C80963 /* TempBasalRecommendationTests.swift */,
				891A3FD02249948A00378B27 /* TemporaryScheduleOverrideHistoryTests.swift */,
				8974AFBF22120D7A0043F01B /* TemporaryScheduleOverrideTests.swift */,
				E93C86AF24CF7C470073089B /* TherapySettingsTests.swift */,
				C1E7035C24FFFA5C00DAB534 /* CollectionTests.swift */,
				A985465025144ABA0099C1A6 /* NotificationSettingsTests.swift */,
			);
			path = LoopKitTests;
			sourceTree = "<group>";
		};
		43D8FE2B1C72914D0073BE78 /* CarbKit */ = {
			isa = PBXGroup;
			children = (
				4378B64C1ED61C22000AE785 /* AbsorbedCarbValue.swift */,
				437AFEE92036A156008C4892 /* CachedCarbObject+CoreDataClass.swift */,
				437AFEEA2036A156008C4892 /* CachedCarbObject+CoreDataProperties.swift */,
				43D8FE4A1C7291BD0073BE78 /* CarbEntry.swift */,
				43D8FE4B1C7291BD0073BE78 /* CarbMath.swift */,
				4378B6501ED62D8D000AE785 /* CarbStatus.swift */,
				43D8FE4C1C7291BD0073BE78 /* CarbStore.swift */,
				4353D16E203D104F007B4ECD /* CarbStoreError.swift */,
				4378B64E1ED61C64000AE785 /* CarbValue.swift */,
				43D8FE4D1C7291BD0073BE78 /* HKQuantitySample+CarbKit.swift */,
				43D8FE5B1C7291D80073BE78 /* NewCarbEntry.swift */,
				4346D1FB1C79481E00ABAFE3 /* NSUserDefaults.swift */,
				43D8FE4E1C7291BD0073BE78 /* StoredCarbEntry.swift */,
				A9E1E6A824E1B6700073CA39 /* SyncCarbObject.swift */,
			);
			path = CarbKit;
			sourceTree = "<group>";
		};
		43D8FE431C7291930073BE78 /* CarbKit */ = {
			isa = PBXGroup;
			children = (
				E9E5E56424D362E900B5DFFE /* dynamic_glucose_effect_fully_observed_output.json */,
				E9E5E56224D362E800B5DFFE /* dynamic_glucose_effect_never_fully_observed_output.json */,
				E9E5E56124D362E800B5DFFE /* dynamic_glucose_effect_none_observed_output.json */,
				E9E5E56324D362E800B5DFFE /* dynamic_glucose_effect_partially_observed_output.json */,
				43D8FE441C7291A60073BE78 /* carb_effect_from_history_input.json */,
				43D8FE451C7291A60073BE78 /* carb_effect_from_history_output.json */,
				C17F4CB21EE9B6DF005079B1 /* carb_entry_input.json */,
				43D8FE461C7291A60073BE78 /* carbs_on_board_output.json */,
				43EBE44C1EAC7F0C0073A0B5 /* grouped_by_overlapping_absorption_times_border_case_input.json */,
				43EBE44B1EAC7F0C0073A0B5 /* grouped_by_overlapping_absorption_times_border_case_output.json */,
				43EBE4471EAC77290073A0B5 /* grouped_by_overlapping_absorption_times_input.json */,
				43EBE4481EAC77290073A0B5 /* grouped_by_overlapping_absorption_times_output.json */,
				C1CBF61B1EEA2A1E001E4851 /* ice_1_hour_input.json */,
				439BCD8F1EEDD2AD00100EAA /* ice_1_hour_output.json */,
				C1110E981EE98CF5009BB852 /* ice_35_min_input.json */,
				439BCD8D1EEDD22900100EAA /* ice_35_min_none_output.json */,
				4359E74F1EED04330022EF0C /* ice_35_min_partial_output.json */,
				439BCD911EEDD33F00100EAA /* ice_slow_absorption_output.json */,
				C13E6D291EEB1CB9006F5880 /* ice_slow_absorption.json */,
				9E78433E236653F00016C583 /* ice_35_min_none_piecewiselinear_output.json */,
				9E784340236656770016C583 /* ice_35_min_partial_piecewiselinear_output.json */,
				9E784342236659BD0016C583 /* ice_slow_absorption_piecewiselinear_output.json */,
				9E78434423665B5A0016C583 /* ice_35_min_partial_piecewiselinear_adaptiverate_output.json */,
			);
			path = CarbKit;
			sourceTree = "<group>";
		};
		43D8FE701C7293070073BE78 /* GlucoseKit */ = {
			isa = PBXGroup;
			children = (
				433BC7A820538D4C000B1200 /* CachedGlucoseObject+CoreDataClass.swift */,
				433BC7A920538D4C000B1200 /* CachedGlucoseObject+CoreDataProperties.swift */,
				432CF87020D76D5A0066B889 /* GlucoseDisplayable.swift */,
				43D8FE861C72934C0073BE78 /* GlucoseMath.swift */,
				B4B85FCC24A2312000A296A3 /* GlucoseRangeCategory.swift */,
				43971A3F1C8CABFF0013154F /* GlucoseSampleValue.swift */,
				43D8FE871C72934C0073BE78 /* GlucoseStore.swift */,
				432CF86E20D76CCF0066B889 /* GlucoseTrend.swift */,
				43FADDFA1C89679200DDE013 /* HKQuantitySample+GlucoseKit.swift */,
				433BC7A620523DB7000B1200 /* NewGlucoseSample.swift */,
				433BC7AC20538FCA000B1200 /* StoredGlucoseSample.swift */,
			);
			path = GlucoseKit;
			sourceTree = "<group>";
		};
		43D8FE9B1C7293EB0073BE78 /* GlucoseKit */ = {
			isa = PBXGroup;
			children = (
				435D2924205F3A670026F401 /* counteraction_effect_falling_glucose_almost_duplicates_input.json */,
				435D292A205F46180026F401 /* counteraction_effect_falling_glucose_almost_duplicates_output.json */,
				435D2926205F3C750026F401 /* counteraction_effect_falling_glucose_double_entries._input.json */,
				43439520205F2D910056DC37 /* counteraction_effect_falling_glucose_input.json */,
				435D292C205F48750026F401 /* counteraction_effect_falling_glucose_insulin.json */,
				4343951E205EED1F0056DC37 /* counteraction_effect_falling_glucose_output.json */,
				43D8FE9C1C7293FA0073BE78 /* momentum_effect_bouncing_glucose_input.json */,
				43D8FE9D1C7293FA0073BE78 /* momentum_effect_bouncing_glucose_output.json */,
				43971A411C8CAEF20013154F /* momentum_effect_display_only_glucose_input.json */,
				4303C48B1E29DD4200ADEDC8 /* momentum_effect_duplicate_glucose_input.json */,
				43D8FE9E1C7293FA0073BE78 /* momentum_effect_falling_glucose_input.json */,
				43D8FE9F1C7293FA0073BE78 /* momentum_effect_falling_glucose_output.json */,
				B46FA3F2253F00DC00D993E2 /* momentum_effect_impossible_rising_glucose_input.json */,
				B46FA3F1253F00DC00D993E2 /* momentum_effect_impossible_rising_glucose_output.json */,
				43DC87B51C8A9567005BC30D /* momentum_effect_incomplete_glucose_input.json */,
				43C27D921E3C4E7D00613CE1 /* momentum_effect_mixed_provenance_glucose_input.json */,
				435D2927205F3C750026F401 /* momentum_effect_rising_glucose_double_entries_input.json */,
				43D8FEA01C7293FA0073BE78 /* momentum_effect_rising_glucose_input.json */,
				43D8FEA11C7293FA0073BE78 /* momentum_effect_rising_glucose_output.json */,
				43D8FEA21C7293FA0073BE78 /* momentum_effect_stable_glucose_input.json */,
				43D8FEA31C7293FA0073BE78 /* momentum_effect_stable_glucose_output.json */,
			);
			path = GlucoseKit;
			sourceTree = "<group>";
		};
		43D8FEB21C7294520073BE78 /* InsulinKit */ = {
			isa = PBXGroup;
			children = (
				A9D77A2E242E8BDE0009F62C /* BolusRecommendation.swift */,
				434113A820F171CB00D05747 /* CachedInsulinDeliveryObject+CoreDataClass.swift */,
				434113A920F171CB00D05747 /* CachedInsulinDeliveryObject+CoreDataProperties.swift */,
				43D8FEDC1C7294D50073BE78 /* DoseEntry.swift */,
				43D8FEDD1C7294D50073BE78 /* DoseStore.swift */,
				43A0670E1F23CAC700E9E90F /* DoseType.swift */,
				43C094451CAA1E98001F6403 /* DoseUnit.swift */,
				C1DB55B21F2E964400C483A2 /* ExponentialInsulinModel.swift */,
				437B064D1F2EB35800D95237 /* HKQuantitySample+InsulinKit.swift */,
				438207701F2AE9A300886C13 /* InsulinDeliveryStore.swift */,
				43D8FEDF1C7294D50073BE78 /* InsulinMath.swift */,
				C12EE16B1F2964B3007DB9F1 /* InsulinModel.swift */,
				43DFE2811CB1FB8500EFBE95 /* InsulinValue.swift */,
				4302F4EA1D50670500F0FCAF /* NewPumpEvent.swift */,
				4302F4EC1D5068CE00F0FCAF /* PersistedPumpEvent.swift */,
				43DFE27B1CB1D6A600EFBE95 /* PumpEvent+CoreDataClass.swift */,
				43DFE27C1CB1D6A600EFBE95 /* PumpEvent+CoreDataProperties.swift */,
				43DFE27F1CB1E12D00EFBE95 /* PumpEventType.swift */,
				43D8FEE31C7294D50073BE78 /* Reservoir.swift */,
				43D8FEE41C7294D50073BE78 /* Reservoir+CoreDataProperties.swift */,
				4302F4E81D5066F400F0FCAF /* ReservoirValue.swift */,
				A9498D6E23386C0B00DAA9B9 /* TempBasalRecommendation.swift */,
				C1DB55B01F2E95FD00C483A2 /* WalshInsulinModel.swift */,
			);
			path = InsulinKit;
			sourceTree = "<group>";
		};
		43D8FECA1C7294670073BE78 /* InsulinKit */ = {
			isa = PBXGroup;
			children = (
				E93E865F24DC82A500FF40C8 /* dose_history_with_delivered_units.json */,
				E93E865B24DC75EF00FF40C8 /* basal_dose_with_expired.json */,
				E93E865D24DC797A00FF40C8 /* basal_dose_with_delivered.json */,
				43B99B051C74552300D050F5 /* basal_dose.json */,
				43B99AFB1C744CE300D050F5 /* bolus_dose.json */,
				4333931E1F32E31C009466DC /* doses_overlay_basal_profile_output.json */,
				E93E865924DC744300FF40C8 /* effect_from_basal_output_exponential.json */,
				43B99B071C74553900D050F5 /* effect_from_basal_output.json */,
				E93E866124DC87AE00FF40C8 /* effect_from_history_exponential_delivered_units_output.json */,
				43B99AFD1C744E5F00D050F5 /* effect_from_bolus_output.json */,
				43B99AFF1C7450EE00D050F5 /* effect_from_history_output.json */,
				43CE7CE11CA9EA1A003CC1B0 /* iob_from_bolus_120min_output.json */,
				43CE7CE31CA9EB1E003CC1B0 /* iob_from_bolus_180min_output.json */,
				43CE7CDF1CA9E8B0003CC1B0 /* iob_from_bolus_240min_output.json */,
				43CE7CE51CA9EBD2003CC1B0 /* iob_from_bolus_300min_output.json */,
				43CE7CE71CA9EC1F003CC1B0 /* iob_from_bolus_312min_output.json */,
				43CE7CE91CA9EC50003CC1B0 /* iob_from_bolus_360min_output.json */,
				43CE7CEB1CA9EC88003CC1B0 /* iob_from_bolus_420min_output.json */,
				C1DB55B61F2EACD500C483A2 /* iob_from_bolus_exponential_output.json */,
				C1DB55B41F2EA6EA00C483A2 /* iob_from_doses_exponential_output.json */,
				43D8FECE1C7294B80073BE78 /* iob_from_doses_output.json */,
				43D8FECF1C7294B80073BE78 /* iob_from_reservoir_output.json */,
				43CE7CED1CA9F2CF003CC1B0 /* normalize_edge_case_doses_input.json */,
				43CE7CEF1CA9F32C003CC1B0 /* normalize_edge_case_doses_output.json */,
				43B99B011C7451E500D050F5 /* normalized_doses.json */,
				43D8FED01C7294B80073BE78 /* normalized_reservoir_history_output.json */,
				434872781CB6256500E55D75 /* reconcile_history_input.json */,
				4348727C1CB626E500E55D75 /* reconcile_history_output.json */,
				43BDD7E71F804ED5005BA15C /* reconcile_resume_before_rewind_input.json */,
				43BDD7E91F8050C3005BA15C /* reconcile_resume_before_rewind_output.json */,
				434FB6471D70096A007B9C70 /* reservoir_history_with_continuity_holes.json */,
				43D8FED11C7294B80073BE78 /* reservoir_history_with_rewind_and_prime_input.json */,
				43D8FED21C7294B80073BE78 /* reservoir_history_with_rewind_and_prime_output.json */,
				43B99B031C74538D00D050F5 /* short_basal_dose.json */,
				4378B6441ED55F8C000AE785 /* suspend_dose_reconciled_normalized_iob.json */,
				4378B6451ED55F8C000AE785 /* suspend_dose_reconciled_normalized.json */,
				4378B6461ED55F8C000AE785 /* suspend_dose_reconciled.json */,
				4378B6421ED55E81000AE785 /* suspend_dose.json */,
			);
			path = InsulinKit;
			sourceTree = "<group>";
		};
		43D988911C87FEFF00DA4467 /* Fixtures */ = {
			isa = PBXGroup;
			children = (
				43D8FE431C7291930073BE78 /* CarbKit */,
				43D8FE9B1C7293EB0073BE78 /* GlucoseKit */,
				43D8FECA1C7294670073BE78 /* InsulinKit */,
				43D8FEF41C7295490073BE78 /* basal.json */,
				43DC87BD1C8AD41D005BC30D /* glucose_from_effects_non_zero_output.json */,
				43DC87B91C8AD0ED005BC30D /* glucose_from_effects_non_zero_insulin_input.json */,
				43DC87BA1C8AD0ED005BC30D /* glucose_from_effects_non_zero_carb_input.json */,
				43DC87B71C8AD058005BC30D /* glucose_from_effects_non_zero_glucose_input.json */,
				43D988921C87FFA300DA4467 /* glucose_from_effects_no_momentum_output.json */,
				43D988931C87FFA300DA4467 /* glucose_from_effects_momentum_up_output.json */,
				43D988941C87FFA300DA4467 /* glucose_from_effects_momentum_up_input.json */,
				43D988951C87FFA300DA4467 /* glucose_from_effects_momentum_flat_output.json */,
				43D988961C87FFA300DA4467 /* glucose_from_effects_momentum_flat_input.json */,
				43D988971C87FFA300DA4467 /* glucose_from_effects_momentum_flat_glucose_input.json */,
				43D988981C87FFA300DA4467 /* glucose_from_effects_momentum_down_output.json */,
				43D988991C87FFA300DA4467 /* glucose_from_effects_momentum_down_input.json */,
				43D9889A1C87FFA300DA4467 /* glucose_from_effects_momentum_blend_output.json */,
				43D9889B1C87FFA300DA4467 /* glucose_from_effects_momentum_blend_momentum_input.json */,
				43D9889C1C87FFA300DA4467 /* glucose_from_effects_momentum_blend_insulin_effect_input.json */,
				43D9889D1C87FFA300DA4467 /* glucose_from_effects_momentum_blend_glucose_input.json */,
				43D9889E1C87FFA300DA4467 /* glucose_from_effects_insulin_effect_input.json */,
				43D9889F1C87FFA300DA4467 /* glucose_from_effects_glucose_input.json */,
				43D988A01C87FFA300DA4467 /* glucose_from_effects_carb_effect_input.json */,
				43C98059212BDEE4003B5D17 /* ice_minus_carb_effect_with_gaps_output.json */,
				43026D632132404900A332E2 /* ice_minus_flat_carb_effect_output.json */,
				43D8FE661C7292950073BE78 /* read_carb_ratios.json */,
			);
			path = Fixtures;
			sourceTree = "<group>";
		};
		892A5D35222F03CB008961AB /* LoopTestingKit */ = {
			isa = PBXGroup;
			children = (
				89ADE12C226BDD190067222B /* DateRelativeBasalEntry.swift */,
				89ADE12E226BDED40067222B /* DateRelativeBolusEntry.swift */,
				89ADE12A226BDB730067222B /* DateRelativeCarbEntry.swift */,
				89ADE135226BF0BE0067222B /* DateRelativeGlucoseSample.swift */,
				89CA2B37226D4456004D9350 /* DateRelativeQuantity.swift */,
				892A5D37222F03CB008961AB /* Info.plist */,
				892A5D36222F03CB008961AB /* LoopTestingKit.h */,
				892A5D55222F0414008961AB /* TestingCGMManager.swift */,
				892A5D51222F03DB008961AB /* TestingDeviceManager.swift */,
				892A5D53222F03F9008961AB /* TestingPumpManager.swift */,
				89ADE128226BDB280067222B /* TestingScenario.swift */,
				89ADE133226BF0490067222B /* TestingScenarioInstance.swift */,
			);
			path = LoopTestingKit;
			sourceTree = "<group>";
		};
		893C9F8A2447DBC100CD4185 /* CardList */ = {
			isa = PBXGroup;
			children = (
				892ADDFF2446C858007CE08C /* Card.swift */,
				893C9F8B2447DBD900CD4185 /* CardBuilder.swift */,
				89627B15244115A400BEB424 /* CardList.swift */,
				89F6E30C2449713600CB9E15 /* CardStack.swift */,
				89AF78BF2447E285002B4FCC /* CardStackBuilder.swift */,
				89AF78C12447E353002B4FCC /* Splat.swift */,
			);
			path = CardList;
			sourceTree = "<group>";
		};
		8992426321EC137900EA512B /* Extensions */ = {
			isa = PBXGroup;
			children = (
				8992426421EC138000EA512B /* UIColor.swift */,
			);
			path = Extensions;
			sourceTree = "<group>";
		};
		89D2047321CC7BD7001238CC /* MockKit */ = {
			isa = PBXGroup;
			children = (
				1D640FF324524269008F9755 /* Assets */,
				89D204AD21CC7D2B001238CC /* Extensions */,
				89D2047521CC7BD7001238CC /* Info.plist */,
				89CCD4F121A87D340068C3FB /* MockCGMDataSource.swift */,
				89AB9EC821A4BC2400351324 /* MockCGMManager.swift */,
				89AC7934224C783500B8E9BA /* MockDoseProgressEstimator.swift */,
				89CCD4F721A8D5500068C3FB /* MockGlucoseProvider.swift */,
				89D2047421CC7BD7001238CC /* MockKit.h */,
				89AB9EC621A4774500351324 /* MockPumpManager.swift */,
				C164A56322F21081000E3FA5 /* MockPumpManagerState.swift */,
				A9498D8C23386CD700DAA9B9 /* MockService.swift */,
				C164A55F22F14C73000E3FA5 /* UnfinalizedDose.swift */,
			);
			path = MockKit;
			sourceTree = "<group>";
		};
		89D2049021CC7C13001238CC /* MockKitUI */ = {
			isa = PBXGroup;
			children = (
				8992426321EC137900EA512B /* Extensions */,
				89D204B621CC7E77001238CC /* View Controllers */,
				439706E722D2E8EE00C81566 /* Views */,
				A9498D9023386D0800DAA9B9 /* MockService+UI.swift */,
				89AB9ECA21A4C36200351324 /* MockPumpManager+UI.swift */,
				89CCD4F321A8A2B30068C3FB /* MockCGMManager+UI.swift */,
				892A5D2D222EF69A008961AB /* MockHUDProvider.swift */,
				89D2049121CC7C13001238CC /* MockKitUI.h */,
				89D2049221CC7C13001238CC /* Info.plist */,
				89D204D121CC837A001238CC /* Assets.xcassets */,
			);
			path = MockKitUI;
			sourceTree = "<group>";
		};
		89D204AD21CC7D2B001238CC /* Extensions */ = {
			isa = PBXGroup;
			children = (
				89DC540C21B75AE7005A1CE0 /* Collection.swift */,
			);
			path = Extensions;
			sourceTree = "<group>";
		};
		89D204B621CC7E77001238CC /* View Controllers */ = {
			isa = PBXGroup;
			children = (
				B42C950C24A3BD4B00857C73 /* MeasurementFrequencyTableViewController.swift */,
				89CCD4F521A8A6A60068C3FB /* MockCGMManagerSettingsViewController.swift */,
				89AB9ED321A4D8F000351324 /* MockPumpManager.storyboard */,
				89AB9ED121A4D74000351324 /* MockPumpManagerSettingsSetupViewController.swift */,
				89AB9ED521A4DE5F00351324 /* MockPumpManagerSettingsViewController.swift */,
				89AB9ECF21A4D2E500351324 /* MockPumpManagerSetupViewController.swift */,
				A9498D8E23386CE800DAA9B9 /* MockServiceTableViewController.swift */,
				892F481A21AB2964004D313D /* RandomOutlierTableViewController.swift */,
				8907E35A21A9D1B200335852 /* SineCurveParametersTableViewController.swift */,
				89D2046B21C83C3F001238CC /* GlucoseTrendTableViewController.swift */,
				1DABAD392453615200ACF708 /* IssueAlertTableViewController.swift */,
			);
			path = "View Controllers";
			sourceTree = "<group>";
		};
		A9E068142534EB6B00BDAB59 /* Persistence */ = {
			isa = PBXGroup;
			children = (
				A9E068152534EB8200BDAB59 /* CachedGlucoseObjectTests.swift */,
			);
			path = Persistence;
			sourceTree = "<group>";
		};
		B41A60B023D1DBB700636320 /* Extensions */ = {
			isa = PBXGroup;
			children = (
				898B4E74246CCAB50053C484 /* Binding.swift */,
				E93C86A324C8F79C0073089B /* ChartLineModel+LoopKitUI.swift */,
				E93C86A524C8F7D90073089B /* ChartSettings+LoopKitUI.swift */,
				E9086B4924B540B70062F5C8 /* DateFormatter.swift */,
				E96175AD24B7BE38008E5080 /* Dictionary.swift */,
				1D60355D24D39ED10095DC2A /* Environment+AppName.swift */,
				1D498E4624D892B0000627F2 /* Environment+Authenticate.swift */,
				B45AF6EF24D4355A00EEAA4D /* Environment+Colors.swift */,
				89BE75C62464B4A900B145D9 /* Environment+Dismiss.swift */,
				B429D66B24BF7204003E1B4A /* GlucoseTrend.swift */,
				89186C0624BF7FC70003D0F3 /* Guardrail+UI.swift */,
				C1E4B309242E99A800E70CCB /* Image.swift */,
				89CAB36C24C9EC98009EE3CE /* Keyboard.swift */,
				89E7E60F24D11AB600591386 /* OrientationLock.swift */,
				B41A60B123D1DBC700636320 /* UIFont.swift */,
				B429D66D24BF7255003E1B4A /* UIImage.swift */,
				89CAB36E24C9ECCA009EE3CE /* View+KeyboardAware.swift */,
			);
			path = Extensions;
			sourceTree = "<group>";
		};
		B42A74702358858D00247B03 /* Notification */ = {
			isa = PBXGroup;
			children = (
				C1814B83225B9ED5008D2D8E /* LoopNotificationCategory.swift */,
				B42A7471235885B600247B03 /* LoopNotificationUserInfoKey.swift */,
			);
			path = Notification;
			sourceTree = "<group>";
		};
		C17F39BD23CD239000FA1113 /* DeviceManager */ = {
			isa = PBXGroup;
			children = (
				C17F39BE23CD248000FA1113 /* DeviceLog */,
				1D841AAC24577EE10069DBFF /* AlertSoundPlayer.swift */,
				4352A73B20DECF0600CAC200 /* CGMManager.swift */,
				B4102D3124ABB068005D460B /* DeviceLifecycleProgress.swift */,
				4379CFE221102A4100AADC79 /* DeviceManager.swift */,
				B42C94FD24A2A2B000857C73 /* DeviceStatusHighlight.swift */,
				89AC792C224C781100B8E9BA /* DoseProgressReporter.swift */,
				89AC792D224C781100B8E9BA /* DoseProgressTimerEstimator.swift */,
				432CF87220D774220066B889 /* PumpManager.swift */,
				43FB610620DDF19B002B996B /* PumpManagerError.swift */,
				43FB60E820DCBE64002B996B /* PumpManagerStatus.swift */,
			);
			path = DeviceManager;
			sourceTree = "<group>";
		};
		C17F39BE23CD248000FA1113 /* DeviceLog */ = {
			isa = PBXGroup;
			children = (
				C1F8403723DB84B700673141 /* DeviceLogEntry+CoreDataClass.swift */,
				C1F8403823DB84B700673141 /* DeviceLogEntry+CoreDataProperties.swift */,
				C17F39BF23CD24A000FA1113 /* DeviceLog.xcdatamodeld */,
				C17F39C823CD269200FA1113 /* DeviceLogEntryType.swift */,
				C17F39C623CD256000FA1113 /* PersistentDeviceLog.swift */,
				C17F39CF23CE34B100FA1113 /* StoredDeviceLogEntry.swift */,
			);
			path = DeviceLog;
			sourceTree = "<group>";
		};
		E9077D2824ACD5AA0066A88D /* Information Screens */ = {
			isa = PBXGroup;
			children = (
				E9077D2624ACD59F0066A88D /* InformationView.swift */,
				E9077D2924ACDE2C0066A88D /* CorrectionRangeInformationView.swift */,
				E916F56E24AE2FFE00BE3547 /* CorrectionRangeOverrideInformationView.swift */,
				E949E38E24B3711E00024DA0 /* InsulinModelInformationView.swift */,
				E96DCB5724AEF50F007117BC /* SuspendThresholdInformationView.swift */,
				E96DCB5D24AF7DC7007117BC /* BasalRatesInformationView.swift */,
				E949E38824AFC82F00024DA0 /* DeliveryLimitsInformationView.swift */,
				E93C86B124D080E00073089B /* CarbRatioInformationView.swift */,
				E93C86B524D08CAD0073089B /* InsulinSensitivityInformationView.swift */,
			);
			path = "Information Screens";
			sourceTree = "<group>";
		};
		E9086B4324B53CB40062F5C8 /* Charts */ = {
			isa = PBXGroup;
			children = (
				E9086B4424B53CC50062F5C8 /* GlucoseChart.swift */,
				E93C86A124C8F7550073089B /* InsulinModelChart.swift */,
			);
			path = Charts;
			sourceTree = "<group>";
		};
		E9086B4624B5404D0062F5C8 /* Models */ = {
			isa = PBXGroup;
			children = (
				E9086B4724B5405E0062F5C8 /* ChartAxisValueDoubleUnit.swift */,
				B43DA43E24D49AA400CAFF4E /* GuidanceColors.swift */,
			);
			path = Models;
			sourceTree = "<group>";
		};
		E916F56724AD31F900BE3547 /* Settings Editors */ = {
			isa = PBXGroup;
			children = (
				89653C8324738D2B00E1BAA5 /* BasalRateScheduleEditor.swift */,
				89653C812473592600E1BAA5 /* CarbRatioScheduleEditor.swift */,
				E916F56824AD32F000BE3547 /* CorrectionRangeOverridesEditor.swift */,
				1D1FCE2224BD13A2000300A8 /* CorrectionRangeOverridesExpandableSetting.swift */,
				1DC64C7B24BF6BFD004A63A1 /* CorrectionRangeOverridesExtension.swift */,
				898B4E7A246DC6A70053C484 /* CorrectionRangeScheduleEditor.swift */,
				E94141CF24C8F31C0096C326 /* DeliveryLimitsEditor.swift */,
				89FC688A245A2D670075CF59 /* InsulinSensitivityScheduleEditor.swift */,
				E93C86A724C8F7F60073089B /* InsulinModelChartView.swift */,
				1D6EAB9024C12C090081249D /* PumpSupportedIncrements.swift */,
				1DEF977424C62F8400D630CB /* SupportedInsulinModelSettings.swift */,
				E96DCB5924AF74AC007117BC /* SuspendThresholdEditor.swift */,
				1D1FCE2A24BE704A000300A8 /* TherapySetting+Settings.swift */,
				1D1A019D24B678BF0077D86E /* TherapySettingsView.swift */,
				1D1FCE2424BD42EF000300A8 /* TherapySettingsViewModel.swift */,
				E9D95F6424C7BC400079F47D /* PresentationMode.swift */,
				E93C869F24C8F6E00073089B /* InsulinModelSelection.swift */,
			);
			path = "Settings Editors";
			sourceTree = "<group>";
		};
		E9D95F9C24C8BC880079F47D /* Scripts */ = {
			isa = PBXGroup;
			children = (
			);
			path = Scripts;
			sourceTree = "<group>";
		};
/* End PBXGroup section */

/* Begin PBXHeadersBuildPhase section */
		43BA7151201E484D0058961E /* Headers */ = {
			isa = PBXHeadersBuildPhase;
			buildActionMask = 2147483647;
			files = (
				43BA7158201E484D0058961E /* LoopKitUI.h in Headers */,
			);
			runOnlyForDeploymentPostprocessing = 0;
		};
		43D8FDC81C728FDF0073BE78 /* Headers */ = {
			isa = PBXHeadersBuildPhase;
			buildActionMask = 2147483647;
			files = (
				43D8FDCF1C728FDF0073BE78 /* LoopKit.h in Headers */,
			);
			runOnlyForDeploymentPostprocessing = 0;
		};
		892A5D2F222F03CB008961AB /* Headers */ = {
			isa = PBXHeadersBuildPhase;
			buildActionMask = 2147483647;
			files = (
				892A5D46222F03CB008961AB /* LoopTestingKit.h in Headers */,
			);
			runOnlyForDeploymentPostprocessing = 0;
		};
		89D2046D21CC7BD7001238CC /* Headers */ = {
			isa = PBXHeadersBuildPhase;
			buildActionMask = 2147483647;
			files = (
				89D2048221CC7BD8001238CC /* MockKit.h in Headers */,
			);
			runOnlyForDeploymentPostprocessing = 0;
		};
		89D2048A21CC7C12001238CC /* Headers */ = {
			isa = PBXHeadersBuildPhase;
			buildActionMask = 2147483647;
			files = (
				89D2049F21CC7C13001238CC /* MockKitUI.h in Headers */,
			);
			runOnlyForDeploymentPostprocessing = 0;
		};
		A9E675E822713F4700E25293 /* Headers */ = {
			isa = PBXHeadersBuildPhase;
			buildActionMask = 2147483647;
			files = (
				A9E675E922713F4700E25293 /* LoopKit.h in Headers */,
			);
			runOnlyForDeploymentPostprocessing = 0;
		};
/* End PBXHeadersBuildPhase section */

/* Begin PBXNativeTarget section */
		1DEE226824A676A300693C32 /* LoopKitHostedTests */ = {
			isa = PBXNativeTarget;
			buildConfigurationList = 1DEE22FE24A676A300693C32 /* Build configuration list for PBXNativeTarget "LoopKitHostedTests" */;
			buildPhases = (
				1DEE226B24A676A300693C32 /* Sources */,
				1DEE229C24A676A300693C32 /* Frameworks */,
				1DEE229E24A676A300693C32 /* Resources */,
			);
			buildRules = (
			);
			dependencies = (
				1DEE226924A676A300693C32 /* PBXTargetDependency */,
				1DEE230424A6774900693C32 /* PBXTargetDependency */,
			);
			name = LoopKitHostedTests;
			productName = LoopKitTests;
			productReference = 1DEE230124A676A300693C32 /* LoopKitHostedTests.xctest */;
			productType = "com.apple.product-type.bundle.unit-test";
		};
		430157F61C7EC03B00B64B63 /* LoopKit Example */ = {
			isa = PBXNativeTarget;
			buildConfigurationList = 430158171C7EC03B00B64B63 /* Build configuration list for PBXNativeTarget "LoopKit Example" */;
			buildPhases = (
				430157F31C7EC03B00B64B63 /* Sources */,
				430157F41C7EC03B00B64B63 /* Frameworks */,
				430157F51C7EC03B00B64B63 /* Resources */,
				4301581D1C7ECB5E00B64B63 /* Embed Frameworks */,
				E9D95F9B24C8BB3D0079F47D /* Copy Frameworks with Carthage */,
			);
			buildRules = (
			);
			dependencies = (
				4301581C1C7ECB5E00B64B63 /* PBXTargetDependency */,
				43BA715A201E484D0058961E /* PBXTargetDependency */,
				892A5D48222F03CB008961AB /* PBXTargetDependency */,
				43CACE1022483AC500F90AF5 /* PBXTargetDependency */,
				43CACE1222483AC500F90AF5 /* PBXTargetDependency */,
			);
			name = "LoopKit Example";
			productName = "LoopKit Example";
			productReference = 430157F71C7EC03B00B64B63 /* LoopKit Example.app */;
			productType = "com.apple.product-type.application";
		};
		43BA7153201E484D0058961E /* LoopKitUI */ = {
			isa = PBXNativeTarget;
			buildConfigurationList = 43BA715F201E484D0058961E /* Build configuration list for PBXNativeTarget "LoopKitUI" */;
			buildPhases = (
				43BA714F201E484D0058961E /* Sources */,
				43BA7150201E484D0058961E /* Frameworks */,
				43BA7151201E484D0058961E /* Headers */,
				43BA7152201E484D0058961E /* Resources */,
			);
			buildRules = (
			);
			dependencies = (
				A9E6757F22713C5300E25293 /* PBXTargetDependency */,
			);
			name = LoopKitUI;
			productName = LoopKitUI;
			productReference = 43BA7154201E484D0058961E /* LoopKitUI.framework */;
			productType = "com.apple.product-type.framework";
		};
		43D8FDCA1C728FDF0073BE78 /* LoopKit */ = {
			isa = PBXNativeTarget;
			buildConfigurationList = 43D8FDDF1C728FDF0073BE78 /* Build configuration list for PBXNativeTarget "LoopKit" */;
			buildPhases = (
				43D8FDC61C728FDF0073BE78 /* Sources */,
				43D8FDC71C728FDF0073BE78 /* Frameworks */,
				43D8FDC81C728FDF0073BE78 /* Headers */,
				43D8FDC91C728FDF0073BE78 /* Resources */,
			);
			buildRules = (
			);
			dependencies = (
			);
			name = LoopKit;
			productName = LoopKit;
			productReference = 43D8FDCB1C728FDF0073BE78 /* LoopKit.framework */;
			productType = "com.apple.product-type.framework";
		};
		43D8FDD41C728FDF0073BE78 /* LoopKitTests */ = {
			isa = PBXNativeTarget;
			buildConfigurationList = 43D8FDE21C728FDF0073BE78 /* Build configuration list for PBXNativeTarget "LoopKitTests" */;
			buildPhases = (
				43D8FDD11C728FDF0073BE78 /* Sources */,
				43D8FDD21C728FDF0073BE78 /* Frameworks */,
				43D8FDD31C728FDF0073BE78 /* Resources */,
			);
			buildRules = (
			);
			dependencies = (
				43D8FDD81C728FDF0073BE78 /* PBXTargetDependency */,
			);
			name = LoopKitTests;
			productName = LoopKitTests;
			productReference = 43D8FDD51C728FDF0073BE78 /* LoopKitTests.xctest */;
			productType = "com.apple.product-type.bundle.unit-test";
		};
		892A5D33222F03CB008961AB /* LoopTestingKit */ = {
			isa = PBXNativeTarget;
			buildConfigurationList = 89AE2220228BC54C00BDFD85 /* Build configuration list for PBXNativeTarget "LoopTestingKit" */;
			buildPhases = (
				892A5D2F222F03CB008961AB /* Headers */,
				892A5D30222F03CB008961AB /* Sources */,
				892A5D31222F03CB008961AB /* Frameworks */,
				892A5D32222F03CB008961AB /* Resources */,
			);
			buildRules = (
			);
			dependencies = (
				43CACE1822483B7200F90AF5 /* PBXTargetDependency */,
			);
			name = LoopTestingKit;
			productName = LoopTestingKit;
			productReference = 892A5D34222F03CB008961AB /* LoopTestingKit.framework */;
			productType = "com.apple.product-type.framework";
		};
		89D2047121CC7BD7001238CC /* MockKit */ = {
			isa = PBXNativeTarget;
			buildConfigurationList = 89AE2221228BC54C00BDFD85 /* Build configuration list for PBXNativeTarget "MockKit" */;
			buildPhases = (
				89D2046D21CC7BD7001238CC /* Headers */,
				89D2046E21CC7BD7001238CC /* Sources */,
				89D2046F21CC7BD7001238CC /* Frameworks */,
				89D2047021CC7BD7001238CC /* Resources */,
			);
			buildRules = (
			);
			dependencies = (
				43CACE1422483B6100F90AF5 /* PBXTargetDependency */,
				43CACE1622483B6100F90AF5 /* PBXTargetDependency */,
			);
			name = MockKit;
			productName = MockKit;
			productReference = 89D2047221CC7BD7001238CC /* MockKit.framework */;
			productType = "com.apple.product-type.framework";
		};
		89D2048E21CC7C12001238CC /* MockKitUI */ = {
			isa = PBXNativeTarget;
			buildConfigurationList = 89AE2222228BC54C00BDFD85 /* Build configuration list for PBXNativeTarget "MockKitUI" */;
			buildPhases = (
				89D2048A21CC7C12001238CC /* Headers */,
				89D2048B21CC7C12001238CC /* Sources */,
				89D2048C21CC7C12001238CC /* Frameworks */,
				89D2048D21CC7C12001238CC /* Resources */,
			);
			buildRules = (
			);
			dependencies = (
				A9E6757D22713C3F00E25293 /* PBXTargetDependency */,
				A9E6757B22713C3F00E25293 /* PBXTargetDependency */,
			);
			name = MockKitUI;
			productName = MockKitUI;
			productReference = 89D2048F21CC7C12001238CC /* MockKitUI.framework */;
			productType = "com.apple.product-type.framework";
		};
		A9E6758022713F4700E25293 /* LoopKit-watchOS */ = {
			isa = PBXNativeTarget;
			buildConfigurationList = A9E675ED22713F4700E25293 /* Build configuration list for PBXNativeTarget "LoopKit-watchOS" */;
			buildPhases = (
				A9E6758122713F4700E25293 /* Sources */,
				A9E675E522713F4700E25293 /* Frameworks */,
				A9E675E822713F4700E25293 /* Headers */,
				A9E675EA22713F4700E25293 /* Resources */,
			);
			buildRules = (
			);
			dependencies = (
			);
			name = "LoopKit-watchOS";
			productName = LoopKit;
			productReference = A9E675F022713F4700E25293 /* LoopKit.framework */;
			productType = "com.apple.product-type.framework";
		};
/* End PBXNativeTarget section */

/* Begin PBXProject section */
		43D8FDC21C728FDF0073BE78 /* Project object */ = {
			isa = PBXProject;
			attributes = {
				LastSwiftUpdateCheck = 1160;
				LastUpgradeCheck = 1020;
				ORGANIZATIONNAME = "LoopKit Authors";
				TargetAttributes = {
					1DEE226824A676A300693C32 = {
						TestTargetID = 430157F61C7EC03B00B64B63;
					};
					430157F61C7EC03B00B64B63 = {
						CreatedOnToolsVersion = 7.2.1;
						LastSwiftMigration = 1020;
						SystemCapabilities = {
							com.apple.HealthKit = {
								enabled = 1;
							};
						};
					};
					43BA7153201E484D0058961E = {
						CreatedOnToolsVersion = 9.2;
						LastSwiftMigration = 1020;
						ProvisioningStyle = Automatic;
					};
					43D8FDCA1C728FDF0073BE78 = {
						CreatedOnToolsVersion = 7.2.1;
						LastSwiftMigration = 1020;
						ProvisioningStyle = Automatic;
					};
					43D8FDD41C728FDF0073BE78 = {
						CreatedOnToolsVersion = 7.2.1;
						LastSwiftMigration = 1020;
					};
					892A5D33222F03CB008961AB = {
						CreatedOnToolsVersion = 10.1;
						LastSwiftMigration = 1020;
						ProvisioningStyle = Automatic;
					};
					89D2047121CC7BD7001238CC = {
						CreatedOnToolsVersion = 10.0;
						LastSwiftMigration = 1020;
						ProvisioningStyle = Automatic;
					};
					89D2048E21CC7C12001238CC = {
						CreatedOnToolsVersion = 10.0;
						LastSwiftMigration = 1020;
						ProvisioningStyle = Automatic;
					};
					A9E6758022713F4700E25293 = {
						LastSwiftMigration = 1020;
						ProvisioningStyle = Automatic;
					};
				};
			};
			buildConfigurationList = 43D8FDC51C728FDF0073BE78 /* Build configuration list for PBXProject "LoopKit" */;
			compatibilityVersion = "Xcode 8.0";
			developmentRegion = en;
			hasScannedForEncodings = 0;
			knownRegions = (
				en,
				Base,
				es,
				de,
				fr,
				"zh-Hans",
				it,
				nl,
				nb,
				pl,
				ru,
			);
			mainGroup = 43D8FDC11C728FDF0073BE78;
			productRefGroup = 43D8FDCC1C728FDF0073BE78 /* Products */;
			projectDirPath = "";
			projectRoot = "";
			targets = (
				430157F61C7EC03B00B64B63 /* LoopKit Example */,
				43D8FDCA1C728FDF0073BE78 /* LoopKit */,
				A9E6758022713F4700E25293 /* LoopKit-watchOS */,
				43D8FDD41C728FDF0073BE78 /* LoopKitTests */,
				1DEE226824A676A300693C32 /* LoopKitHostedTests */,
				43BA7153201E484D0058961E /* LoopKitUI */,
				89D2047121CC7BD7001238CC /* MockKit */,
				89D2048E21CC7C12001238CC /* MockKitUI */,
				892A5D33222F03CB008961AB /* LoopTestingKit */,
			);
		};
/* End PBXProject section */

/* Begin PBXResourcesBuildPhase section */
		1DEE229E24A676A300693C32 /* Resources */ = {
			isa = PBXResourcesBuildPhase;
			buildActionMask = 2147483647;
			files = (
			);
			runOnlyForDeploymentPostprocessing = 0;
		};
		430157F51C7EC03B00B64B63 /* Resources */ = {
			isa = PBXResourcesBuildPhase;
			buildActionMask = 2147483647;
			files = (
				7D68A9AE1FE0A3D000522C49 /* Localizable.strings in Resources */,
				430158061C7EC03B00B64B63 /* LaunchScreen.storyboard in Resources */,
				430158031C7EC03B00B64B63 /* Assets.xcassets in Resources */,
				430158011C7EC03B00B64B63 /* Main.storyboard in Resources */,
				4301582B1C7ECCEF00B64B63 /* LoopKitExample.entitlements in Resources */,
			);
			runOnlyForDeploymentPostprocessing = 0;
		};
		43BA7152201E484D0058961E /* Resources */ = {
			isa = PBXResourcesBuildPhase;
			buildActionMask = 2147483647;
			files = (
				43BA7194202039A90058961E /* GlucoseRangeTableViewCell.xib in Resources */,
				B40D07CA251BD89D00C1C6D7 /* DateAndDurationSteppableTableViewCell.xib in Resources */,
				895FE07122011EDD00FCF18A /* EmojiInputController.storyboard in Resources */,
				892A5DAE2231E185008961AB /* HUDAssets.xcassets in Resources */,
				43BA719720203EF30058961E /* CarbKit.storyboard in Resources */,
				43BA7173201E492E0058961E /* DateAndDurationTableViewCell.xib in Resources */,
				43BA7164201E49130058961E /* InsulinKit.storyboard in Resources */,
				895FE08A22011F0C00FCF18A /* LabeledTextFieldTableViewCell.xib in Resources */,
				892155192245FBEF009112BC /* InsulinSensitivityScalingTableViewCell.xib in Resources */,
				43BA7195202039B00058961E /* GlucoseRangeOverrideTableViewCell.xib in Resources */,
				895FE07F22011F0C00FCF18A /* DoubleRangeTableViewCell.xib in Resources */,
				1FE58796211D12CE004F24ED /* Localizable.strings in Resources */,
				892A5DB72231E1A0008961AB /* ReservoirVolumeHUDView.xib in Resources */,
				898E6E68224179310019E459 /* BatteryLevelHUDView.xib in Resources */,
				895FE06F22011E9A00FCF18A /* OverrideSelectionViewController.storyboard in Resources */,
				43BA7193202039A30058961E /* TextFieldTableViewCell.xib in Resources */,
				895FE08622011F0C00FCF18A /* DecimalTextFieldTableViewCell.xib in Resources */,
				43BA719620203C750058961E /* Assets.xcassets in Resources */,
				89AE223E228BD3C400BDFD85 /* SetConstrainedScheduleEntryTableViewCell.xib in Resources */,
				43BA7192202039950058961E /* RepeatingScheduleValueTableViewCell.xib in Resources */,
				43F5035B21059AF7009FA89A /* AuthenticationTableViewCell.xib in Resources */,
			);
			runOnlyForDeploymentPostprocessing = 0;
		};
		43D8FDC91C728FDF0073BE78 /* Resources */ = {
			isa = PBXResourcesBuildPhase;
			buildActionMask = 2147483647;
			files = (
				1F5DAB2D2118CE9300048054 /* Localizable.strings in Resources */,
			);
			runOnlyForDeploymentPostprocessing = 0;
		};
		43D8FDD31C728FDF0073BE78 /* Resources */ = {
			isa = PBXResourcesBuildPhase;
			buildActionMask = 2147483647;
			files = (
				4322B795202FA3CC0002837D /* carbs_on_board_output.json in Resources */,
				B46FA3F4253F00DD00D993E2 /* momentum_effect_impossible_rising_glucose_input.json in Resources */,
				4322B7A0202FA3CC0002837D /* ice_slow_absorption.json in Resources */,
				437874BE202FDD2D00A3D8B9 /* iob_from_bolus_180min_output.json in Resources */,
				4322B7A6202FA3D20002837D /* momentum_effect_falling_glucose_output.json in Resources */,
				437874C0202FDD2D00A3D8B9 /* iob_from_bolus_300min_output.json in Resources */,
				4322B7A8202FA3D20002837D /* momentum_effect_mixed_provenance_glucose_input.json in Resources */,
				435D2929205F3C760026F401 /* momentum_effect_rising_glucose_double_entries_input.json in Resources */,
				4322B7AB202FA3D20002837D /* momentum_effect_stable_glucose_input.json in Resources */,
				43D988A61C87FFA300DA4467 /* glucose_from_effects_momentum_flat_glucose_input.json in Resources */,
				9E784341236656770016C583 /* ice_35_min_partial_piecewiselinear_output.json in Resources */,
				437874D5202FDD2D00A3D8B9 /* suspend_dose_reconciled_normalized.json in Resources */,
				435D2925205F3A670026F401 /* counteraction_effect_falling_glucose_almost_duplicates_input.json in Resources */,
				437874CD202FDD2D00A3D8B9 /* reconcile_history_output.json in Resources */,
				4322B7A2202FA3D20002837D /* momentum_effect_bouncing_glucose_output.json in Resources */,
				4322B7A4202FA3D20002837D /* momentum_effect_duplicate_glucose_input.json in Resources */,
				4322B79F202FA3CC0002837D /* ice_slow_absorption_output.json in Resources */,
				43DC87BE1C8AD41D005BC30D /* glucose_from_effects_non_zero_output.json in Resources */,
				4322B79B202FA3CC0002837D /* ice_1_hour_output.json in Resources */,
				43DC87B81C8AD058005BC30D /* glucose_from_effects_non_zero_glucose_input.json in Resources */,
				437874D1202FDD2D00A3D8B9 /* reservoir_history_with_rewind_and_prime_input.json in Resources */,
				43C9805A212BDEE4003B5D17 /* ice_minus_carb_effect_with_gaps_output.json in Resources */,
				4322B797202FA3CC0002837D /* grouped_by_overlapping_absorption_times_border_case_output.json in Resources */,
				437874CA202FDD2D00A3D8B9 /* normalized_doses.json in Resources */,
				4322B7A7202FA3D20002837D /* momentum_effect_incomplete_glucose_input.json in Resources */,
				437874D7202FDD2D00A3D8B9 /* suspend_dose.json in Resources */,
				437874D4202FDD2D00A3D8B9 /* suspend_dose_reconciled_normalized_iob.json in Resources */,
				43D988AD1C87FFA300DA4467 /* glucose_from_effects_insulin_effect_input.json in Resources */,
				4322B7A9202FA3D20002837D /* momentum_effect_rising_glucose_input.json in Resources */,
				437874BD202FDD2D00A3D8B9 /* iob_from_bolus_120min_output.json in Resources */,
				437874D2202FDD2D00A3D8B9 /* reservoir_history_with_rewind_and_prime_output.json in Resources */,
				437874BF202FDD2D00A3D8B9 /* iob_from_bolus_240min_output.json in Resources */,
				437874D0202FDD2D00A3D8B9 /* reservoir_history_with_continuity_holes.json in Resources */,
				4322B7A3202FA3D20002837D /* momentum_effect_display_only_glucose_input.json in Resources */,
				437874CB202FDD2D00A3D8B9 /* normalized_reservoir_history_output.json in Resources */,
				435D2928205F3C760026F401 /* counteraction_effect_falling_glucose_double_entries._input.json in Resources */,
				437874B9202FDD2D00A3D8B9 /* doses_overlay_basal_profile_output.json in Resources */,
				4322B79C202FA3CC0002837D /* ice_35_min_input.json in Resources */,
				E93E865A24DC744300FF40C8 /* effect_from_basal_output_exponential.json in Resources */,
				43D988AC1C87FFA300DA4467 /* glucose_from_effects_momentum_blend_glucose_input.json in Resources */,
				43DC87BC1C8AD0ED005BC30D /* glucose_from_effects_non_zero_carb_input.json in Resources */,
				4322B79A202FA3CC0002837D /* ice_1_hour_input.json in Resources */,
				437874C8202FDD2D00A3D8B9 /* normalize_edge_case_doses_input.json in Resources */,
				437874B7202FDD2D00A3D8B9 /* basal_dose.json in Resources */,
				4322B799202FA3CC0002837D /* grouped_by_overlapping_absorption_times_output.json in Resources */,
				435D292D205F48750026F401 /* counteraction_effect_falling_glucose_insulin.json in Resources */,
				437874D3202FDD2D00A3D8B9 /* short_basal_dose.json in Resources */,
				437874C6202FDD2D00A3D8B9 /* iob_from_doses_output.json in Resources */,
				437874D6202FDD2D00A3D8B9 /* suspend_dose_reconciled.json in Resources */,
				4343951F205EED1F0056DC37 /* counteraction_effect_falling_glucose_output.json in Resources */,
				43D988AE1C87FFA300DA4467 /* glucose_from_effects_glucose_input.json in Resources */,
				9E78433F236653F00016C583 /* ice_35_min_none_piecewiselinear_output.json in Resources */,
				4322B7AA202FA3D20002837D /* momentum_effect_rising_glucose_output.json in Resources */,
				437874C3202FDD2D00A3D8B9 /* iob_from_bolus_420min_output.json in Resources */,
				437874C5202FDD2D00A3D8B9 /* iob_from_doses_exponential_output.json in Resources */,
				437874C2202FDD2D00A3D8B9 /* iob_from_bolus_360min_output.json in Resources */,
				43026D642132404900A332E2 /* ice_minus_flat_carb_effect_output.json in Resources */,
				9E784343236659BD0016C583 /* ice_slow_absorption_piecewiselinear_output.json in Resources */,
				43DC87BB1C8AD0ED005BC30D /* glucose_from_effects_non_zero_insulin_input.json in Resources */,
				4322B7A1202FA3D20002837D /* momentum_effect_bouncing_glucose_input.json in Resources */,
				43D988A91C87FFA300DA4467 /* glucose_from_effects_momentum_blend_output.json in Resources */,
				437874CF202FDD2D00A3D8B9 /* reconcile_resume_before_rewind_output.json in Resources */,
				4322B7A5202FA3D20002837D /* momentum_effect_falling_glucose_input.json in Resources */,
				4322B796202FA3CC0002837D /* grouped_by_overlapping_absorption_times_border_case_input.json in Resources */,
				437874BA202FDD2D00A3D8B9 /* effect_from_basal_output.json in Resources */,
				4322B798202FA3CC0002837D /* grouped_by_overlapping_absorption_times_input.json in Resources */,
				E93E866024DC82A600FF40C8 /* dose_history_with_delivered_units.json in Resources */,
				437874C9202FDD2D00A3D8B9 /* normalize_edge_case_doses_output.json in Resources */,
				43D988A11C87FFA300DA4467 /* glucose_from_effects_no_momentum_output.json in Resources */,
				43D988A81C87FFA300DA4467 /* glucose_from_effects_momentum_down_input.json in Resources */,
				E93E865E24DC797A00FF40C8 /* basal_dose_with_delivered.json in Resources */,
				437874BB202FDD2D00A3D8B9 /* effect_from_bolus_output.json in Resources */,
				437874CC202FDD2D00A3D8B9 /* reconcile_history_input.json in Resources */,
				43D988AA1C87FFA300DA4467 /* glucose_from_effects_momentum_blend_momentum_input.json in Resources */,
				43439521205F2D910056DC37 /* counteraction_effect_falling_glucose_input.json in Resources */,
				4322B792202FA3CC0002837D /* carb_effect_from_history_input.json in Resources */,
				E93E865C24DC75EF00FF40C8 /* basal_dose_with_expired.json in Resources */,
				E9E5E56724D362E900B5DFFE /* dynamic_glucose_effect_partially_observed_output.json in Resources */,
				43D988A41C87FFA300DA4467 /* glucose_from_effects_momentum_flat_output.json in Resources */,
				E93E866224DC87AE00FF40C8 /* effect_from_history_exponential_delivered_units_output.json in Resources */,
				437874C1202FDD2D00A3D8B9 /* iob_from_bolus_312min_output.json in Resources */,
				43D988AF1C87FFA300DA4467 /* glucose_from_effects_carb_effect_input.json in Resources */,
				4322B793202FA3CC0002837D /* carb_effect_from_history_output.json in Resources */,
				43D988A51C87FFA300DA4467 /* glucose_from_effects_momentum_flat_input.json in Resources */,
				43D988A21C87FFA300DA4467 /* glucose_from_effects_momentum_up_output.json in Resources */,
				43D988A71C87FFA300DA4467 /* glucose_from_effects_momentum_down_output.json in Resources */,
				E9E5E56624D362E900B5DFFE /* dynamic_glucose_effect_never_fully_observed_output.json in Resources */,
				43D8FE691C7292B00073BE78 /* read_carb_ratios.json in Resources */,
				43D988AB1C87FFA300DA4467 /* glucose_from_effects_momentum_blend_insulin_effect_input.json in Resources */,
				E9E5E56524D362E900B5DFFE /* dynamic_glucose_effect_none_observed_output.json in Resources */,
				437874C4202FDD2D00A3D8B9 /* iob_from_bolus_exponential_output.json in Resources */,
				437874CE202FDD2D00A3D8B9 /* reconcile_resume_before_rewind_input.json in Resources */,
				4322B79E202FA3CC0002837D /* ice_35_min_partial_output.json in Resources */,
				435D292B205F46180026F401 /* counteraction_effect_falling_glucose_almost_duplicates_output.json in Resources */,
				B46FA3F3253F00DC00D993E2 /* momentum_effect_impossible_rising_glucose_output.json in Resources */,
				E9E5E56824D362E900B5DFFE /* dynamic_glucose_effect_fully_observed_output.json in Resources */,
				4322B7AC202FA3D20002837D /* momentum_effect_stable_glucose_output.json in Resources */,
				437874BC202FDD2D00A3D8B9 /* effect_from_history_output.json in Resources */,
				437874C7202FDD2D00A3D8B9 /* iob_from_reservoir_output.json in Resources */,
				4322B794202FA3CC0002837D /* carb_entry_input.json in Resources */,
				437874B8202FDD2D00A3D8B9 /* bolus_dose.json in Resources */,
				43D8FEF71C7295500073BE78 /* basal.json in Resources */,
				4322B79D202FA3CC0002837D /* ice_35_min_none_output.json in Resources */,
				9E78434523665B5A0016C583 /* ice_35_min_partial_piecewiselinear_adaptiverate_output.json in Resources */,
				43D988A31C87FFA300DA4467 /* glucose_from_effects_momentum_up_input.json in Resources */,
			);
			runOnlyForDeploymentPostprocessing = 0;
		};
		892A5D32222F03CB008961AB /* Resources */ = {
			isa = PBXResourcesBuildPhase;
			buildActionMask = 2147483647;
			files = (
			);
			runOnlyForDeploymentPostprocessing = 0;
		};
		89D2047021CC7BD7001238CC /* Resources */ = {
			isa = PBXResourcesBuildPhase;
			buildActionMask = 2147483647;
			files = (
				1D640FF724525228008F9755 /* sub.caf in Resources */,
				1D25C22E246A2A1A00E87FA0 /* critical.caf in Resources */,
			);
			runOnlyForDeploymentPostprocessing = 0;
		};
		89D2048D21CC7C12001238CC /* Resources */ = {
			isa = PBXResourcesBuildPhase;
			buildActionMask = 2147483647;
			files = (
				89D204D221CC837A001238CC /* Assets.xcassets in Resources */,
				89D204B921CC7F34001238CC /* MockPumpManager.storyboard in Resources */,
			);
			runOnlyForDeploymentPostprocessing = 0;
		};
		A9E675EA22713F4700E25293 /* Resources */ = {
			isa = PBXResourcesBuildPhase;
			buildActionMask = 2147483647;
			files = (
				A9E675EC22713F4700E25293 /* Localizable.strings in Resources */,
			);
			runOnlyForDeploymentPostprocessing = 0;
		};
/* End PBXResourcesBuildPhase section */

/* Begin PBXShellScriptBuildPhase section */
		E9D95F9B24C8BB3D0079F47D /* Copy Frameworks with Carthage */ = {
			isa = PBXShellScriptBuildPhase;
			buildActionMask = 2147483647;
			files = (
			);
			inputFileListPaths = (
			);
			inputPaths = (
				"$(BUILT_PRODUCTS_DIR)/SwiftCharts.framework/SwiftCharts",
			);
			name = "Copy Frameworks with Carthage";
			outputFileListPaths = (
			);
			outputPaths = (
				"$(BUILT_PRODUCTS_DIR)/$(FRAMEWORKS_FOLDER_PATH)/SwiftCharts.framework",
			);
			runOnlyForDeploymentPostprocessing = 0;
			shellPath = /bin/sh;
			shellScript = "\"${SRCROOT}/Scripts/copy-frameworks.sh\"\n";
		};
/* End PBXShellScriptBuildPhase section */

/* Begin PBXSourcesBuildPhase section */
		1DEE226B24A676A300693C32 /* Sources */ = {
			isa = PBXSourcesBuildPhase;
			buildActionMask = 2147483647;
			files = (
				A98ED5FC25312ED100FD8F70 /* HKAnchoredObjectQueryMock.swift in Sources */,
				A9E1E6AC24E1D7EC0073CA39 /* PersistenceControllerTestCase.swift in Sources */,
<<<<<<< HEAD
				A9DF02D224F748BF00B7C988 /* CriticalEventLogTests.swift in Sources */,
				1DEE226F24A676A300693C32 /* GlucoseStoreHKFilterTests.swift in Sources */,
=======
				A98ED5FE253132A400FD8F70 /* CarbStoreHKQueryTests.swift in Sources */,
				A9DF02D224F748BF00B7C988 /* CriticalEventLogTests.swift in Sources */,
				A9E068162534EB8200BDAB59 /* CachedGlucoseObjectTests.swift in Sources */,
>>>>>>> 7e017414
				1DEE227724A676A300693C32 /* HKHealthStoreMock.swift in Sources */,
				A9E1E6AD24E1D8590073CA39 /* CacheStore.swift in Sources */,
				C1A3F5BE24AA6EE200329152 /* NSTimeInterval.swift in Sources */,
				A9E0681825350ECC00BDAB59 /* GlucoseStoreTests.swift in Sources */,
				A9E1E6AE24E1D8860073CA39 /* NSManagedObjectContext.swift in Sources */,
				1DEE229724A676A300693C32 /* DoseStoreHKFilterTests.swift in Sources */,
				A98ED5FB25312E3200FD8F70 /* HKObserverQueryMock.swift in Sources */,
			);
			runOnlyForDeploymentPostprocessing = 0;
		};
		430157F31C7EC03B00B64B63 /* Sources */ = {
			isa = PBXSourcesBuildPhase;
			buildActionMask = 2147483647;
			files = (
				1F5DAB1D2118C95700048054 /* LocalizedString.swift in Sources */,
				4302F4DF1D4E607B00F0FCAF /* InsulinDeliveryTableViewController.swift in Sources */,
				43177D041D372A7F0006E908 /* CarbEntryTableViewController.swift in Sources */,
				43B17C81208BFA6600AC27E9 /* HKUnit.swift in Sources */,
				89AE2245228D0B5C00BDFD85 /* TimeZone.swift in Sources */,
				430157FC1C7EC03B00B64B63 /* MasterViewController.swift in Sources */,
				430157FA1C7EC03B00B64B63 /* AppDelegate.swift in Sources */,
				43177D021D3729E60006E908 /* IdentifiableClass.swift in Sources */,
				B4AA27F224C1ECDC001B8AFA /* UIColor.swift in Sources */,
				4302F4D91D4D32D500F0FCAF /* NSTimeInterval.swift in Sources */,
				435F355E1C9CD16A00C204D2 /* NSUserDefaults.swift in Sources */,
				435F35611C9CD25F00C204D2 /* DeviceDataManager.swift in Sources */,
			);
			runOnlyForDeploymentPostprocessing = 0;
		};
		43BA714F201E484D0058961E /* Sources */ = {
			isa = PBXSourcesBuildPhase;
			buildActionMask = 2147483647;
			files = (
				898E6E6E2241ED9F0019E459 /* SuspendResumeTableViewCell.swift in Sources */,
				B4C004D12416961300B40429 /* GuidePage.swift in Sources */,
				898B4E7E246DEB920053C484 /* GuardrailConstrainedQuantityRangeView.swift in Sources */,
				898E6E69224179310019E459 /* BatteryLevelHUDView.swift in Sources */,
				89E7E61024D11AB600591386 /* OrientationLock.swift in Sources */,
				89B0B2AA2453C0AB0063D4A7 /* GuardrailConstraintedQuantityView.swift in Sources */,
				898B4E75246CCAB50053C484 /* Binding.swift in Sources */,
				E9DFB92524E43CF500468917 /* ExpandableDatePicker.swift in Sources */,
				892155182245FBEF009112BC /* InsulinSensitivityScalingTableViewCell.swift in Sources */,
				892155132245C516009112BC /* SegmentedGaugeBarView.swift in Sources */,
				E9077D2A24ACDE2C0066A88D /* CorrectionRangeInformationView.swift in Sources */,
				1D498E4724D892B0000627F2 /* Environment+Authenticate.swift in Sources */,
				B4A2AAB3240832350066563F /* MultipleSelectionList.swift in Sources */,
				B46B62AB23FF0822001E69BA /* LabeledValueView.swift in Sources */,
				43FB60E720DCBC55002B996B /* RadioSelectionTableViewController.swift in Sources */,
				43BA7182201EE7090058961E /* TextFieldTableViewCell.swift in Sources */,
				89F6E314244A1AB600CB9E15 /* GuardrailWarning.swift in Sources */,
				B46B62A723FEFE4D001E69BA /* InstructionList.swift in Sources */,
				8907E35921A9D0EC00335852 /* GlucoseEntryTableViewController.swift in Sources */,
				43F5034D210599CC009FA89A /* AuthenticationViewController.swift in Sources */,
				B4C004D32416961300B40429 /* ActionButton.swift in Sources */,
				895FE08922011F0C00FCF18A /* OverrideSelectionHeaderView.swift in Sources */,
				89653C802473527100E1BAA5 /* FractionalQuantityPicker.swift in Sources */,
				898E6E67224179310019E459 /* BaseHUDView.swift in Sources */,
				43F5034F210599DF009FA89A /* ValidatingIndicatorView.swift in Sources */,
				C1E4B308242E995200E70CCB /* ActivityIndicator.swift in Sources */,
				89FC6891245A2D680075CF59 /* ScheduleItemPicker.swift in Sources */,
				1D1FCE2524BD42EF000300A8 /* TherapySettingsViewModel.swift in Sources */,
				43BA718C201EEE5A0058961E /* NSData.swift in Sources */,
				43F5035A21059AF7009FA89A /* AuthenticationTableViewCell.swift in Sources */,
				E916F56924AD32F000BE3547 /* CorrectionRangeOverridesEditor.swift in Sources */,
				43BA7163201E490D0058961E /* InsulinDeliveryTableViewController.swift in Sources */,
				C1E4B30A242E99A800E70CCB /* Image.swift in Sources */,
				43BA718A201EE8CF0058961E /* NSTimeInterval.swift in Sources */,
				B4A2AAB1240830A30066563F /* LabeledTextField.swift in Sources */,
				B429D66E24BF7255003E1B4A /* UIImage.swift in Sources */,
				B46B62A923FF05F8001E69BA /* LabeledNumberInput.swift in Sources */,
				892155152245C57E009112BC /* SegmentedGaugeBarLayer.swift in Sources */,
				E9086B2D24B3A4AC0062F5C8 /* ChartsManager.swift in Sources */,
				E9086B4824B5405E0062F5C8 /* ChartAxisValueDoubleUnit.swift in Sources */,
				B429D66C24BF7204003E1B4A /* GlucoseTrend.swift in Sources */,
				432CF86720D76AB90066B889 /* SettingsTableViewCell.swift in Sources */,
				898B4E7B246DC6A70053C484 /* CorrectionRangeScheduleEditor.swift in Sources */,
				898E6E6A224179530019E459 /* BasalScheduleTableViewController.swift in Sources */,
				892A5DB42231E191008961AB /* LevelMaskView.swift in Sources */,
				892A5DA02231E130008961AB /* CompletionNotifying.swift in Sources */,
				E93C86A424C8F79C0073089B /* ChartLineModel+LoopKitUI.swift in Sources */,
				E949E38F24B3711E00024DA0 /* InsulinModelInformationView.swift in Sources */,
				895FE08B22011F0C00FCF18A /* EmojiInputHeaderView.swift in Sources */,
				43BA7170201E49220058961E /* FoodTypeShortcutCell.swift in Sources */,
				432CF86520D7692E0066B889 /* DeliveryLimitSettingsTableViewController.swift in Sources */,
				895FE08322011F0C00FCF18A /* OverrideSelectionFooterView.swift in Sources */,
				89AF78C22447E353002B4FCC /* Splat.swift in Sources */,
				893C9F8C2447DBD900CD4185 /* CardBuilder.swift in Sources */,
				89BE75C524649C8100B145D9 /* NewScheduleItemEditor.swift in Sources */,
				89CAB36F24C9ECCA009EE3CE /* View+KeyboardAware.swift in Sources */,
				E9086B2F24B3A5080062F5C8 /* ChartColorPalette.swift in Sources */,
				89653C822473592600E1BAA5 /* CarbRatioScheduleEditor.swift in Sources */,
				1D1FCE2B24BE704A000300A8 /* TherapySetting+Settings.swift in Sources */,
				4369F08F208859E6000E3E45 /* PaddedTextField.swift in Sources */,
				A9498D8823386CAF00DAA9B9 /* ServiceViewController.swift in Sources */,
				892A5D9E2231E122008961AB /* StateColorPalette.swift in Sources */,
				895FE08022011F0C00FCF18A /* EmojiDataSource.swift in Sources */,
				432CF86920D76B320066B889 /* SetupButton.swift in Sources */,
				898E6E702241EDB70019E459 /* PercentageTextFieldTableViewController.swift in Sources */,
				89CAB36D24C9EC98009EE3CE /* Keyboard.swift in Sources */,
				1DEF977524C62F8400D630CB /* SupportedInsulinModelSettings.swift in Sources */,
				89186C0724BF7FC70003D0F3 /* Guardrail+UI.swift in Sources */,
				432CF87420D774520066B889 /* NumberFormatter.swift in Sources */,
				1F5DAB212118C95700048054 /* LocalizedString.swift in Sources */,
				43FB60E520DCBA02002B996B /* SetupTableViewController.swift in Sources */,
				43BA7180201EE7090058961E /* SingleValueScheduleTableViewController.swift in Sources */,
				898E6E5D2241783C0019E459 /* SetConstrainedScheduleEntryTableViewCell.swift in Sources */,
				89FC688F245A2D680075CF59 /* InsulinSensitivityScheduleEditor.swift in Sources */,
				E96DCB5E24AF7DC7007117BC /* BasalRatesInformationView.swift in Sources */,
				895FE09322011F4800FCF18A /* EmojiInputController.swift in Sources */,
				43BA717E201EE7090058961E /* CommandResponseViewController.swift in Sources */,
				C188B83422CC16AC0051760A /* InsulinSensitivityScheduleViewController.swift in Sources */,
				43BA717A201E4F1D0058961E /* IdentifiableClass.swift in Sources */,
				895FE08822011F0C00FCF18A /* DoubleRangeTableViewCell.swift in Sources */,
				E9086B2924B39EDC0062F5C8 /* ChartsTableViewController.swift in Sources */,
				43BA7187201EE7090058961E /* GlucoseRangeScheduleTableViewController.swift in Sources */,
				B46B62AF23FF0BF6001E69BA /* SectionHeader.swift in Sources */,
				43BA7183201EE7090058961E /* DailyQuantityScheduleTableViewController.swift in Sources */,
				1D1FCE2324BD13A2000300A8 /* CorrectionRangeOverridesExpandableSetting.swift in Sources */,
				E93BA06624A39DBC00C5D7E6 /* DismissibleHostingController.swift in Sources */,
				43F503632106C761009FA89A /* ServiceAuthenticationUI.swift in Sources */,
				1D6EAB9124C12C090081249D /* PumpSupportedIncrements.swift in Sources */,
				899012C1246F1D8F007B88BA /* ExpandableSetting.swift in Sources */,
				89FC6890245A2D680075CF59 /* QuantityScheduleEditor.swift in Sources */,
				432CF86B20D76B9C0066B889 /* SetupIndicatorView.swift in Sources */,
				898E6E722241EDC10019E459 /* DateAndDurationTableViewController.swift in Sources */,
				43BA716D201E49220058961E /* DatePickerTableViewCell.swift in Sources */,
				895FE08222011F0C00FCF18A /* LabeledTextFieldTableViewCell.swift in Sources */,
				B43DA44224D9CD8500CAFF4E /* Environment+Colors.swift in Sources */,
				892A5DB22231E191008961AB /* LoadingTableViewCell.swift in Sources */,
				E96DCB5A24AF74AC007117BC /* SuspendThresholdEditor.swift in Sources */,
				E96DCB5824AEF50F007117BC /* SuspendThresholdInformationView.swift in Sources */,
				4369F094208BA001000E3E45 /* TextButtonTableViewCell.swift in Sources */,
				89AC9DCD24529D9B004A6B8A /* TimePicker.swift in Sources */,
				A9498D8B23386CC700DAA9B9 /* ServiceUI.swift in Sources */,
				E96175AE24B7BE38008E5080 /* Dictionary.swift in Sources */,
				1D096C0524C624F70078B6B5 /* InsulinModelSettings+LoopKitUI.swift in Sources */,
				892A5DB82231E1A0008961AB /* ReservoirVolumeHUDView.swift in Sources */,
				43BA716C201E49220058961E /* CustomInputTextField.swift in Sources */,
				B46B62B323FF0E62001E69BA /* SelectableLabel.swift in Sources */,
				89FC6893245A2D680075CF59 /* ScheduleItemView.swift in Sources */,
				43BA716F201E49220058961E /* FoodEmojiDataSource.swift in Sources */,
				E9077D2724ACD59F0066A88D /* InformationView.swift in Sources */,
				E94141D024C8F31C0096C326 /* DeliveryLimitsEditor.swift in Sources */,
				43F89C9F22BDFB10006BB54E /* UIActivityIndicatorView.swift in Sources */,
				892ADE002446C858007CE08C /* Card.swift in Sources */,
				89653C8424738D2B00E1BAA5 /* BasalRateScheduleEditor.swift in Sources */,
				898B4E77246DAE280053C484 /* GlucoseRangePicker.swift in Sources */,
				432CF86D20D76C470066B889 /* SwitchTableViewCell.swift in Sources */,
				E93C86A824C8F7F70073089B /* InsulinModelChartView.swift in Sources */,
				43BA7188201EE85B0058961E /* HKUnit.swift in Sources */,
				E93C86B224D080E00073089B /* CarbRatioInformationView.swift in Sources */,
				89F6E30D2449713600CB9E15 /* CardStack.swift in Sources */,
				89BE75C324649C4C00B145D9 /* RoundedCorners.swift in Sources */,
				C1E4B306242E98E900E70CCB /* ProgressIndicatorView.swift in Sources */,
				4369F092208B0DFF000E3E45 /* DateAndDurationTableViewCell.swift in Sources */,
				43BA7189201EE8980058961E /* UITableViewCell.swift in Sources */,
				E9086B3524B3A8820062F5C8 /* ChartContainerView.swift in Sources */,
				89AF78C624482269002B4FCC /* ActionButtonStyle.swift in Sources */,
				1D60355E24D39ED10095DC2A /* Environment+AppName.swift in Sources */,
				8997B4F523727E8A00061132 /* CustomOverrideCollectionViewCell.swift in Sources */,
				1DD1964E248AE88000420876 /* HorizontalSizeClassOverride.swift in Sources */,
				892A5D9C2231E118008961AB /* UIAlertController.swift in Sources */,
				43BA7181201EE7090058961E /* RepeatingScheduleValueTableViewCell.swift in Sources */,
				1DC64C7C24BF6BFD004A63A1 /* CorrectionRangeOverridesExtension.swift in Sources */,
				43BA716E201E49220058961E /* DecimalTextFieldTableViewCell.swift in Sources */,
				891A3FC72247268F00378B27 /* Math.swift in Sources */,
				895FE08722011F0C00FCF18A /* EmojiInputCell.swift in Sources */,
				89627B182441168900BEB424 /* ConfigurationPage.swift in Sources */,
				43A8EC3C210CEEA500A81379 /* CGMManagerUI.swift in Sources */,
				43BA718B201EE93C0058961E /* TimeZone.swift in Sources */,
				A991161423426A0A00A4B2E9 /* ServiceSetupNotifying.swift in Sources */,
				89FC6892245A2D680075CF59 /* ScheduleEditor.swift in Sources */,
				89CAB37124CB4DEC009EE3CE /* WarningView.swift in Sources */,
				43BA717B201EE6A40058961E /* NibLoadable.swift in Sources */,
				E916F56F24AE2FFE00BE3547 /* CorrectionRangeOverrideInformationView.swift in Sources */,
				89BE75C124649C2E00B145D9 /* ModalHeaderButtonBar.swift in Sources */,
				E9D95F6524C7BC400079F47D /* PresentationMode.swift in Sources */,
				89186C0524BEC9CA0003D0F3 /* SegmentedControlTableViewCell.swift in Sources */,
				89F6E315244A1AB600CB9E15 /* GlucoseValuePicker.swift in Sources */,
				E9086B3124B3A7270062F5C8 /* ChartTableViewCell.swift in Sources */,
				895FE08122011F0C00FCF18A /* OverridePresetCollectionViewCell.swift in Sources */,
				43FB60E320DCB9E0002B996B /* PumpManagerUI.swift in Sources */,
				89186C0B24BFD6DB0003D0F3 /* DurationPicker.swift in Sources */,
				8974B0692215FE460043F01B /* Collection.swift in Sources */,
				89BE75C72464B4A900B145D9 /* Environment+Dismiss.swift in Sources */,
				43BA717F201EE7090058961E /* GlucoseRangeOverrideTableViewCell.swift in Sources */,
				895FE09022011F4800FCF18A /* OverrideSelectionViewController.swift in Sources */,
				89904032245B5CA500F1C0A2 /* Deletable.swift in Sources */,
				43F5035721059A8A009FA89A /* ServiceCredential.swift in Sources */,
				E93C86A224C8F7550073089B /* InsulinModelChart.swift in Sources */,
				E93C86B624D08CAD0073089B /* InsulinSensitivityInformationView.swift in Sources */,
				43BA7169201E49220058961E /* CarbEntryEditViewController.swift in Sources */,
				892A5DA22231E137008961AB /* HUDProvider.swift in Sources */,
				892A5DBC2231E20C008961AB /* Comparable.swift in Sources */,
				898E6E6C224194060019E459 /* UIColor.swift in Sources */,
				43BA717D201EE7090058961E /* GlucoseRangeTableViewCell.swift in Sources */,
				89BE75CB2464BC2000B145D9 /* AlertContent.swift in Sources */,
				43BA7184201EE7090058961E /* TextFieldTableViewController.swift in Sources */,
				1D1A019E24B678BF0077D86E /* TherapySettingsView.swift in Sources */,
				E93C86A024C8F6E00073089B /* InsulinModelSelection.swift in Sources */,
				895FE09122011F4800FCF18A /* AddEditOverrideTableViewController.swift in Sources */,
				C1E4B305242E98E900E70CCB /* ProgressView.swift in Sources */,
				C16DA84522E9330A008624C2 /* LoopUIPlugin.swift in Sources */,
				E93C86A624C8F7D90073089B /* ChartSettings+LoopKitUI.swift in Sources */,
				B46B62AD23FF0A87001E69BA /* LabeledDateView.swift in Sources */,
				895FE06E22011E9A00FCF18A /* OverrideEmojiDataSource.swift in Sources */,
				43BA716A201E49220058961E /* CarbEntryTableViewController.swift in Sources */,
				B43DA43F24D49AA400CAFF4E /* GuidanceColors.swift in Sources */,
				43BA716B201E49220058961E /* CarbEntryValidationNavigationDelegate.swift in Sources */,
				89AF78C02447E285002B4FCC /* CardStackBuilder.swift in Sources */,
				43BA7185201EE7090058961E /* DailyValueScheduleTableViewController.swift in Sources */,
				892A5DB32231E191008961AB /* LevelHUDView.swift in Sources */,
				B41A60B223D1DBC700636320 /* UIFont.swift in Sources */,
				B41A60AF23D1DB5B00636320 /* TableViewTitleLabel.swift in Sources */,
				89CC35D42403450E008FB633 /* ThumbView.swift in Sources */,
				43BA7162201E490D0058961E /* ErrorBackgroundView.swift in Sources */,
				892A5D9A2231E0E4008961AB /* SettingsNavigationViewController.swift in Sources */,
				B46B62B123FF0CA6001E69BA /* DescriptiveText.swift in Sources */,
				B40D07CB251BD89D00C1C6D7 /* DateAndDurationSteppableTableViewCell.swift in Sources */,
				E949E38924AFC82F00024DA0 /* DeliveryLimitsInformationView.swift in Sources */,
				89CAB36B24C9EC25009EE3CE /* DismissibleKeyboardTextField.swift in Sources */,
				E9086B4A24B540B70062F5C8 /* DateFormatter.swift in Sources */,
				89AC9DCB24529927004A6B8A /* QuantityPicker.swift in Sources */,
				1D096BFA24C242300078B6B5 /* CheckmarkListItem.swift in Sources */,
				E9086B4524B53CC50062F5C8 /* GlucoseChart.swift in Sources */,
				1DECC3F52513F98D00F4056E /* UITextField.swift in Sources */,
				B4C004D22416961300B40429 /* GuideNavigationButton.swift in Sources */,
				89627B16244115A400BEB424 /* CardList.swift in Sources */,
				89F6E311244A1AAB00CB9E15 /* SettingDescription.swift in Sources */,
				1DE35E7A24ABEC720086F9AE /* DeviceManagerUI.swift in Sources */,
			);
			runOnlyForDeploymentPostprocessing = 0;
		};
		43D8FDC61C728FDF0073BE78 /* Sources */ = {
			isa = PBXSourcesBuildPhase;
			buildActionMask = 2147483647;
			files = (
				B4102D3224ABB068005D460B /* DeviceLifecycleProgress.swift in Sources */,
				C17F39C923CD269200FA1113 /* DeviceLogEntryType.swift in Sources */,
				C1814B84225B9ED5008D2D8E /* LoopNotificationCategory.swift in Sources */,
				43D8FDFD1C7290350073BE78 /* HKUnit.swift in Sources */,
				C17F39C123CD24A000FA1113 /* DeviceLog.xcdatamodeld in Sources */,
				B42C951924A508CE00857C73 /* DeviceStatusHighlight.swift in Sources */,
				4322B779202FA2790002837D /* NewCarbEntry.swift in Sources */,
				898C896A24D4BF11002FA994 /* Guardrail+Settings.swift in Sources */,
				4322B76E202FA26B0002837D /* GlucoseMath.swift in Sources */,
				4322B791202FA2B70002837D /* Model.xcdatamodeld in Sources */,
				891A3FDB224BEC0D00378B27 /* CarbSensitivitySchedule.swift in Sources */,
				4322B773202FA2790002837D /* CarbEntry.swift in Sources */,
				43D8FDFC1C7290350073BE78 /* HealthKitSampleStore.swift in Sources */,
				A9498D7E23386C3300DAA9B9 /* GlucoseThreshold.swift in Sources */,
				434570441FE605E30089C4DC /* OSLog.swift in Sources */,
				4322B789202FA2B30002837D /* DoseType.swift in Sources */,
				C17F39C723CD256000FA1113 /* PersistentDeviceLog.swift in Sources */,
				437AFEED2036A156008C4892 /* CachedCarbObject+CoreDataClass.swift in Sources */,
				43D8FDF71C7290350073BE78 /* DailyValueSchedule.swift in Sources */,
				4322B77D202FA2AF0002837D /* NewPumpEvent.swift in Sources */,
				434113AA20F171CB00D05747 /* CachedInsulinDeliveryObject+CoreDataClass.swift in Sources */,
				432CF86F20D76CCF0066B889 /* GlucoseTrend.swift in Sources */,
				43FB60E920DCBE64002B996B /* PumpManagerStatus.swift in Sources */,
				4322B774202FA2790002837D /* CarbMath.swift in Sources */,
				4322B78B202FA2B30002837D /* ExponentialInsulinModel.swift in Sources */,
				E9086B3924B3CB4B0062F5C8 /* TherapySettings.swift in Sources */,
				89AE222F228BC68000BDFD85 /* DoseProgressTimerEstimator.swift in Sources */,
				43D8FE011C7290350073BE78 /* NSTimeInterval.swift in Sources */,
				43D8FDF61C7290350073BE78 /* DailyQuantitySchedule.swift in Sources */,
				43D8FDF51C7290350073BE78 /* CarbRatioSchedule.swift in Sources */,
				89ED164324A29BE400C9A105 /* ClosedRange.swift in Sources */,
				4322B76F202FA26F0002837D /* GlucoseSampleValue.swift in Sources */,
				89AE222C228BC66E00BDFD85 /* Locked.swift in Sources */,
				432CF87120D76D5A0066B889 /* GlucoseDisplayable.swift in Sources */,
				A919889F2355016B00B75EEE /* DosingDecisionStore.swift in Sources */,
				A9BD318224F4548900994B83 /* Modelv3EntityMigrationPolicy.swift in Sources */,
				4322B77F202FA2AF0002837D /* PersistenceController.swift in Sources */,
				4322B78D202FA2B30002837D /* InsulinDeliveryStore.swift in Sources */,
				8974B0682215FE460043F01B /* Collection.swift in Sources */,
				A9498D8023386C3300DAA9B9 /* RemoteDataService.swift in Sources */,
				4379CFE321102A4100AADC79 /* DeviceManager.swift in Sources */,
				4322B78A202FA2B30002837D /* DoseUnit.swift in Sources */,
				A95A1D7F2460BBC70079378D /* DosingDecisionObject+CoreDataClass.swift in Sources */,
				432762741D60505F0083215A /* HKQuantitySample.swift in Sources */,
				43D8FDF81C7290350073BE78 /* Double.swift in Sources */,
				A95A1D822460BBDC0079378D /* DosingDecisionObject+CoreDataProperties.swift in Sources */,
				898C896D24D4BF75002FA994 /* FloatingPoint.swift in Sources */,
				43F5034B21051FCE009FA89A /* KeychainManager.swift in Sources */,
				891A3FD5224B047200378B27 /* DailyQuantitySchedule+Override.swift in Sources */,
				432CF87320D774220066B889 /* PumpManager.swift in Sources */,
				43D8FE021C7290350073BE78 /* SampleValue.swift in Sources */,
				43D9888B1C87E47800DA4467 /* GlucoseValue.swift in Sources */,
				A967D94924F99B6A00CDDF8A /* OutputStream.swift in Sources */,
				43D8FDF41C7290350073BE78 /* BasalRateSchedule.swift in Sources */,
				4322B788202FA2B30002837D /* DoseStore.swift in Sources */,
				4303C4921E2D665000ADEDC8 /* TimeZone.swift in Sources */,
				A9498D6F23386C0B00DAA9B9 /* TempBasalRecommendation.swift in Sources */,
				89ED164024A29BA300C9A105 /* Sequence.swift in Sources */,
				4322B781202FA2AF0002837D /* PumpEvent+CoreDataProperties.swift in Sources */,
				A9498D8223386C3300DAA9B9 /* Service.swift in Sources */,
				4322B785202FA2AF0002837D /* ReservoirValue.swift in Sources */,
				891A3FD9224BEB4600378B27 /* EGPSchedule.swift in Sources */,
				89AE2229228BC54C00BDFD85 /* TemporaryScheduleOverrideHistory.swift in Sources */,
				437AFF24203BE402008C4892 /* HKHealthStore.swift in Sources */,
				89AE222B228BC56A00BDFD85 /* WeakSet.swift in Sources */,
				A9498D7C23386C3300DAA9B9 /* AnalyticsService.swift in Sources */,
				1D24A8D524C896E100AB8DB9 /* Prescription.swift in Sources */,
				4322B783202FA2AF0002837D /* Reservoir.swift in Sources */,
				1DA649AB2445174400F61E75 /* Alert.swift in Sources */,
				4322B777202FA2790002837D /* CarbValue.swift in Sources */,
				4322B782202FA2AF0002837D /* PumpEventType.swift in Sources */,
				4322B77C202FA2A60002837D /* NSData.swift in Sources */,
				89AE2228228BC54C00BDFD85 /* TemporaryScheduleOverrideSettings.swift in Sources */,
				43D8FDFA1C7290350073BE78 /* GlucoseRangeSchedule.swift in Sources */,
				4322B77E202FA2AF0002837D /* PersistedPumpEvent.swift in Sources */,
				437AFEEE2036A156008C4892 /* CachedCarbObject+CoreDataProperties.swift in Sources */,
				4322B772202FA2790002837D /* AbsorbedCarbValue.swift in Sources */,
				1F5DAB1F2118C95700048054 /* LocalizedString.swift in Sources */,
				434113AD20F287DC00D05747 /* NSManagedObjectContext.swift in Sources */,
				4322B77B202FA2790002837D /* StoredCarbEntry.swift in Sources */,
				4322B790202FA2B30002837D /* InsulinValue.swift in Sources */,
				434C5F9E209938CD00B2FD1A /* NumberFormatter.swift in Sources */,
				4322B78C202FA2B30002837D /* HKQuantitySample+InsulinKit.swift in Sources */,
				89AE2226228BC54C00BDFD85 /* TemporaryScheduleOverridePreset.swift in Sources */,
				4322B78F202FA2B30002837D /* InsulinModel.swift in Sources */,
				1D096C0324C24C220078B6B5 /* ExponentialInsulinModelPreset.swift in Sources */,
				434C5F9C2098352500B2FD1A /* QuantityFormatter.swift in Sources */,
				43F503642106C78C009FA89A /* ServiceAuthentication.swift in Sources */,
				89F53E9422B4328E0024A67C /* MutableCollection.swift in Sources */,
				433BC7A720523DB7000B1200 /* NewGlucoseSample.swift in Sources */,
				4322B78E202FA2B30002837D /* InsulinMath.swift in Sources */,
				C17F39D023CE34B100FA1113 /* StoredDeviceLogEntry.swift in Sources */,
				43B17C89208EEC0B00AC27E9 /* HealthStoreUnitCache.swift in Sources */,
				C186089E252A9C96008215DB /* ModelV1toV3.xcmappingmodel in Sources */,
				A912BE29245B9CD500CBE199 /* SettingsObject+CoreDataClass.swift in Sources */,
				89AE222E228BC68000BDFD85 /* DoseProgressReporter.swift in Sources */,
				4322B775202FA2790002837D /* CarbStatus.swift in Sources */,
				4322B787202FA2B30002837D /* DoseEntry.swift in Sources */,
				43CB51B2211EB1A400DB9B4A /* NSUserActivity+CarbKit.swift in Sources */,
				A9BD318824F45C0100994B83 /* Modelv3.xcmappingmodel in Sources */,
				434113AB20F171CB00D05747 /* CachedInsulinDeliveryObject+CoreDataProperties.swift in Sources */,
				A9E1E6A924E1B6700073CA39 /* SyncCarbObject.swift in Sources */,
				43CF0B3F2030FD0D002A66DE /* UploadState.swift in Sources */,
				A933DB8824BF956F009B417A /* CriticalEventLog.swift in Sources */,
<<<<<<< HEAD
				C16DA83F22E8D88F008624C2 /* LoopPlugin.swift in Sources */,
=======
				C16DA83F22E8D88F008624C2 /* LoopPluginBundleKey.swift in Sources */,
>>>>>>> 7e017414
				C1F8403923DB84B700673141 /* DeviceLogEntry+CoreDataClass.swift in Sources */,
				433BC7AD20538FCA000B1200 /* StoredGlucoseSample.swift in Sources */,
				43D8FDF91C7290350073BE78 /* GlucoseEffect.swift in Sources */,
				1D841AAD24577EE10069DBFF /* AlertSoundPlayer.swift in Sources */,
				43CACE0E2247F89100F90AF5 /* WeakSynchronizedSet.swift in Sources */,
				A912BE2B245B9E8600CBE199 /* SettingsObject+CoreDataProperties.swift in Sources */,
				43D8FDFE1C7290350073BE78 /* LoopMath.swift in Sources */,
				43D8FDFF1C7290350073BE78 /* Date.swift in Sources */,
				A919889C2354E5EB00B75EEE /* SettingsStore.swift in Sources */,
				B42A7472235885B600247B03 /* LoopNotificationUserInfoKey.swift in Sources */,
				B4B85FCD24A2312000A296A3 /* GlucoseRangeCategory.swift in Sources */,
				43C9805C212D216A003B5D17 /* GlucoseChange.swift in Sources */,
				43D8FDFB1C7290350073BE78 /* GlucoseSchedule.swift in Sources */,
				4322B77A202FA2790002837D /* NSUserDefaults.swift in Sources */,
				4322B776202FA2790002837D /* CarbStore.swift in Sources */,
				C1F8403A23DB84B700673141 /* DeviceLogEntry+CoreDataProperties.swift in Sources */,
				A987CD4624A5893500439ADC /* JSONStreamEncoder.swift in Sources */,
				A9498D7823386C3300DAA9B9 /* LoggingService.swift in Sources */,
				1D096C0224C24C220078B6B5 /* InsulinModelSettings.swift in Sources */,
				433BC7AA20538D4C000B1200 /* CachedGlucoseObject+CoreDataClass.swift in Sources */,
				4322B786202FA2AF0002837D /* WalshInsulinModel.swift in Sources */,
				4378B64B1ED61965000AE785 /* GlucoseEffectVelocity.swift in Sources */,
				A9D77A2F242E8BDE0009F62C /* BolusRecommendation.swift in Sources */,
				4322B780202FA2AF0002837D /* PumpEvent+CoreDataClass.swift in Sources */,
				89AE2227228BC54C00BDFD85 /* TemporaryScheduleOverride.swift in Sources */,
				433BC7B120562705000B1200 /* UpdateSource.swift in Sources */,
				A9CE912524CA051A00302A40 /* StoredInsulinModel.swift in Sources */,
				4322B784202FA2AF0002837D /* Reservoir+CoreDataProperties.swift in Sources */,
				4322B778202FA2790002837D /* HKQuantitySample+CarbKit.swift in Sources */,
				4322B771202FA26F0002837D /* HKQuantitySample+GlucoseKit.swift in Sources */,
				433BC7AB20538D4C000B1200 /* CachedGlucoseObject+CoreDataProperties.swift in Sources */,
				43FB610720DDF19B002B996B /* PumpManagerError.swift in Sources */,
				89AE2232228BC68600BDFD85 /* UnfairLock.swift in Sources */,
				A9FD046F24E310D00040F203 /* HKObject.swift in Sources */,
				1DC64C7E24BF6EBC004A63A1 /* DeliveryLimits.swift in Sources */,
				A9498D8423386C3300DAA9B9 /* DiagnosticLog.swift in Sources */,
				4322B770202FA26F0002837D /* GlucoseStore.swift in Sources */,
				C1814B8C226371DF008D2D8E /* WeakSynchronizedDelegate.swift in Sources */,
				1D1FCE2724BE4DE2000300A8 /* CorrectionRangeOverrides.swift in Sources */,
				1D1FCE2924BE4F11000300A8 /* TherapySetting.swift in Sources */,
				4352A73C20DECF0700CAC200 /* CGMManager.swift in Sources */,
				4353D16F203D104F007B4ECD /* CarbStoreError.swift in Sources */,
				43AF1FB21C926CDD00EA2F3D /* HKQuantity.swift in Sources */,
				A91A601A23CD023800C0E8A1 /* Modelv2.xcmappingmodel in Sources */,
				89F6E30F244A1A5D00CB9E15 /* Guardrail.swift in Sources */,
				A985464F251449FE0099C1A6 /* NotificationSettings.swift in Sources */,
			);
			runOnlyForDeploymentPostprocessing = 0;
		};
		43D8FDD11C728FDF0073BE78 /* Sources */ = {
			isa = PBXSourcesBuildPhase;
			buildActionMask = 2147483647;
			files = (
				1F5DAB202118C95700048054 /* LocalizedString.swift in Sources */,
				434113B820F2BDE800D05747 /* PersistenceControllerTestCase.swift in Sources */,
				437874B6202FDD1500A3D8B9 /* InsulinMathTests.swift in Sources */,
				A95A1D8B2460FD620079378D /* BolusRecommendationTests.swift in Sources */,
				A99C7373233990D400C80963 /* TempBasalRecommendationTests.swift in Sources */,
				A971C89F23C68B030099BEFC /* GlucoseStoreTests.swift in Sources */,
				A971C8A423C6B1890099BEFC /* DosingDecisionStoreTests.swift in Sources */,
				437AFF21203AA740008C4892 /* NSManagedObjectContext.swift in Sources */,
				A95A1D852460CAD50079378D /* CarbValueTests.swift in Sources */,
				434C5FA1209AC4EE00B2FD1A /* HKUnit.swift in Sources */,
				437AFF1F203A763F008C4892 /* HKHealthStoreMock.swift in Sources */,
				A99C73792339ACDC00C80963 /* ServiceTests.swift in Sources */,
				891A3FD32249990900378B27 /* DailyValueSchedule.swift in Sources */,
				434C5FA0209ABD4700B2FD1A /* QuantityFormatterTests.swift in Sources */,
				A95A1D892460F8930079378D /* PumpManagerStatusTests.swift in Sources */,
<<<<<<< HEAD
=======
				A963B278252CE2510062AA12 /* StoredCarbEntryTests.swift in Sources */,
>>>>>>> 7e017414
				A9DF02C724F6FD1700B7C988 /* StoredInsulinModelTests.swift in Sources */,
				A95A1D8D246101760079378D /* DoseEntryTests.swift in Sources */,
				43D8FE1E1C72906E0073BE78 /* NSDateTests.swift in Sources */,
				43D9888D1C87EBE400DA4467 /* LoopMathTests.swift in Sources */,
				A9DF02D324F762DC00B7C988 /* CarbStoreTests.swift in Sources */,
				437874B5202FDD1200A3D8B9 /* DoseStoreTests.swift in Sources */,
				A985465125144ABA0099C1A6 /* NotificationSettingsTests.swift in Sources */,
				A99C7375233993FE00C80963 /* DiagnosticLogTests.swift in Sources */,
				4322B76C202F9ECD0002837D /* CarbMathTests.swift in Sources */,
				434113B520F2BDB500D05747 /* CachedInsulinDeliveryObjectTests.swift in Sources */,
				43D8FE1F1C72906E0073BE78 /* QuantityScheduleTests.swift in Sources */,
				43D8FE1D1C72906E0073BE78 /* BasalRateScheduleTests.swift in Sources */,
				434113B320F2890800D05747 /* PersistenceControllerTests.swift in Sources */,
				A971C8A023C69E0F0099BEFC /* NSData.swift in Sources */,
				434113BE20F2C72000D05747 /* CachedCarbObjectTests.swift in Sources */,
				A9DF02D124F7449E00B7C988 /* PersistentDeviceLogTests.swift in Sources */,
				43260F6E21C4BF7A00DD6837 /* UUID.swift in Sources */,
				A9DF02C524F6FA5100B7C988 /* PumpEventTests.swift in Sources */,
				A985464B251442010099C1A6 /* OutputStreamTests.swift in Sources */,
				A971C8A223C6B17D0099BEFC /* SettingsStoreTests.swift in Sources */,
				C1E7035D24FFFA5C00DAB534 /* CollectionTests.swift in Sources */,
				1DFB99D6245CB2E900DCC8C9 /* AlertTests.swift in Sources */,
				4303C4941E2D665F00ADEDC8 /* TimeZone.swift in Sources */,
				898C897124D4C0E4002FA994 /* GuardrailTests.swift in Sources */,
				A9DF02CF24F732FC00B7C988 /* JSONStreamEncoderTests.swift in Sources */,
				4322B76D202F9EF20002837D /* GlucoseMathTests.swift in Sources */,
				43025DAF1D5AB2E300106C28 /* NSTimeInterval.swift in Sources */,
				43D8FDDB1C728FDF0073BE78 /* LoopKitTests.swift in Sources */,
<<<<<<< HEAD
=======
				A9E068112534D87800BDAB59 /* StoredGlucoseSampleTests.swift in Sources */,
>>>>>>> 7e017414
				A9DF02C924F724D900B7C988 /* CriticalEventLogTests.swift in Sources */,
				8974AFC022120D7A0043F01B /* TemporaryScheduleOverrideTests.swift in Sources */,
				437AFF1D203A45DB008C4892 /* CacheStore.swift in Sources */,
				891A3FD12249948A00378B27 /* TemporaryScheduleOverrideHistoryTests.swift in Sources */,
				A9BFA03E245CCCB9001E4AE3 /* DailyQuantityScheduleTests.swift in Sources */,
				A99C73772339A67A00C80963 /* GlucoseThresholdTests.swift in Sources */,
				434113BC20F2C56100D05747 /* CachedGlucoseObjectTests.swift in Sources */,
				E93C86B024CF7C470073089B /* TherapySettingsTests.swift in Sources */,
				A95A1D872460F1250079378D /* GlucoseValueTests.swift in Sources */,
				A9DF02C324F6EEE400B7C988 /* DeviceLogEntryTests.swift in Sources */,
				891A3FD7224BE62100378B27 /* DailyValueScheduleTests.swift in Sources */,
				430059241CCDD08C00C861EA /* NSDateFormatter.swift in Sources */,
			);
			runOnlyForDeploymentPostprocessing = 0;
		};
		892A5D30222F03CB008961AB /* Sources */ = {
			isa = PBXSourcesBuildPhase;
			buildActionMask = 2147483647;
			files = (
				892A5D54222F03F9008961AB /* TestingPumpManager.swift in Sources */,
				89ADE12F226BDED40067222B /* DateRelativeBolusEntry.swift in Sources */,
				89ADE132226BE0590067222B /* HKUnit.swift in Sources */,
				89CA2B38226D4456004D9350 /* DateRelativeQuantity.swift in Sources */,
				89ADE12D226BDD190067222B /* DateRelativeBasalEntry.swift in Sources */,
				89ADE134226BF0490067222B /* TestingScenarioInstance.swift in Sources */,
				892A5D52222F03DB008961AB /* TestingDeviceManager.swift in Sources */,
				89ADE129226BDB280067222B /* TestingScenario.swift in Sources */,
				89ADE12B226BDB730067222B /* DateRelativeCarbEntry.swift in Sources */,
				89CA2B36226D1627004D9350 /* MutableCollection.swift in Sources */,
				89ADE136226BF0BE0067222B /* DateRelativeGlucoseSample.swift in Sources */,
				89ADE139226BF51E0067222B /* NSData.swift in Sources */,
				892A5D56222F0414008961AB /* TestingCGMManager.swift in Sources */,
			);
			runOnlyForDeploymentPostprocessing = 0;
		};
		89D2046E21CC7BD7001238CC /* Sources */ = {
			isa = PBXSourcesBuildPhase;
			buildActionMask = 2147483647;
			files = (
				89CA2B35226D1624004D9350 /* MutableCollection.swift in Sources */,
				C164A56422F21081000E3FA5 /* MockPumpManagerState.swift in Sources */,
				89D204BF21CC7FFB001238CC /* NSTimeInterval.swift in Sources */,
				C164A56022F14C73000E3FA5 /* UnfinalizedDose.swift in Sources */,
				89D204C421CC803C001238CC /* HKUnit.swift in Sources */,
				89D204A921CC7C8F001238CC /* MockPumpManager.swift in Sources */,
				89ADE138226BF51D0067222B /* NSData.swift in Sources */,
				A9498D8D23386CD800DAA9B9 /* MockService.swift in Sources */,
				89D204AA21CC7C8F001238CC /* MockGlucoseProvider.swift in Sources */,
				89AE2233228BC6A500BDFD85 /* MockDoseProgressEstimator.swift in Sources */,
				C1390AAF246A541C002F3C3C /* TimeZone.swift in Sources */,
				89D204AB21CC7C8F001238CC /* MockCGMDataSource.swift in Sources */,
				89D204B221CC7D93001238CC /* Collection.swift in Sources */,
				89D204AC21CC7C8F001238CC /* MockCGMManager.swift in Sources */,
			);
			runOnlyForDeploymentPostprocessing = 0;
		};
		89D2048B21CC7C12001238CC /* Sources */ = {
			isa = PBXSourcesBuildPhase;
			buildActionMask = 2147483647;
			files = (
				892A5D2E222EF69A008961AB /* MockHUDProvider.swift in Sources */,
				89D204B721CC7F34001238CC /* MockPumpManagerSetupViewController.swift in Sources */,
				439706E922D2E94800C81566 /* BoundSwitchTableViewCell.swift in Sources */,
				89D204B421CC7E74001238CC /* MockCGMManager+UI.swift in Sources */,
				89D204B521CC7E74001238CC /* MockPumpManager+UI.swift in Sources */,
				A9498D8F23386CE800DAA9B9 /* MockServiceTableViewController.swift in Sources */,
				89D204C121CC8005001238CC /* NibLoadable.swift in Sources */,
				89D204BE21CC7F34001238CC /* GlucoseTrendTableViewController.swift in Sources */,
				89D204C621CC8165001238CC /* UITableViewCell.swift in Sources */,
				8992426521EC138000EA512B /* UIColor.swift in Sources */,
				89D204BA21CC7F34001238CC /* MockPumpManagerSettingsViewController.swift in Sources */,
				89D204BC21CC7F34001238CC /* SineCurveParametersTableViewController.swift in Sources */,
				C1F8B1E2223C3CC000DD66CF /* TimeZone.swift in Sources */,
				89D204BD21CC7F34001238CC /* RandomOutlierTableViewController.swift in Sources */,
				B42C950E24A3BD4B00857C73 /* MeasurementFrequencyTableViewController.swift in Sources */,
				89D204B821CC7F34001238CC /* MockPumpManagerSettingsSetupViewController.swift in Sources */,
				898E6E732241EE000019E459 /* Comparable.swift in Sources */,
				892A5D28222EF567008961AB /* (null) in Sources */,
				89D204C221CC8008001238CC /* IdentifiableClass.swift in Sources */,
				89D204CB21CC8228001238CC /* NumberFormatter.swift in Sources */,
				C1E0EEF624EB26D800086510 /* DeliveryUncertaintyRecoveryView.swift in Sources */,
				89D204BB21CC7F34001238CC /* MockCGMManagerSettingsViewController.swift in Sources */,
				89D204C521CC815E001238CC /* NSTimeInterval.swift in Sources */,
				89D204CC21CC8236001238CC /* LocalizedString.swift in Sources */,
				1DABAD3A2453615200ACF708 /* IssueAlertTableViewController.swift in Sources */,
				A9498D9123386D0800DAA9B9 /* MockService+UI.swift in Sources */,
			);
			runOnlyForDeploymentPostprocessing = 0;
		};
		A9E6758122713F4700E25293 /* Sources */ = {
			isa = PBXSourcesBuildPhase;
			buildActionMask = 2147483647;
			files = (
				89AE2235228BCAAB00BDFD85 /* CarbSensitivitySchedule.swift in Sources */,
				89AE2236228BCAAB00BDFD85 /* DailyQuantitySchedule+Override.swift in Sources */,
				89AE2237228BCAAB00BDFD85 /* EGPSchedule.swift in Sources */,
				A933DB8924BF97CC009B417A /* CriticalEventLog.swift in Sources */,
				89AE2238228BCAAB00BDFD85 /* TemporaryScheduleOverride.swift in Sources */,
				89AE2239228BCAAB00BDFD85 /* TemporaryScheduleOverrideHistory.swift in Sources */,
				89AE223A228BCAAB00BDFD85 /* TemporaryScheduleOverridePreset.swift in Sources */,
				89AE223B228BCAAB00BDFD85 /* TemporaryScheduleOverrideSettings.swift in Sources */,
				A987CD4724A5893500439ADC /* JSONStreamEncoder.swift in Sources */,
				89AE223C228BCAAB00BDFD85 /* WeakSet.swift in Sources */,
				A9E6758222713F4700E25293 /* LoopNotificationCategory.swift in Sources */,
				A9E1E6AA24E1B7C10073CA39 /* SyncCarbObject.swift in Sources */,
				A9E6758322713F4700E25293 /* HKUnit.swift in Sources */,
				A9E6758422713F4700E25293 /* NewCarbEntry.swift in Sources */,
				A9E6758522713F4700E25293 /* GlucoseMath.swift in Sources */,
				A9E6758622713F4700E25293 /* Model.xcdatamodeld in Sources */,
				A9E6758722713F4700E25293 /* CarbEntry.swift in Sources */,
				A9E6758822713F4700E25293 /* HealthKitSampleStore.swift in Sources */,
				89AE223D228BCB0B00BDFD85 /* Collection.swift in Sources */,
				A9E6758B22713F4700E25293 /* OSLog.swift in Sources */,
				C17F39CC23CD2D3E00FA1113 /* DeviceLog.xcdatamodeld in Sources */,
				A9E6758C22713F4700E25293 /* DoseType.swift in Sources */,
				A9E6758D22713F4700E25293 /* CachedCarbObject+CoreDataClass.swift in Sources */,
				A9E6758E22713F4700E25293 /* DailyValueSchedule.swift in Sources */,
				A9E6758F22713F4700E25293 /* NewPumpEvent.swift in Sources */,
				A9CE912324CA033A00302A40 /* InsulinModelSettings.swift in Sources */,
				A9E6759022713F4700E25293 /* CachedInsulinDeliveryObject+CoreDataClass.swift in Sources */,
				A9E6759122713F4700E25293 /* GlucoseTrend.swift in Sources */,
				A9E6759222713F4700E25293 /* PumpManagerStatus.swift in Sources */,
				A9E6759322713F4700E25293 /* CarbMath.swift in Sources */,
				A9E6759522713F4700E25293 /* ExponentialInsulinModel.swift in Sources */,
				A91A601B23CD023800C0E8A1 /* Modelv2.xcmappingmodel in Sources */,
				B4102D3324ABB0D8005D460B /* DeviceLifecycleProgress.swift in Sources */,
				A9E6759622713F4700E25293 /* NSTimeInterval.swift in Sources */,
				A9E6759722713F4700E25293 /* DailyQuantitySchedule.swift in Sources */,
				89ED164124A29BA300C9A105 /* Sequence.swift in Sources */,
				C1A174EC23DEAD670034DF11 /* DeviceLogEntry+CoreDataClass.swift in Sources */,
				A9E6759822713F4700E25293 /* CarbRatioSchedule.swift in Sources */,
				A9E6759922713F4700E25293 /* GlucoseSampleValue.swift in Sources */,
				A9E6759A22713F4700E25293 /* GlucoseDisplayable.swift in Sources */,
				A9E6759B22713F4700E25293 /* PersistenceController.swift in Sources */,
				B4B85FD024A2318A00A296A3 /* GlucoseRangeCategory.swift in Sources */,
				A9E6759C22713F4700E25293 /* InsulinDeliveryStore.swift in Sources */,
				A9E6759D22713F4700E25293 /* DeviceManager.swift in Sources */,
				A9E6759E22713F4700E25293 /* DoseUnit.swift in Sources */,
				C17F39D123CE34FD00FA1113 /* StoredDeviceLogEntry.swift in Sources */,
				A9E675A022713F4700E25293 /* HKQuantitySample.swift in Sources */,
				A9E675A122713F4700E25293 /* Double.swift in Sources */,
				A9E675A222713F4700E25293 /* KeychainManager.swift in Sources */,
				A9E675A322713F4700E25293 /* PumpManager.swift in Sources */,
				A9FD047024E310DD0040F203 /* HKObject.swift in Sources */,
				A9E675A422713F4700E25293 /* SampleValue.swift in Sources */,
				A9E675A522713F4700E25293 /* GlucoseValue.swift in Sources */,
				A9E675A622713F4700E25293 /* BasalRateSchedule.swift in Sources */,
				A9E675A722713F4700E25293 /* DoseStore.swift in Sources */,
				A9E675A822713F4700E25293 /* TimeZone.swift in Sources */,
				A9E675A922713F4700E25293 /* PumpEvent+CoreDataProperties.swift in Sources */,
				A95A1D832460BBDC0079378D /* DosingDecisionObject+CoreDataProperties.swift in Sources */,
				A9E675AA22713F4700E25293 /* ReservoirValue.swift in Sources */,
				A9E675AB22713F4700E25293 /* HKHealthStore.swift in Sources */,
				A9E675AC22713F4700E25293 /* Reservoir.swift in Sources */,
				A9E675AE22713F4700E25293 /* CarbValue.swift in Sources */,
				C17F39CB23CD2D2F00FA1113 /* DeviceLogEntryType.swift in Sources */,
				A9E675AF22713F4700E25293 /* PumpEventType.swift in Sources */,
				A9E675B122713F4700E25293 /* NSData.swift in Sources */,
				C1A174ED23DEAD6A0034DF11 /* DeviceLogEntry+CoreDataProperties.swift in Sources */,
				A9E675B222713F4700E25293 /* GlucoseRangeSchedule.swift in Sources */,
				A9E675B322713F4700E25293 /* PersistedPumpEvent.swift in Sources */,
				89AE2231228BC68100BDFD85 /* DoseProgressTimerEstimator.swift in Sources */,
				A9E675B422713F4700E25293 /* CachedCarbObject+CoreDataProperties.swift in Sources */,
				A9E675B522713F4700E25293 /* AbsorbedCarbValue.swift in Sources */,
				A9BD318924F45C0100994B83 /* Modelv3.xcmappingmodel in Sources */,
				A9E675B622713F4700E25293 /* LocalizedString.swift in Sources */,
				A9E675B722713F4700E25293 /* NSManagedObjectContext.swift in Sources */,
				A9E675B822713F4700E25293 /* StoredCarbEntry.swift in Sources */,
				A9E675BA22713F4700E25293 /* InsulinValue.swift in Sources */,
				A9E675BB22713F4700E25293 /* NumberFormatter.swift in Sources */,
				A95A1D802460BBC70079378D /* DosingDecisionObject+CoreDataClass.swift in Sources */,
				89AE2230228BC68100BDFD85 /* DoseProgressReporter.swift in Sources */,
				A9E675BD22713F4700E25293 /* HKQuantitySample+InsulinKit.swift in Sources */,
				C17F39CA23CD2D2000FA1113 /* PersistentDeviceLog.swift in Sources */,
				A9E675BE22713F4700E25293 /* InsulinModel.swift in Sources */,
				89AE222D228BC66E00BDFD85 /* Locked.swift in Sources */,
				A9CE912624CA051A00302A40 /* StoredInsulinModel.swift in Sources */,
				89F53E9522B437570024A67C /* MutableCollection.swift in Sources */,
				A9E675BF22713F4700E25293 /* QuantityFormatter.swift in Sources */,
				A9E675C022713F4700E25293 /* ServiceAuthentication.swift in Sources */,
				A9E675C122713F4700E25293 /* NewGlucoseSample.swift in Sources */,
				A9E675C222713F4700E25293 /* InsulinMath.swift in Sources */,
				A9E675C322713F4700E25293 /* UnfairLock.swift in Sources */,
				1DD3DEB624451C3300BD8E40 /* Alert.swift in Sources */,
				A9E675C422713F4700E25293 /* HealthStoreUnitCache.swift in Sources */,
				A9D77A30242E8BDE0009F62C /* BolusRecommendation.swift in Sources */,
				A9E675C622713F4700E25293 /* CarbStatus.swift in Sources */,
				B42C951B24A63B8100857C73 /* DeviceStatusHighlight.swift in Sources */,
				A9498D7023386C0B00DAA9B9 /* TempBasalRecommendation.swift in Sources */,
				A9E675C722713F4700E25293 /* DoseEntry.swift in Sources */,
				A9E675C822713F4700E25293 /* NSUserActivity+CarbKit.swift in Sources */,
				A9E675C922713F4700E25293 /* CachedInsulinDeliveryObject+CoreDataProperties.swift in Sources */,
				A9E675CA22713F4700E25293 /* UploadState.swift in Sources */,
				A967D94A24F99B6A00CDDF8A /* OutputStream.swift in Sources */,
				A9E675CB22713F4700E25293 /* StoredGlucoseSample.swift in Sources */,
				A9E675CC22713F4700E25293 /* GlucoseEffect.swift in Sources */,
				A9E675CD22713F4700E25293 /* WeakSynchronizedSet.swift in Sources */,
				A9E675CE22713F4700E25293 /* LoopMath.swift in Sources */,
				A9E675CF22713F4700E25293 /* Date.swift in Sources */,
				A9E675D022713F4700E25293 /* GlucoseChange.swift in Sources */,
				A9E675D122713F4700E25293 /* GlucoseSchedule.swift in Sources */,
				A9E675D222713F4700E25293 /* NSUserDefaults.swift in Sources */,
				A9E675D322713F4700E25293 /* CarbStore.swift in Sources */,
				A9E675D422713F4700E25293 /* CachedGlucoseObject+CoreDataClass.swift in Sources */,
				E94141CE24C8F2950096C326 /* ExponentialInsulinModelPreset.swift in Sources */,
				A9498D7F23386C3300DAA9B9 /* GlucoseThreshold.swift in Sources */,
				A9E675D522713F4700E25293 /* WalshInsulinModel.swift in Sources */,
				A9E675D622713F4700E25293 /* GlucoseEffectVelocity.swift in Sources */,
				A9E675D722713F4700E25293 /* PumpEvent+CoreDataClass.swift in Sources */,
				A9E675D822713F4700E25293 /* UpdateSource.swift in Sources */,
				A9E675D922713F4700E25293 /* Reservoir+CoreDataProperties.swift in Sources */,
				A9E675DA22713F4700E25293 /* HKQuantitySample+CarbKit.swift in Sources */,
				89ED164424A29BE400C9A105 /* ClosedRange.swift in Sources */,
				A9E675DB22713F4700E25293 /* HKQuantitySample+GlucoseKit.swift in Sources */,
				A9E675DC22713F4700E25293 /* CachedGlucoseObject+CoreDataProperties.swift in Sources */,
				A9E675DD22713F4700E25293 /* PumpManagerError.swift in Sources */,
				A9E675E022713F4700E25293 /* GlucoseStore.swift in Sources */,
				A912BE2D245B9F9800CBE199 /* SettingsObject+CoreDataClass.swift in Sources */,
				A9E675E122713F4700E25293 /* WeakSynchronizedDelegate.swift in Sources */,
				A9E675E222713F4700E25293 /* CGMManager.swift in Sources */,
				A9E675E322713F4700E25293 /* CarbStoreError.swift in Sources */,
				A9E675E422713F4700E25293 /* HKQuantity.swift in Sources */,
				A9BD318324F4548900994B83 /* Modelv3EntityMigrationPolicy.swift in Sources */,
			);
			runOnlyForDeploymentPostprocessing = 0;
		};
/* End PBXSourcesBuildPhase section */

/* Begin PBXTargetDependency section */
		1DEE226924A676A300693C32 /* PBXTargetDependency */ = {
			isa = PBXTargetDependency;
			target = 43D8FDCA1C728FDF0073BE78 /* LoopKit */;
			targetProxy = 1DEE226A24A676A300693C32 /* PBXContainerItemProxy */;
		};
		1DEE230424A6774900693C32 /* PBXTargetDependency */ = {
			isa = PBXTargetDependency;
			target = 430157F61C7EC03B00B64B63 /* LoopKit Example */;
			targetProxy = 1DEE230324A6774900693C32 /* PBXContainerItemProxy */;
		};
		4301581C1C7ECB5E00B64B63 /* PBXTargetDependency */ = {
			isa = PBXTargetDependency;
			target = 43D8FDCA1C728FDF0073BE78 /* LoopKit */;
			targetProxy = 4301581B1C7ECB5E00B64B63 /* PBXContainerItemProxy */;
		};
		43BA715A201E484D0058961E /* PBXTargetDependency */ = {
			isa = PBXTargetDependency;
			target = 43BA7153201E484D0058961E /* LoopKitUI */;
			targetProxy = 43BA7159201E484D0058961E /* PBXContainerItemProxy */;
		};
		43CACE1022483AC500F90AF5 /* PBXTargetDependency */ = {
			isa = PBXTargetDependency;
			target = 89D2047121CC7BD7001238CC /* MockKit */;
			targetProxy = 43CACE0F22483AC500F90AF5 /* PBXContainerItemProxy */;
		};
		43CACE1222483AC500F90AF5 /* PBXTargetDependency */ = {
			isa = PBXTargetDependency;
			target = 89D2048E21CC7C12001238CC /* MockKitUI */;
			targetProxy = 43CACE1122483AC500F90AF5 /* PBXContainerItemProxy */;
		};
		43CACE1422483B6100F90AF5 /* PBXTargetDependency */ = {
			isa = PBXTargetDependency;
			target = 43D8FDCA1C728FDF0073BE78 /* LoopKit */;
			targetProxy = 43CACE1322483B6100F90AF5 /* PBXContainerItemProxy */;
		};
		43CACE1622483B6100F90AF5 /* PBXTargetDependency */ = {
			isa = PBXTargetDependency;
			target = 892A5D33222F03CB008961AB /* LoopTestingKit */;
			targetProxy = 43CACE1522483B6100F90AF5 /* PBXContainerItemProxy */;
		};
		43CACE1822483B7200F90AF5 /* PBXTargetDependency */ = {
			isa = PBXTargetDependency;
			target = 43D8FDCA1C728FDF0073BE78 /* LoopKit */;
			targetProxy = 43CACE1722483B7200F90AF5 /* PBXContainerItemProxy */;
		};
		43D8FDD81C728FDF0073BE78 /* PBXTargetDependency */ = {
			isa = PBXTargetDependency;
			target = 43D8FDCA1C728FDF0073BE78 /* LoopKit */;
			targetProxy = 43D8FDD71C728FDF0073BE78 /* PBXContainerItemProxy */;
		};
		892A5D48222F03CB008961AB /* PBXTargetDependency */ = {
			isa = PBXTargetDependency;
			target = 892A5D33222F03CB008961AB /* LoopTestingKit */;
			targetProxy = 892A5D47222F03CB008961AB /* PBXContainerItemProxy */;
		};
		A9E6757B22713C3F00E25293 /* PBXTargetDependency */ = {
			isa = PBXTargetDependency;
			target = 43BA7153201E484D0058961E /* LoopKitUI */;
			targetProxy = A9E6757A22713C3F00E25293 /* PBXContainerItemProxy */;
		};
		A9E6757D22713C3F00E25293 /* PBXTargetDependency */ = {
			isa = PBXTargetDependency;
			target = 89D2047121CC7BD7001238CC /* MockKit */;
			targetProxy = A9E6757C22713C3F00E25293 /* PBXContainerItemProxy */;
		};
		A9E6757F22713C5300E25293 /* PBXTargetDependency */ = {
			isa = PBXTargetDependency;
			target = 43D8FDCA1C728FDF0073BE78 /* LoopKit */;
			targetProxy = A9E6757E22713C5300E25293 /* PBXContainerItemProxy */;
		};
/* End PBXTargetDependency section */

/* Begin PBXVariantGroup section */
		1F5DAB2B2118CE9300048054 /* Localizable.strings */ = {
			isa = PBXVariantGroup;
			children = (
				1F5DAB2C2118CE9300048054 /* es */,
				1F5DAB322118D2A700048054 /* ru */,
				1F5DAB392118D5A200048054 /* de */,
				1F5DAB462118F14600048054 /* fr */,
				1F5DAB4D2118F18E00048054 /* en */,
				1F5DAB562118F2C700048054 /* zh-Hans */,
				1F5DAB622118F33000048054 /* it */,
				1F5DAB6E2118F3C200048054 /* nl */,
				1F5DAB7A2118F3FB00048054 /* nb */,
				1FE58794211D0967004F24ED /* Base */,
				1F50C324212B20D300C18FAB /* pl */,
			);
			name = Localizable.strings;
			sourceTree = "<group>";
		};
		430157FF1C7EC03B00B64B63 /* Main.storyboard */ = {
			isa = PBXVariantGroup;
			children = (
				430158001C7EC03B00B64B63 /* Base */,
			);
			name = Main.storyboard;
			sourceTree = "<group>";
		};
		430158041C7EC03B00B64B63 /* LaunchScreen.storyboard */ = {
			isa = PBXVariantGroup;
			children = (
				430158051C7EC03B00B64B63 /* Base */,
			);
			name = LaunchScreen.storyboard;
			sourceTree = "<group>";
		};
		43BA719920203EF30058961E /* CarbKit.storyboard */ = {
			isa = PBXVariantGroup;
			children = (
				43BA719820203EF30058961E /* Base */,
				1F5DAB2E2118CE9300048054 /* es */,
				1F5DAB332118D2A700048054 /* ru */,
				1F5DAB362118D5A200048054 /* de */,
				1F5DAB432118F14600048054 /* fr */,
				1F5DAB532118F2C700048054 /* zh-Hans */,
				1F5DAB5F2118F33000048054 /* it */,
				1F5DAB6B2118F3C200048054 /* nl */,
				1F5DAB772118F3FB00048054 /* nb */,
				1F50C321212B20D300C18FAB /* pl */,
			);
			name = CarbKit.storyboard;
			sourceTree = "<group>";
		};
		43D8FEED1C7294E90073BE78 /* InsulinKit.storyboard */ = {
			isa = PBXVariantGroup;
			children = (
				43D8FEEE1C7294E90073BE78 /* Base */,
				7D68A9CA1FE0A3D200522C49 /* es */,
				7D68AAB91FE31A2800522C49 /* ru */,
				1F5DAB372118D5A200048054 /* de */,
				1F5DAB442118F14600048054 /* fr */,
				1F5DAB542118F2C700048054 /* zh-Hans */,
				1F5DAB602118F33000048054 /* it */,
				1F5DAB6C2118F3C200048054 /* nl */,
				1F5DAB782118F3FB00048054 /* nb */,
				1F50C322212B20D300C18FAB /* pl */,
			);
			name = InsulinKit.storyboard;
			sourceTree = "<group>";
		};
		7D68A9B01FE0A3D000522C49 /* Localizable.strings */ = {
			isa = PBXVariantGroup;
			children = (
				7D68A9AF1FE0A3D000522C49 /* es */,
				7D68AABC1FE31BE700522C49 /* ru */,
				1F5DAB3B2118D5A300048054 /* de */,
				1F5DAB402118D5D500048054 /* en */,
				1F5DAB482118F14700048054 /* fr */,
				1F5DAB582118F2C700048054 /* zh-Hans */,
				1F5DAB642118F33000048054 /* it */,
				1F5DAB702118F3C200048054 /* nl */,
				1F5DAB7C2118F3FC00048054 /* nb */,
				1F50C326212B20D400C18FAB /* pl */,
			);
			name = Localizable.strings;
			sourceTree = "<group>";
		};
		7D68A9E31FE0A3D300522C49 /* Localizable.strings */ = {
			isa = PBXVariantGroup;
			children = (
				7D68A9E21FE0A3D300522C49 /* es */,
				7D68AAC61FE31BE900522C49 /* ru */,
				1F5DAB3E2118D5A300048054 /* de */,
				1F5DAB4B2118F14700048054 /* fr */,
				1F5DAB5B2118F2C700048054 /* zh-Hans */,
				1F5DAB672118F33100048054 /* it */,
				1F5DAB732118F3C300048054 /* nl */,
				1F5DAB7F2118F3FC00048054 /* nb */,
				1FE58790211CFBB7004F24ED /* Base */,
				1F50C329212B20D400C18FAB /* pl */,
			);
			name = Localizable.strings;
			sourceTree = "<group>";
		};
/* End PBXVariantGroup section */

/* Begin XCBuildConfiguration section */
		1DEE22FF24A676A300693C32 /* Debug */ = {
			isa = XCBuildConfiguration;
			buildSettings = {
				DEVELOPMENT_TEAM = "";
				INFOPLIST_FILE = LoopKitHostedTests/LoopKitHostedTests.plist;
				LD_RUNPATH_SEARCH_PATHS = "$(inherited) @executable_path/Frameworks @loader_path/Frameworks";
				PRODUCT_BUNDLE_IDENTIFIER = com.loopkit.LoopKitHostedTests;
				PRODUCT_NAME = "$(TARGET_NAME)";
				TEST_HOST = "$(BUILT_PRODUCTS_DIR)/LoopKit Example.app/LoopKit Example";
			};
			name = Debug;
		};
		1DEE230024A676A300693C32 /* Release */ = {
			isa = XCBuildConfiguration;
			buildSettings = {
				DEVELOPMENT_TEAM = "";
				INFOPLIST_FILE = LoopKitHostedTests/LoopKitHostedTests.plist;
				LD_RUNPATH_SEARCH_PATHS = "$(inherited) @executable_path/Frameworks @loader_path/Frameworks";
				PRODUCT_BUNDLE_IDENTIFIER = com.loopkit.LoopKitHostedTests;
				PRODUCT_NAME = "$(TARGET_NAME)";
				TEST_HOST = "$(BUILT_PRODUCTS_DIR)/LoopKit Example.app/LoopKit Example";
			};
			name = Release;
		};
		430158131C7EC03B00B64B63 /* Debug */ = {
			isa = XCBuildConfiguration;
			buildSettings = {
				ALWAYS_EMBED_SWIFT_STANDARD_LIBRARIES = YES;
				ASSETCATALOG_COMPILER_APPICON_NAME = AppIcon;
				CODE_SIGN_ENTITLEMENTS = "LoopKit Example/LoopKitExample.entitlements";
				CODE_SIGN_IDENTITY = "iPhone Developer";
				"CODE_SIGN_IDENTITY[sdk=iphoneos*]" = "iPhone Developer";
				DEVELOPMENT_TEAM = "";
				FRAMEWORK_SEARCH_PATHS = (
					"$(inherited)",
					"$(PROJECT_DIR)/Carthage/Build/iOS",
				);
				INFOPLIST_FILE = "LoopKit Example/Info.plist";
				LD_RUNPATH_SEARCH_PATHS = "$(inherited) @executable_path/Frameworks";
				PRODUCT_BUNDLE_IDENTIFIER = com.rileylink.LoopKitExample;
				PRODUCT_NAME = "$(TARGET_NAME)";
				PROVISIONING_PROFILE = "";
			};
			name = Debug;
		};
		430158141C7EC03B00B64B63 /* Release */ = {
			isa = XCBuildConfiguration;
			buildSettings = {
				ALWAYS_EMBED_SWIFT_STANDARD_LIBRARIES = YES;
				ASSETCATALOG_COMPILER_APPICON_NAME = AppIcon;
				CODE_SIGN_ENTITLEMENTS = "LoopKit Example/LoopKitExample.entitlements";
				CODE_SIGN_IDENTITY = "iPhone Developer";
				"CODE_SIGN_IDENTITY[sdk=iphoneos*]" = "iPhone Developer";
				DEVELOPMENT_TEAM = "";
				FRAMEWORK_SEARCH_PATHS = (
					"$(inherited)",
					"$(PROJECT_DIR)/Carthage/Build/iOS",
				);
				INFOPLIST_FILE = "LoopKit Example/Info.plist";
				LD_RUNPATH_SEARCH_PATHS = "$(inherited) @executable_path/Frameworks";
				PRODUCT_BUNDLE_IDENTIFIER = com.rileylink.LoopKitExample;
				PRODUCT_NAME = "$(TARGET_NAME)";
				PROVISIONING_PROFILE = "";
			};
			name = Release;
		};
		43BA715D201E484D0058961E /* Debug */ = {
			isa = XCBuildConfiguration;
			buildSettings = {
				APPLICATION_EXTENSION_API_ONLY = YES;
				CLANG_ANALYZER_NONNULL = YES;
				CLANG_ANALYZER_NUMBER_OBJECT_CONVERSION = YES_AGGRESSIVE;
				CLANG_CXX_LANGUAGE_STANDARD = "gnu++14";
				CLANG_WARN_DOCUMENTATION_COMMENTS = YES;
				CLANG_WARN_UNGUARDED_AVAILABILITY = YES_AGGRESSIVE;
				CODE_SIGN_STYLE = Automatic;
				CURRENT_PROJECT_VERSION = 41;
				DEFINES_MODULE = YES;
				DEVELOPMENT_TEAM = "";
				DYLIB_COMPATIBILITY_VERSION = 1;
				DYLIB_CURRENT_VERSION = 41;
				DYLIB_INSTALL_NAME_BASE = "@rpath";
				FRAMEWORK_SEARCH_PATHS = (
					"$(inherited)",
					"$(PROJECT_DIR)/Carthage/Build/iOS",
				);
				GCC_C_LANGUAGE_STANDARD = gnu11;
				INFOPLIST_FILE = LoopKitUI/Info.plist;
				INSTALL_PATH = "$(LOCAL_LIBRARY_DIR)/Frameworks";
				LD_RUNPATH_SEARCH_PATHS = "$(inherited) @executable_path/Frameworks @loader_path/Frameworks";
				PRODUCT_BUNDLE_IDENTIFIER = com.loopkit.LoopKitUI;
				PRODUCT_NAME = "$(TARGET_NAME:c99extidentifier)";
				SKIP_INSTALL = YES;
				SWIFT_ACTIVE_COMPILATION_CONDITIONS = DEBUG;
			};
			name = Debug;
		};
		43BA715E201E484D0058961E /* Release */ = {
			isa = XCBuildConfiguration;
			buildSettings = {
				APPLICATION_EXTENSION_API_ONLY = YES;
				CLANG_ANALYZER_NONNULL = YES;
				CLANG_ANALYZER_NUMBER_OBJECT_CONVERSION = YES_AGGRESSIVE;
				CLANG_CXX_LANGUAGE_STANDARD = "gnu++14";
				CLANG_WARN_DOCUMENTATION_COMMENTS = YES;
				CLANG_WARN_UNGUARDED_AVAILABILITY = YES_AGGRESSIVE;
				CODE_SIGN_STYLE = Automatic;
				CURRENT_PROJECT_VERSION = 41;
				DEFINES_MODULE = YES;
				DEVELOPMENT_TEAM = "";
				DYLIB_COMPATIBILITY_VERSION = 1;
				DYLIB_CURRENT_VERSION = 41;
				DYLIB_INSTALL_NAME_BASE = "@rpath";
				FRAMEWORK_SEARCH_PATHS = (
					"$(inherited)",
					"$(PROJECT_DIR)/Carthage/Build/iOS",
				);
				GCC_C_LANGUAGE_STANDARD = gnu11;
				INFOPLIST_FILE = LoopKitUI/Info.plist;
				INSTALL_PATH = "$(LOCAL_LIBRARY_DIR)/Frameworks";
				LD_RUNPATH_SEARCH_PATHS = "$(inherited) @executable_path/Frameworks @loader_path/Frameworks";
				PRODUCT_BUNDLE_IDENTIFIER = com.loopkit.LoopKitUI;
				PRODUCT_NAME = "$(TARGET_NAME:c99extidentifier)";
				SKIP_INSTALL = YES;
			};
			name = Release;
		};
		43D8FDDD1C728FDF0073BE78 /* Debug */ = {
			isa = XCBuildConfiguration;
			buildSettings = {
				ALWAYS_SEARCH_USER_PATHS = NO;
				CLANG_ANALYZER_LOCALIZABILITY_NONLOCALIZED = YES;
				CLANG_CXX_LANGUAGE_STANDARD = "gnu++0x";
				CLANG_CXX_LIBRARY = "libc++";
				CLANG_ENABLE_MODULES = YES;
				CLANG_ENABLE_OBJC_ARC = YES;
				CLANG_WARN_BLOCK_CAPTURE_AUTORELEASING = YES;
				CLANG_WARN_BOOL_CONVERSION = YES;
				CLANG_WARN_COMMA = YES;
				CLANG_WARN_CONSTANT_CONVERSION = YES;
				CLANG_WARN_DEPRECATED_OBJC_IMPLEMENTATIONS = YES;
				CLANG_WARN_DIRECT_OBJC_ISA_USAGE = YES_ERROR;
				CLANG_WARN_EMPTY_BODY = YES;
				CLANG_WARN_ENUM_CONVERSION = YES;
				CLANG_WARN_INFINITE_RECURSION = YES;
				CLANG_WARN_INT_CONVERSION = YES;
				CLANG_WARN_NON_LITERAL_NULL_CONVERSION = YES;
				CLANG_WARN_OBJC_IMPLICIT_RETAIN_SELF = YES;
				CLANG_WARN_OBJC_LITERAL_CONVERSION = YES;
				CLANG_WARN_OBJC_ROOT_CLASS = YES_ERROR;
				CLANG_WARN_RANGE_LOOP_ANALYSIS = YES;
				CLANG_WARN_STRICT_PROTOTYPES = YES;
				CLANG_WARN_SUSPICIOUS_MOVE = YES;
				CLANG_WARN_UNREACHABLE_CODE = YES;
				CLANG_WARN__DUPLICATE_METHOD_MATCH = YES;
				COPY_PHASE_STRIP = NO;
				CURRENT_PROJECT_VERSION = 41;
				DEBUG_INFORMATION_FORMAT = dwarf;
				ENABLE_STRICT_OBJC_MSGSEND = YES;
				ENABLE_TESTABILITY = YES;
				GCC_C_LANGUAGE_STANDARD = gnu99;
				GCC_DYNAMIC_NO_PIC = NO;
				GCC_NO_COMMON_BLOCKS = YES;
				GCC_OPTIMIZATION_LEVEL = 0;
				GCC_PREPROCESSOR_DEFINITIONS = (
					"DEBUG=1",
					"$(inherited)",
				);
				GCC_WARN_64_TO_32_BIT_CONVERSION = YES;
				GCC_WARN_ABOUT_RETURN_TYPE = YES_ERROR;
				GCC_WARN_UNDECLARED_SELECTOR = YES;
				GCC_WARN_UNINITIALIZED_AUTOS = YES_AGGRESSIVE;
				GCC_WARN_UNUSED_FUNCTION = YES;
				GCC_WARN_UNUSED_VARIABLE = YES;
				IPHONEOS_DEPLOYMENT_TARGET = 13.0;
				LOCALIZED_STRING_MACRO_NAMES = (
					NSLocalizedString,
					CFLocalizedString,
					LocalizedString,
				);
				MTL_ENABLE_DEBUG_INFO = YES;
				ONLY_ACTIVE_ARCH = YES;
				SDKROOT = iphoneos;
				SWIFT_OPTIMIZATION_LEVEL = "-Onone";
				SWIFT_VERSION = 5.0;
				TARGETED_DEVICE_FAMILY = "1,2";
				VERSIONING_SYSTEM = "apple-generic";
				VERSION_INFO_PREFIX = "";
				WATCHOS_DEPLOYMENT_TARGET = 4.0;
			};
			name = Debug;
		};
		43D8FDDE1C728FDF0073BE78 /* Release */ = {
			isa = XCBuildConfiguration;
			buildSettings = {
				ALWAYS_SEARCH_USER_PATHS = NO;
				CLANG_ANALYZER_LOCALIZABILITY_NONLOCALIZED = YES;
				CLANG_CXX_LANGUAGE_STANDARD = "gnu++0x";
				CLANG_CXX_LIBRARY = "libc++";
				CLANG_ENABLE_MODULES = YES;
				CLANG_ENABLE_OBJC_ARC = YES;
				CLANG_WARN_BLOCK_CAPTURE_AUTORELEASING = YES;
				CLANG_WARN_BOOL_CONVERSION = YES;
				CLANG_WARN_COMMA = YES;
				CLANG_WARN_CONSTANT_CONVERSION = YES;
				CLANG_WARN_DEPRECATED_OBJC_IMPLEMENTATIONS = YES;
				CLANG_WARN_DIRECT_OBJC_ISA_USAGE = YES_ERROR;
				CLANG_WARN_EMPTY_BODY = YES;
				CLANG_WARN_ENUM_CONVERSION = YES;
				CLANG_WARN_INFINITE_RECURSION = YES;
				CLANG_WARN_INT_CONVERSION = YES;
				CLANG_WARN_NON_LITERAL_NULL_CONVERSION = YES;
				CLANG_WARN_OBJC_IMPLICIT_RETAIN_SELF = YES;
				CLANG_WARN_OBJC_LITERAL_CONVERSION = YES;
				CLANG_WARN_OBJC_ROOT_CLASS = YES_ERROR;
				CLANG_WARN_RANGE_LOOP_ANALYSIS = YES;
				CLANG_WARN_STRICT_PROTOTYPES = YES;
				CLANG_WARN_SUSPICIOUS_MOVE = YES;
				CLANG_WARN_UNREACHABLE_CODE = YES;
				CLANG_WARN__DUPLICATE_METHOD_MATCH = YES;
				COPY_PHASE_STRIP = NO;
				CURRENT_PROJECT_VERSION = 41;
				DEBUG_INFORMATION_FORMAT = "dwarf-with-dsym";
				ENABLE_NS_ASSERTIONS = NO;
				ENABLE_STRICT_OBJC_MSGSEND = YES;
				GCC_C_LANGUAGE_STANDARD = gnu99;
				GCC_NO_COMMON_BLOCKS = YES;
				GCC_WARN_64_TO_32_BIT_CONVERSION = YES;
				GCC_WARN_ABOUT_RETURN_TYPE = YES_ERROR;
				GCC_WARN_UNDECLARED_SELECTOR = YES;
				GCC_WARN_UNINITIALIZED_AUTOS = YES_AGGRESSIVE;
				GCC_WARN_UNUSED_FUNCTION = YES;
				GCC_WARN_UNUSED_VARIABLE = YES;
				IPHONEOS_DEPLOYMENT_TARGET = 13.0;
				LOCALIZED_STRING_MACRO_NAMES = (
					NSLocalizedString,
					CFLocalizedString,
					LocalizedString,
				);
				MTL_ENABLE_DEBUG_INFO = NO;
				SDKROOT = iphoneos;
				SWIFT_OPTIMIZATION_LEVEL = "-Owholemodule";
				SWIFT_VERSION = 5.0;
				TARGETED_DEVICE_FAMILY = "1,2";
				VALIDATE_PRODUCT = YES;
				VERSIONING_SYSTEM = "apple-generic";
				VERSION_INFO_PREFIX = "";
				WATCHOS_DEPLOYMENT_TARGET = 4.0;
			};
			name = Release;
		};
		43D8FDE01C728FDF0073BE78 /* Debug */ = {
			isa = XCBuildConfiguration;
			buildSettings = {
				APPLICATION_EXTENSION_API_ONLY = YES;
				CLANG_ENABLE_MODULES = YES;
				CODE_SIGN_IDENTITY = "";
				"CODE_SIGN_IDENTITY[sdk=iphoneos*]" = "";
				CODE_SIGN_STYLE = Automatic;
				DEFINES_MODULE = YES;
				DEVELOPMENT_TEAM = "";
				DYLIB_COMPATIBILITY_VERSION = 1;
				DYLIB_CURRENT_VERSION = 41;
				DYLIB_INSTALL_NAME_BASE = "@rpath";
				INFOPLIST_FILE = LoopKit/Info.plist;
				INSTALL_PATH = "$(LOCAL_LIBRARY_DIR)/Frameworks";
				LD_RUNPATH_SEARCH_PATHS = "$(inherited) @executable_path/Frameworks @loader_path/Frameworks";
				PRODUCT_BUNDLE_IDENTIFIER = com.loopkit.LoopKit;
				PRODUCT_NAME = "$(TARGET_NAME)";
				PROVISIONING_PROFILE_SPECIFIER = "";
				SKIP_INSTALL = YES;
				SUPPORTED_PLATFORMS = "iphonesimulator iphoneos";
				TARGETED_DEVICE_FAMILY = "1,2";
			};
			name = Debug;
		};
		43D8FDE11C728FDF0073BE78 /* Release */ = {
			isa = XCBuildConfiguration;
			buildSettings = {
				APPLICATION_EXTENSION_API_ONLY = YES;
				CLANG_ENABLE_MODULES = YES;
				CODE_SIGN_IDENTITY = "";
				"CODE_SIGN_IDENTITY[sdk=iphoneos*]" = "";
				CODE_SIGN_STYLE = Automatic;
				DEFINES_MODULE = YES;
				DEVELOPMENT_TEAM = "";
				DYLIB_COMPATIBILITY_VERSION = 1;
				DYLIB_CURRENT_VERSION = 41;
				DYLIB_INSTALL_NAME_BASE = "@rpath";
				INFOPLIST_FILE = LoopKit/Info.plist;
				INSTALL_PATH = "$(LOCAL_LIBRARY_DIR)/Frameworks";
				LD_RUNPATH_SEARCH_PATHS = "$(inherited) @executable_path/Frameworks @loader_path/Frameworks";
				PRODUCT_BUNDLE_IDENTIFIER = com.loopkit.LoopKit;
				PRODUCT_NAME = "$(TARGET_NAME)";
				PROVISIONING_PROFILE_SPECIFIER = "";
				SKIP_INSTALL = YES;
				SUPPORTED_PLATFORMS = "iphonesimulator iphoneos";
				TARGETED_DEVICE_FAMILY = "1,2";
			};
			name = Release;
		};
		43D8FDE31C728FDF0073BE78 /* Debug */ = {
			isa = XCBuildConfiguration;
			buildSettings = {
				DEVELOPMENT_TEAM = "";
				INFOPLIST_FILE = LoopKitTests/Info.plist;
				LD_RUNPATH_SEARCH_PATHS = "$(inherited) @executable_path/Frameworks @loader_path/Frameworks";
				PRODUCT_BUNDLE_IDENTIFIER = com.loopkit.LoopKitTests;
				PRODUCT_NAME = "$(TARGET_NAME)";
			};
			name = Debug;
		};
		43D8FDE41C728FDF0073BE78 /* Release */ = {
			isa = XCBuildConfiguration;
			buildSettings = {
				DEVELOPMENT_TEAM = "";
				INFOPLIST_FILE = LoopKitTests/Info.plist;
				LD_RUNPATH_SEARCH_PATHS = "$(inherited) @executable_path/Frameworks @loader_path/Frameworks";
				PRODUCT_BUNDLE_IDENTIFIER = com.loopkit.LoopKitTests;
				PRODUCT_NAME = "$(TARGET_NAME)";
			};
			name = Release;
		};
		89AE2219228BC50900BDFD85 /* Debug */ = {
			isa = XCBuildConfiguration;
			buildSettings = {
				APPLICATION_EXTENSION_API_ONLY = NO;
				COPY_PHASE_STRIP = NO;
				DYLIB_INSTALL_NAME_BASE = "@rpath";
				GCC_DYNAMIC_NO_PIC = NO;
				GCC_OPTIMIZATION_LEVEL = 0;
				INFOPLIST_FILE = MockKit/Info.plist;
				LD_RUNPATH_SEARCH_PATHS = "$(inherited) @executable_path/Frameworks @loader_path/Frameworks";
				PRODUCT_BUNDLE_IDENTIFIER = com.loopkit.MockKit;
				PRODUCT_NAME = MockKit;
				SKIP_INSTALL = YES;
				SWIFT_ACTIVE_COMPILATION_CONDITIONS = DEBUG;
				SWIFT_OPTIMIZATION_LEVEL = "-Onone";
				TARGETED_DEVICE_FAMILY = "1,2";
			};
			name = Debug;
		};
		89AE221A228BC50900BDFD85 /* Release */ = {
			isa = XCBuildConfiguration;
			buildSettings = {
				APPLICATION_EXTENSION_API_ONLY = NO;
				CLANG_ANALYZER_NONNULL = YES;
				CLANG_ANALYZER_NUMBER_OBJECT_CONVERSION = YES_AGGRESSIVE;
				CLANG_CXX_LANGUAGE_STANDARD = "gnu++14";
				CLANG_ENABLE_MODULES = YES;
				CLANG_ENABLE_OBJC_WEAK = YES;
				CLANG_WARN_DOCUMENTATION_COMMENTS = YES;
				CLANG_WARN_UNGUARDED_AVAILABILITY = YES_AGGRESSIVE;
				CODE_SIGN_STYLE = Automatic;
				CURRENT_PROJECT_VERSION = 1;
				DEFINES_MODULE = YES;
				DEVELOPMENT_TEAM = "";
				DYLIB_COMPATIBILITY_VERSION = 1;
				DYLIB_CURRENT_VERSION = 1;
				DYLIB_INSTALL_NAME_BASE = "@rpath";
				GCC_C_LANGUAGE_STANDARD = gnu11;
				INFOPLIST_FILE = LoopTestingKit/Info.plist;
				INSTALL_PATH = "$(LOCAL_LIBRARY_DIR)/Frameworks";
				LD_RUNPATH_SEARCH_PATHS = "$(inherited) @executable_path/Frameworks @loader_path/Frameworks";
				PRODUCT_BUNDLE_IDENTIFIER = com.loopkit.MockKit;
				PRODUCT_NAME = MockKit;
				SKIP_INSTALL = YES;
				TARGETED_DEVICE_FAMILY = "1,2";
			};
			name = Release;
		};
		89AE221B228BC50900BDFD85 /* Debug */ = {
			isa = XCBuildConfiguration;
			buildSettings = {
				COPY_PHASE_STRIP = NO;
				DYLIB_INSTALL_NAME_BASE = "@rpath";
				GCC_C_LANGUAGE_STANDARD = gnu11;
				INFOPLIST_FILE = MockKit/Info.plist;
				INSTALL_PATH = "$(LOCAL_LIBRARY_DIR)/Frameworks";
				LD_RUNPATH_SEARCH_PATHS = "$(inherited) @executable_path/Frameworks @loader_path/Frameworks";
				PRODUCT_BUNDLE_IDENTIFIER = com.loopkit.MockKitUI;
				PRODUCT_NAME = MockKitUI;
				SKIP_INSTALL = YES;
				SWIFT_ACTIVE_COMPILATION_CONDITIONS = DEBUG;
				TARGETED_DEVICE_FAMILY = "1,2";
			};
			name = Debug;
		};
		89AE221C228BC50900BDFD85 /* Release */ = {
			isa = XCBuildConfiguration;
			buildSettings = {
				COPY_PHASE_STRIP = YES;
				DEBUG_INFORMATION_FORMAT = "dwarf-with-dsym";
				DYLIB_INSTALL_NAME_BASE = "@rpath";
				GCC_C_LANGUAGE_STANDARD = gnu11;
				INFOPLIST_FILE = MockKit/Info.plist;
				INSTALL_PATH = "$(LOCAL_LIBRARY_DIR)/Frameworks";
				LD_RUNPATH_SEARCH_PATHS = "$(inherited) @executable_path/Frameworks @loader_path/Frameworks";
				PRODUCT_BUNDLE_IDENTIFIER = com.loopkit.MockKitUI;
				PRODUCT_NAME = MockKitUI;
				SKIP_INSTALL = YES;
				TARGETED_DEVICE_FAMILY = "1,2";
			};
			name = Release;
		};
		89AE221D228BC50900BDFD85 /* Debug */ = {
			isa = XCBuildConfiguration;
			buildSettings = {
				APPLICATION_EXTENSION_API_ONLY = YES;
				COPY_PHASE_STRIP = NO;
				DYLIB_INSTALL_NAME_BASE = "@rpath";
				GCC_C_LANGUAGE_STANDARD = gnu11;
				INFOPLIST_FILE = MockKitUI/Info.plist;
				INSTALL_PATH = "$(LOCAL_LIBRARY_DIR)/Frameworks";
				LD_RUNPATH_SEARCH_PATHS = "$(inherited) @executable_path/Frameworks @loader_path/Frameworks";
				PRODUCT_BUNDLE_IDENTIFIER = com.loopkit.LoopTestingKit;
				PRODUCT_NAME = LoopTestingKit;
				SKIP_INSTALL = YES;
				SWIFT_ACTIVE_COMPILATION_CONDITIONS = DEBUG;
				TARGETED_DEVICE_FAMILY = "1,2";
			};
			name = Debug;
		};
		89AE221E228BC50900BDFD85 /* Release */ = {
			isa = XCBuildConfiguration;
			buildSettings = {
				APPLICATION_EXTENSION_API_ONLY = YES;
				COPY_PHASE_STRIP = YES;
				DEBUG_INFORMATION_FORMAT = "dwarf-with-dsym";
				DYLIB_INSTALL_NAME_BASE = "@rpath";
				GCC_C_LANGUAGE_STANDARD = gnu11;
				INFOPLIST_FILE = MockKitUI/Info.plist;
				INSTALL_PATH = "$(LOCAL_LIBRARY_DIR)/Frameworks";
				LD_RUNPATH_SEARCH_PATHS = "$(inherited) @executable_path/Frameworks @loader_path/Frameworks";
				PRODUCT_BUNDLE_IDENTIFIER = com.loopkit.LoopTestingKit;
				PRODUCT_NAME = LoopTestingKit;
				SKIP_INSTALL = YES;
				TARGETED_DEVICE_FAMILY = "1,2";
			};
			name = Release;
		};
		A9E675EE22713F4700E25293 /* Debug */ = {
			isa = XCBuildConfiguration;
			buildSettings = {
				APPLICATION_EXTENSION_API_ONLY = YES;
				CLANG_ENABLE_MODULES = YES;
				CODE_SIGN_IDENTITY = "";
				CODE_SIGN_STYLE = Automatic;
				DEFINES_MODULE = YES;
				DEVELOPMENT_TEAM = "";
				DYLIB_COMPATIBILITY_VERSION = 1;
				DYLIB_CURRENT_VERSION = 41;
				DYLIB_INSTALL_NAME_BASE = "@rpath";
				INFOPLIST_FILE = LoopKit/Info.plist;
				LD_RUNPATH_SEARCH_PATHS = "$(inherited) @executable_path/Frameworks @loader_path/Frameworks";
				PRODUCT_BUNDLE_IDENTIFIER = com.loopkit.LoopKit;
				PRODUCT_NAME = LoopKit;
				PROVISIONING_PROFILE_SPECIFIER = "";
				SDKROOT = watchos;
				SKIP_INSTALL = YES;
				SUPPORTED_PLATFORMS = "watchos watchsimulator";
				TARGETED_DEVICE_FAMILY = 4;
			};
			name = Debug;
		};
		A9E675EF22713F4700E25293 /* Release */ = {
			isa = XCBuildConfiguration;
			buildSettings = {
				APPLICATION_EXTENSION_API_ONLY = YES;
				CLANG_ENABLE_MODULES = YES;
				CODE_SIGN_IDENTITY = "";
				CODE_SIGN_STYLE = Automatic;
				DEFINES_MODULE = YES;
				DEVELOPMENT_TEAM = "";
				DYLIB_COMPATIBILITY_VERSION = 1;
				DYLIB_CURRENT_VERSION = 41;
				DYLIB_INSTALL_NAME_BASE = "@rpath";
				INFOPLIST_FILE = LoopKit/Info.plist;
				LD_RUNPATH_SEARCH_PATHS = "$(inherited) @executable_path/Frameworks @loader_path/Frameworks";
				PRODUCT_BUNDLE_IDENTIFIER = com.loopkit.LoopKit;
				PRODUCT_NAME = LoopKit;
				PROVISIONING_PROFILE_SPECIFIER = "";
				SDKROOT = watchos;
				SKIP_INSTALL = YES;
				SUPPORTED_PLATFORMS = "watchos watchsimulator";
				TARGETED_DEVICE_FAMILY = 4;
			};
			name = Release;
		};
/* End XCBuildConfiguration section */

/* Begin XCConfigurationList section */
		1DEE22FE24A676A300693C32 /* Build configuration list for PBXNativeTarget "LoopKitHostedTests" */ = {
			isa = XCConfigurationList;
			buildConfigurations = (
				1DEE22FF24A676A300693C32 /* Debug */,
				1DEE230024A676A300693C32 /* Release */,
			);
			defaultConfigurationIsVisible = 0;
			defaultConfigurationName = Release;
		};
		430158171C7EC03B00B64B63 /* Build configuration list for PBXNativeTarget "LoopKit Example" */ = {
			isa = XCConfigurationList;
			buildConfigurations = (
				430158131C7EC03B00B64B63 /* Debug */,
				430158141C7EC03B00B64B63 /* Release */,
			);
			defaultConfigurationIsVisible = 0;
			defaultConfigurationName = Release;
		};
		43BA715F201E484D0058961E /* Build configuration list for PBXNativeTarget "LoopKitUI" */ = {
			isa = XCConfigurationList;
			buildConfigurations = (
				43BA715D201E484D0058961E /* Debug */,
				43BA715E201E484D0058961E /* Release */,
			);
			defaultConfigurationIsVisible = 0;
			defaultConfigurationName = Release;
		};
		43D8FDC51C728FDF0073BE78 /* Build configuration list for PBXProject "LoopKit" */ = {
			isa = XCConfigurationList;
			buildConfigurations = (
				43D8FDDD1C728FDF0073BE78 /* Debug */,
				43D8FDDE1C728FDF0073BE78 /* Release */,
			);
			defaultConfigurationIsVisible = 0;
			defaultConfigurationName = Release;
		};
		43D8FDDF1C728FDF0073BE78 /* Build configuration list for PBXNativeTarget "LoopKit" */ = {
			isa = XCConfigurationList;
			buildConfigurations = (
				43D8FDE01C728FDF0073BE78 /* Debug */,
				43D8FDE11C728FDF0073BE78 /* Release */,
			);
			defaultConfigurationIsVisible = 0;
			defaultConfigurationName = Release;
		};
		43D8FDE21C728FDF0073BE78 /* Build configuration list for PBXNativeTarget "LoopKitTests" */ = {
			isa = XCConfigurationList;
			buildConfigurations = (
				43D8FDE31C728FDF0073BE78 /* Debug */,
				43D8FDE41C728FDF0073BE78 /* Release */,
			);
			defaultConfigurationIsVisible = 0;
			defaultConfigurationName = Release;
		};
		89AE2220228BC54C00BDFD85 /* Build configuration list for PBXNativeTarget "LoopTestingKit" */ = {
			isa = XCConfigurationList;
			buildConfigurations = (
				89AE221D228BC50900BDFD85 /* Debug */,
				89AE221E228BC50900BDFD85 /* Release */,
			);
			defaultConfigurationIsVisible = 0;
			defaultConfigurationName = Release;
		};
		89AE2221228BC54C00BDFD85 /* Build configuration list for PBXNativeTarget "MockKit" */ = {
			isa = XCConfigurationList;
			buildConfigurations = (
				89AE2219228BC50900BDFD85 /* Debug */,
				89AE221A228BC50900BDFD85 /* Release */,
			);
			defaultConfigurationIsVisible = 0;
			defaultConfigurationName = Release;
		};
		89AE2222228BC54C00BDFD85 /* Build configuration list for PBXNativeTarget "MockKitUI" */ = {
			isa = XCConfigurationList;
			buildConfigurations = (
				89AE221B228BC50900BDFD85 /* Debug */,
				89AE221C228BC50900BDFD85 /* Release */,
			);
			defaultConfigurationIsVisible = 0;
			defaultConfigurationName = Release;
		};
		A9E675ED22713F4700E25293 /* Build configuration list for PBXNativeTarget "LoopKit-watchOS" */ = {
			isa = XCConfigurationList;
			buildConfigurations = (
				A9E675EE22713F4700E25293 /* Debug */,
				A9E675EF22713F4700E25293 /* Release */,
			);
			defaultConfigurationIsVisible = 0;
			defaultConfigurationName = Release;
		};
/* End XCConfigurationList section */

/* Begin XCVersionGroup section */
		43D8FEE01C7294D50073BE78 /* Model.xcdatamodeld */ = {
			isa = XCVersionGroup;
			children = (
				A996FB6924F089F900864646 /* Modelv3.xcdatamodel */,
				A91A601823CD01B000C0E8A1 /* Modelv2.xcdatamodel */,
				43D8FEE11C7294D50073BE78 /* Model.xcdatamodel */,
			);
			currentVersion = A996FB6924F089F900864646 /* Modelv3.xcdatamodel */;
			path = Model.xcdatamodeld;
			sourceTree = "<group>";
			versionGroupType = wrapper.xcdatamodel;
		};
		C17F39BF23CD24A000FA1113 /* DeviceLog.xcdatamodeld */ = {
			isa = XCVersionGroup;
			children = (
				C17F39C023CD24A000FA1113 /* DeviceCommsLog.xcdatamodel */,
			);
			currentVersion = C17F39C023CD24A000FA1113 /* DeviceCommsLog.xcdatamodel */;
			path = DeviceLog.xcdatamodeld;
			sourceTree = "<group>";
			versionGroupType = wrapper.xcdatamodel;
		};
/* End XCVersionGroup section */
	};
	rootObject = 43D8FDC21C728FDF0073BE78 /* Project object */;
}<|MERGE_RESOLUTION|>--- conflicted
+++ resolved
@@ -32,10 +32,7 @@
 		1DD3DEB624451C3300BD8E40 /* Alert.swift in Sources */ = {isa = PBXBuildFile; fileRef = 1DA649AA2445174400F61E75 /* Alert.swift */; };
 		1DE35E7A24ABEC720086F9AE /* DeviceManagerUI.swift in Sources */ = {isa = PBXBuildFile; fileRef = 1DE35E7924ABEC720086F9AE /* DeviceManagerUI.swift */; };
 		1DECC3F52513F98D00F4056E /* UITextField.swift in Sources */ = {isa = PBXBuildFile; fileRef = 1DECC3F42513F98D00F4056E /* UITextField.swift */; };
-<<<<<<< HEAD
 		1DEE226F24A676A300693C32 /* GlucoseStoreHKFilterTests.swift in Sources */ = {isa = PBXBuildFile; fileRef = 1DEE226024A6642300693C32 /* GlucoseStoreHKFilterTests.swift */; };
-=======
->>>>>>> 7e017414
 		1DEE227724A676A300693C32 /* HKHealthStoreMock.swift in Sources */ = {isa = PBXBuildFile; fileRef = 437AFF1E203A763F008C4892 /* HKHealthStoreMock.swift */; };
 		1DEE229724A676A300693C32 /* DoseStoreHKFilterTests.swift in Sources */ = {isa = PBXBuildFile; fileRef = 1DEE226124A6642300693C32 /* DoseStoreHKFilterTests.swift */; };
 		1DEE229D24A676A300693C32 /* LoopKit.framework in Frameworks */ = {isa = PBXBuildFile; fileRef = 43D8FDCB1C728FDF0073BE78 /* LoopKit.framework */; };
@@ -546,10 +543,7 @@
 		A95A1D892460F8930079378D /* PumpManagerStatusTests.swift in Sources */ = {isa = PBXBuildFile; fileRef = A95A1D882460F8930079378D /* PumpManagerStatusTests.swift */; };
 		A95A1D8B2460FD620079378D /* BolusRecommendationTests.swift in Sources */ = {isa = PBXBuildFile; fileRef = A95A1D8A2460FD620079378D /* BolusRecommendationTests.swift */; };
 		A95A1D8D246101760079378D /* DoseEntryTests.swift in Sources */ = {isa = PBXBuildFile; fileRef = A95A1D8C246101760079378D /* DoseEntryTests.swift */; };
-<<<<<<< HEAD
-=======
 		A963B278252CE2510062AA12 /* StoredCarbEntryTests.swift in Sources */ = {isa = PBXBuildFile; fileRef = A963B277252CE2510062AA12 /* StoredCarbEntryTests.swift */; };
->>>>>>> 7e017414
 		A967D94924F99B6A00CDDF8A /* OutputStream.swift in Sources */ = {isa = PBXBuildFile; fileRef = A967D94824F99B6A00CDDF8A /* OutputStream.swift */; };
 		A967D94A24F99B6A00CDDF8A /* OutputStream.swift in Sources */ = {isa = PBXBuildFile; fileRef = A967D94824F99B6A00CDDF8A /* OutputStream.swift */; };
 		A971C89F23C68B030099BEFC /* GlucoseStoreTests.swift in Sources */ = {isa = PBXBuildFile; fileRef = A971C89E23C68B030099BEFC /* GlucoseStoreTests.swift */; };
@@ -561,12 +555,9 @@
 		A985465125144ABA0099C1A6 /* NotificationSettingsTests.swift in Sources */ = {isa = PBXBuildFile; fileRef = A985465025144ABA0099C1A6 /* NotificationSettingsTests.swift */; };
 		A987CD4624A5893500439ADC /* JSONStreamEncoder.swift in Sources */ = {isa = PBXBuildFile; fileRef = A987CD4524A5893500439ADC /* JSONStreamEncoder.swift */; };
 		A987CD4724A5893500439ADC /* JSONStreamEncoder.swift in Sources */ = {isa = PBXBuildFile; fileRef = A987CD4524A5893500439ADC /* JSONStreamEncoder.swift */; };
-<<<<<<< HEAD
-=======
 		A98ED5FB25312E3200FD8F70 /* HKObserverQueryMock.swift in Sources */ = {isa = PBXBuildFile; fileRef = C1E7035E25001EA500DAB534 /* HKObserverQueryMock.swift */; };
 		A98ED5FC25312ED100FD8F70 /* HKAnchoredObjectQueryMock.swift in Sources */ = {isa = PBXBuildFile; fileRef = C1E703612500390B00DAB534 /* HKAnchoredObjectQueryMock.swift */; };
 		A98ED5FE253132A400FD8F70 /* CarbStoreHKQueryTests.swift in Sources */ = {isa = PBXBuildFile; fileRef = A98ED5FD253132A400FD8F70 /* CarbStoreHKQueryTests.swift */; };
->>>>>>> 7e017414
 		A991161423426A0A00A4B2E9 /* ServiceSetupNotifying.swift in Sources */ = {isa = PBXBuildFile; fileRef = A991161323426A0A00A4B2E9 /* ServiceSetupNotifying.swift */; };
 		A99C7373233990D400C80963 /* TempBasalRecommendationTests.swift in Sources */ = {isa = PBXBuildFile; fileRef = A99C7372233990D400C80963 /* TempBasalRecommendationTests.swift */; };
 		A99C7375233993FE00C80963 /* DiagnosticLogTests.swift in Sources */ = {isa = PBXBuildFile; fileRef = A99C7374233993FE00C80963 /* DiagnosticLogTests.swift */; };
@@ -590,12 +581,9 @@
 		A9DF02D124F7449E00B7C988 /* PersistentDeviceLogTests.swift in Sources */ = {isa = PBXBuildFile; fileRef = A9DF02D024F7449E00B7C988 /* PersistentDeviceLogTests.swift */; };
 		A9DF02D224F748BF00B7C988 /* CriticalEventLogTests.swift in Sources */ = {isa = PBXBuildFile; fileRef = A9DF02C824F724D900B7C988 /* CriticalEventLogTests.swift */; };
 		A9DF02D324F762DC00B7C988 /* CarbStoreTests.swift in Sources */ = {isa = PBXBuildFile; fileRef = 437AFF192039F149008C4892 /* CarbStoreTests.swift */; };
-<<<<<<< HEAD
-=======
 		A9E068112534D87800BDAB59 /* StoredGlucoseSampleTests.swift in Sources */ = {isa = PBXBuildFile; fileRef = A9E068102534D87800BDAB59 /* StoredGlucoseSampleTests.swift */; };
 		A9E068162534EB8200BDAB59 /* CachedGlucoseObjectTests.swift in Sources */ = {isa = PBXBuildFile; fileRef = A9E068152534EB8200BDAB59 /* CachedGlucoseObjectTests.swift */; };
 		A9E0681825350ECC00BDAB59 /* GlucoseStoreTests.swift in Sources */ = {isa = PBXBuildFile; fileRef = A9E0681725350ECC00BDAB59 /* GlucoseStoreTests.swift */; };
->>>>>>> 7e017414
 		A9E1E6A924E1B6700073CA39 /* SyncCarbObject.swift in Sources */ = {isa = PBXBuildFile; fileRef = A9E1E6A824E1B6700073CA39 /* SyncCarbObject.swift */; };
 		A9E1E6AA24E1B7C10073CA39 /* SyncCarbObject.swift in Sources */ = {isa = PBXBuildFile; fileRef = A9E1E6A824E1B6700073CA39 /* SyncCarbObject.swift */; };
 		A9E1E6AC24E1D7EC0073CA39 /* PersistenceControllerTestCase.swift in Sources */ = {isa = PBXBuildFile; fileRef = 434113B720F2BDE800D05747 /* PersistenceControllerTestCase.swift */; };
@@ -940,10 +928,7 @@
 		1DD1964D248AE88000420876 /* HorizontalSizeClassOverride.swift */ = {isa = PBXFileReference; lastKnownFileType = sourcecode.swift; path = HorizontalSizeClassOverride.swift; sourceTree = "<group>"; };
 		1DE35E7924ABEC720086F9AE /* DeviceManagerUI.swift */ = {isa = PBXFileReference; lastKnownFileType = sourcecode.swift; path = DeviceManagerUI.swift; sourceTree = "<group>"; };
 		1DECC3F42513F98D00F4056E /* UITextField.swift */ = {isa = PBXFileReference; lastKnownFileType = sourcecode.swift; path = UITextField.swift; sourceTree = "<group>"; };
-<<<<<<< HEAD
 		1DEE226024A6642300693C32 /* GlucoseStoreHKFilterTests.swift */ = {isa = PBXFileReference; fileEncoding = 4; lastKnownFileType = sourcecode.swift; path = GlucoseStoreHKFilterTests.swift; sourceTree = "<group>"; };
-=======
->>>>>>> 7e017414
 		1DEE226124A6642300693C32 /* DoseStoreHKFilterTests.swift */ = {isa = PBXFileReference; fileEncoding = 4; lastKnownFileType = sourcecode.swift; path = DoseStoreHKFilterTests.swift; sourceTree = "<group>"; };
 		1DEE230124A676A300693C32 /* LoopKitHostedTests.xctest */ = {isa = PBXFileReference; explicitFileType = wrapper.cfbundle; includeInIndex = 0; path = LoopKitHostedTests.xctest; sourceTree = BUILT_PRODUCTS_DIR; };
 		1DEE230224A676A300693C32 /* LoopKitHostedTests.plist */ = {isa = PBXFileReference; lastKnownFileType = text.plist.xml; name = LoopKitHostedTests.plist; path = /Users/rick/code/LoopWorkspace/Common/LoopKit/LoopKitHostedTests/LoopKitHostedTests.plist; sourceTree = "<absolute>"; };
@@ -1439,10 +1424,7 @@
 		A95A1D882460F8930079378D /* PumpManagerStatusTests.swift */ = {isa = PBXFileReference; lastKnownFileType = sourcecode.swift; path = PumpManagerStatusTests.swift; sourceTree = "<group>"; };
 		A95A1D8A2460FD620079378D /* BolusRecommendationTests.swift */ = {isa = PBXFileReference; lastKnownFileType = sourcecode.swift; path = BolusRecommendationTests.swift; sourceTree = "<group>"; };
 		A95A1D8C246101760079378D /* DoseEntryTests.swift */ = {isa = PBXFileReference; lastKnownFileType = sourcecode.swift; path = DoseEntryTests.swift; sourceTree = "<group>"; };
-<<<<<<< HEAD
-=======
 		A963B277252CE2510062AA12 /* StoredCarbEntryTests.swift */ = {isa = PBXFileReference; lastKnownFileType = sourcecode.swift; path = StoredCarbEntryTests.swift; sourceTree = "<group>"; };
->>>>>>> 7e017414
 		A967D94824F99B6A00CDDF8A /* OutputStream.swift */ = {isa = PBXFileReference; lastKnownFileType = sourcecode.swift; path = OutputStream.swift; sourceTree = "<group>"; };
 		A971C89E23C68B030099BEFC /* GlucoseStoreTests.swift */ = {isa = PBXFileReference; lastKnownFileType = sourcecode.swift; path = GlucoseStoreTests.swift; sourceTree = "<group>"; };
 		A971C8A123C6B17D0099BEFC /* SettingsStoreTests.swift */ = {isa = PBXFileReference; lastKnownFileType = sourcecode.swift; path = SettingsStoreTests.swift; sourceTree = "<group>"; };
@@ -1451,10 +1433,7 @@
 		A985464E251449FE0099C1A6 /* NotificationSettings.swift */ = {isa = PBXFileReference; lastKnownFileType = sourcecode.swift; path = NotificationSettings.swift; sourceTree = "<group>"; };
 		A985465025144ABA0099C1A6 /* NotificationSettingsTests.swift */ = {isa = PBXFileReference; lastKnownFileType = sourcecode.swift; path = NotificationSettingsTests.swift; sourceTree = "<group>"; };
 		A987CD4524A5893500439ADC /* JSONStreamEncoder.swift */ = {isa = PBXFileReference; lastKnownFileType = sourcecode.swift; path = JSONStreamEncoder.swift; sourceTree = "<group>"; };
-<<<<<<< HEAD
-=======
 		A98ED5FD253132A400FD8F70 /* CarbStoreHKQueryTests.swift */ = {isa = PBXFileReference; lastKnownFileType = sourcecode.swift; path = CarbStoreHKQueryTests.swift; sourceTree = "<group>"; };
->>>>>>> 7e017414
 		A991161323426A0A00A4B2E9 /* ServiceSetupNotifying.swift */ = {isa = PBXFileReference; lastKnownFileType = sourcecode.swift; path = ServiceSetupNotifying.swift; sourceTree = "<group>"; };
 		A996FB6924F089F900864646 /* Modelv3.xcdatamodel */ = {isa = PBXFileReference; lastKnownFileType = wrapper.xcdatamodel; path = Modelv3.xcdatamodel; sourceTree = "<group>"; };
 		A99C7372233990D400C80963 /* TempBasalRecommendationTests.swift */ = {isa = PBXFileReference; lastKnownFileType = sourcecode.swift; path = TempBasalRecommendationTests.swift; sourceTree = "<group>"; };
@@ -1472,12 +1451,9 @@
 		A9DF02C824F724D900B7C988 /* CriticalEventLogTests.swift */ = {isa = PBXFileReference; lastKnownFileType = sourcecode.swift; path = CriticalEventLogTests.swift; sourceTree = "<group>"; };
 		A9DF02CE24F732FC00B7C988 /* JSONStreamEncoderTests.swift */ = {isa = PBXFileReference; lastKnownFileType = sourcecode.swift; path = JSONStreamEncoderTests.swift; sourceTree = "<group>"; };
 		A9DF02D024F7449E00B7C988 /* PersistentDeviceLogTests.swift */ = {isa = PBXFileReference; lastKnownFileType = sourcecode.swift; path = PersistentDeviceLogTests.swift; sourceTree = "<group>"; };
-<<<<<<< HEAD
-=======
 		A9E068102534D87800BDAB59 /* StoredGlucoseSampleTests.swift */ = {isa = PBXFileReference; lastKnownFileType = sourcecode.swift; path = StoredGlucoseSampleTests.swift; sourceTree = "<group>"; };
 		A9E068152534EB8200BDAB59 /* CachedGlucoseObjectTests.swift */ = {isa = PBXFileReference; lastKnownFileType = sourcecode.swift; path = CachedGlucoseObjectTests.swift; sourceTree = "<group>"; };
 		A9E0681725350ECC00BDAB59 /* GlucoseStoreTests.swift */ = {isa = PBXFileReference; lastKnownFileType = sourcecode.swift; path = GlucoseStoreTests.swift; sourceTree = "<group>"; };
->>>>>>> 7e017414
 		A9E1E6A824E1B6700073CA39 /* SyncCarbObject.swift */ = {isa = PBXFileReference; lastKnownFileType = sourcecode.swift; path = SyncCarbObject.swift; sourceTree = "<group>"; };
 		A9E675F022713F4700E25293 /* LoopKit.framework */ = {isa = PBXFileReference; explicitFileType = wrapper.framework; includeInIndex = 0; path = LoopKit.framework; sourceTree = BUILT_PRODUCTS_DIR; };
 		A9E675F2227140D800E25293 /* CoreData.framework */ = {isa = PBXFileReference; lastKnownFileType = wrapper.framework; name = CoreData.framework; path = Platforms/WatchOS.platform/Developer/SDKs/WatchOS.sdk/System/Library/Frameworks/CoreData.framework; sourceTree = DEVELOPER_DIR; };
@@ -2201,11 +2177,8 @@
 				43D8FE1C1C72906E0073BE78 /* QuantityScheduleTests.swift */,
 				A99C73782339ACDC00C80963 /* ServiceTests.swift */,
 				A971C8A123C6B17D0099BEFC /* SettingsStoreTests.swift */,
-<<<<<<< HEAD
-=======
 				A963B277252CE2510062AA12 /* StoredCarbEntryTests.swift */,
 				A9E068102534D87800BDAB59 /* StoredGlucoseSampleTests.swift */,
->>>>>>> 7e017414
 				A9DF02C624F6FD1700B7C988 /* StoredInsulinModelTests.swift */,
 				A99C7372233990D400C80963 /* TempBasalRecommendationTests.swift */,
 				891A3FD02249948A00378B27 /* TemporaryScheduleOverrideHistoryTests.swift */,
@@ -3215,14 +3188,11 @@
 			files = (
 				A98ED5FC25312ED100FD8F70 /* HKAnchoredObjectQueryMock.swift in Sources */,
 				A9E1E6AC24E1D7EC0073CA39 /* PersistenceControllerTestCase.swift in Sources */,
-<<<<<<< HEAD
 				A9DF02D224F748BF00B7C988 /* CriticalEventLogTests.swift in Sources */,
 				1DEE226F24A676A300693C32 /* GlucoseStoreHKFilterTests.swift in Sources */,
-=======
 				A98ED5FE253132A400FD8F70 /* CarbStoreHKQueryTests.swift in Sources */,
 				A9DF02D224F748BF00B7C988 /* CriticalEventLogTests.swift in Sources */,
 				A9E068162534EB8200BDAB59 /* CachedGlucoseObjectTests.swift in Sources */,
->>>>>>> 7e017414
 				1DEE227724A676A300693C32 /* HKHealthStoreMock.swift in Sources */,
 				A9E1E6AD24E1D8590073CA39 /* CacheStore.swift in Sources */,
 				C1A3F5BE24AA6EE200329152 /* NSTimeInterval.swift in Sources */,
@@ -3564,11 +3534,8 @@
 				A9E1E6A924E1B6700073CA39 /* SyncCarbObject.swift in Sources */,
 				43CF0B3F2030FD0D002A66DE /* UploadState.swift in Sources */,
 				A933DB8824BF956F009B417A /* CriticalEventLog.swift in Sources */,
-<<<<<<< HEAD
 				C16DA83F22E8D88F008624C2 /* LoopPlugin.swift in Sources */,
-=======
 				C16DA83F22E8D88F008624C2 /* LoopPluginBundleKey.swift in Sources */,
->>>>>>> 7e017414
 				C1F8403923DB84B700673141 /* DeviceLogEntry+CoreDataClass.swift in Sources */,
 				433BC7AD20538FCA000B1200 /* StoredGlucoseSample.swift in Sources */,
 				43D8FDF91C7290350073BE78 /* GlucoseEffect.swift in Sources */,
@@ -3637,10 +3604,7 @@
 				891A3FD32249990900378B27 /* DailyValueSchedule.swift in Sources */,
 				434C5FA0209ABD4700B2FD1A /* QuantityFormatterTests.swift in Sources */,
 				A95A1D892460F8930079378D /* PumpManagerStatusTests.swift in Sources */,
-<<<<<<< HEAD
-=======
 				A963B278252CE2510062AA12 /* StoredCarbEntryTests.swift in Sources */,
->>>>>>> 7e017414
 				A9DF02C724F6FD1700B7C988 /* StoredInsulinModelTests.swift in Sources */,
 				A95A1D8D246101760079378D /* DoseEntryTests.swift in Sources */,
 				43D8FE1E1C72906E0073BE78 /* NSDateTests.swift in Sources */,
@@ -3669,10 +3633,7 @@
 				4322B76D202F9EF20002837D /* GlucoseMathTests.swift in Sources */,
 				43025DAF1D5AB2E300106C28 /* NSTimeInterval.swift in Sources */,
 				43D8FDDB1C728FDF0073BE78 /* LoopKitTests.swift in Sources */,
-<<<<<<< HEAD
-=======
 				A9E068112534D87800BDAB59 /* StoredGlucoseSampleTests.swift in Sources */,
->>>>>>> 7e017414
 				A9DF02C924F724D900B7C988 /* CriticalEventLogTests.swift in Sources */,
 				8974AFC022120D7A0043F01B /* TemporaryScheduleOverrideTests.swift in Sources */,
 				437AFF1D203A45DB008C4892 /* CacheStore.swift in Sources */,
