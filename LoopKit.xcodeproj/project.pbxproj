--- conflicted
+++ resolved
@@ -3163,11 +3163,8 @@
 			buildActionMask = 2147483647;
 			files = (
 				43BA7194202039A90058961E /* GlucoseRangeTableViewCell.xib in Resources */,
-<<<<<<< HEAD
 				F514D35624EFD500006E2C17 /* InfoPlist.strings in Resources */,
-=======
 				B40D07CA251BD89D00C1C6D7 /* DateAndDurationSteppableTableViewCell.xib in Resources */,
->>>>>>> 3af6d005
 				895FE07122011EDD00FCF18A /* EmojiInputController.storyboard in Resources */,
 				892A5DAE2231E185008961AB /* HUDAssets.xcassets in Resources */,
 				43BA719720203EF30058961E /* CarbKit.storyboard in Resources */,
