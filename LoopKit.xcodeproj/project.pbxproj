--- conflicted
+++ resolved
@@ -2621,11 +2621,8 @@
 				437AFEEE2036A156008C4892 /* CachedCarbObject+CoreDataProperties.swift in Sources */,
 				4322B772202FA2790002837D /* AbsorbedCarbValue.swift in Sources */,
 				1F5DAB1F2118C95700048054 /* LocalizedString.swift in Sources */,
-<<<<<<< HEAD
 				E9D754A0243E75E5000AF240 /* InsulinModelSettings.swift in Sources */,
-=======
 				C18A419624281CAD00BBAF28 /* DeviceLogEntry+CoreDataClass.swift in Sources */,
->>>>>>> 6940ab10
 				434113AD20F287DC00D05747 /* NSManagedObjectContext.swift in Sources */,
 				4322B77B202FA2790002837D /* StoredCarbEntry.swift in Sources */,
 				4322B790202FA2B30002837D /* InsulinValue.swift in Sources */,
