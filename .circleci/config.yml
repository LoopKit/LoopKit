version: 2.1

#
# Jobs
#

jobs:
  test:
    macos:
      xcode: 15.0.0
    steps:
      - checkout
      - run:
          name: Test
          command: |
<<<<<<< HEAD
            set -o pipefail && xcodebuild -project LoopKit.xcodeproj -scheme Shared build -destination 'name=iPhone 15' test | xcpretty
=======
            set -o pipefail && xcodebuild -project LoopKit.xcodeproj -scheme Shared build -destination 'name=iPhone 14,OS=16.4' test | xcpretty
>>>>>>> d31a8c2e
      - store_test_results:
          path: test_output
  package:
    macos:
      xcode: 15.0.0
    steps:
      - checkout
      - run: rm -rf LoopKit.xcodeproj
      - run:
          name: Build LoopKit Package
          command: |
<<<<<<< HEAD
            set -o pipefail && xcodebuild build -scheme LoopKit -sdk iphonesimulator17.0 -destination "OS=17.0,name=iPhone 15" | xcpretty
      - run:
          name: Build LoopKitUI Package
          command: |
            set -o pipefail && xcodebuild build -scheme LoopKitUI -sdk iphonesimulator17.0 -destination "OS=17.0,name=iPhone 15" | xcpretty
=======
            set -o pipefail && xcodebuild build -scheme LoopKit -destination "name=iPhone 14,OS=16.4" | xcpretty
      - run:
          name: Build LoopKitUI Package
          command: |
            set -o pipefail && xcodebuild build -scheme LoopKitUI -destination "name=iPhone 14,OS=16.4" | xcpretty
>>>>>>> d31a8c2e
#
# Workflows
#

workflows:
  version: 2.1
  build_and_test:
    jobs:
      - test
<<<<<<< HEAD
      - package
=======
      - package
>>>>>>> d31a8c2e
<|MERGE_RESOLUTION|>--- conflicted
+++ resolved
@@ -13,11 +13,7 @@
       - run:
           name: Test
           command: |
-<<<<<<< HEAD
             set -o pipefail && xcodebuild -project LoopKit.xcodeproj -scheme Shared build -destination 'name=iPhone 15' test | xcpretty
-=======
-            set -o pipefail && xcodebuild -project LoopKit.xcodeproj -scheme Shared build -destination 'name=iPhone 14,OS=16.4' test | xcpretty
->>>>>>> d31a8c2e
       - store_test_results:
           path: test_output
   package:
@@ -29,19 +25,11 @@
       - run:
           name: Build LoopKit Package
           command: |
-<<<<<<< HEAD
             set -o pipefail && xcodebuild build -scheme LoopKit -sdk iphonesimulator17.0 -destination "OS=17.0,name=iPhone 15" | xcpretty
       - run:
           name: Build LoopKitUI Package
           command: |
             set -o pipefail && xcodebuild build -scheme LoopKitUI -sdk iphonesimulator17.0 -destination "OS=17.0,name=iPhone 15" | xcpretty
-=======
-            set -o pipefail && xcodebuild build -scheme LoopKit -destination "name=iPhone 14,OS=16.4" | xcpretty
-      - run:
-          name: Build LoopKitUI Package
-          command: |
-            set -o pipefail && xcodebuild build -scheme LoopKitUI -destination "name=iPhone 14,OS=16.4" | xcpretty
->>>>>>> d31a8c2e
 #
 # Workflows
 #
@@ -51,8 +39,4 @@
   build_and_test:
     jobs:
       - test
-<<<<<<< HEAD
-      - package
-=======
-      - package
->>>>>>> d31a8c2e
+      - package