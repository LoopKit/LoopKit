//
//  QuantityFormatter.swift
//  LoopKit
//
//  Copyright © 2018 LoopKit Authors. All rights reserved.
//

import Foundation
import HealthKit


/// Formats unit quantities as localized strings
open class QuantityFormatter {

    private var unit: HKUnit

    public init(for unit: HKUnit) {
        self.unit = unit
        configureNumberFormatter()
    }

    /// The unit style determines how the unit strings are abbreviated, and spacing between the value and unit
    open var unitStyle: Formatter.UnitStyle = .medium {
        didSet {
            if hasMeasurementFormatter {
                measurementFormatter.unitStyle = unitStyle
            }

            if hasMassFormatter {
                massFormatter.unitStyle = unitStyle
            }
        }
    }

    open var locale: Locale = Locale.current {
        didSet {
            if hasNumberFormatter {
                numberFormatter.locale = locale
            }

            if hasMeasurementFormatter {
                measurementFormatter.locale = locale
            }
        }
    }

    /// Updates the `numberFormatter` configuration for the specified unit
    ///
    /// - Parameter unit: The unit
    open func updateUnit(to unit: HKUnit) {
        self.unit = unit
        configureNumberFormatter()
    }

    private func configureNumberFormatter() {
        numberFormatter.numberStyle = .decimal
        numberFormatter.minimumFractionDigits = unit.preferredFractionDigits
        numberFormatter.maximumFractionDigits = unit.maxFractionDigits
    }

    private var hasNumberFormatter = false

    /// The formatter used for the quantity values
    open private(set) lazy var numberFormatter: NumberFormatter = {
        hasNumberFormatter = true

        let formatter = NumberFormatter()
        formatter.numberStyle = .decimal
        formatter.locale = self.locale
        return formatter
    }()

    private var hasMeasurementFormatter = false

    /// MeasurementFormatter is used for gram measurements, mg/dL units, and mmol/L units.
    /// It does not properly handle glucose measurements, as it changes unit scales: 100 mg/dL -> 1 g/L
    private lazy var measurementFormatter: MeasurementFormatter = {
        hasMeasurementFormatter = true

        let formatter = MeasurementFormatter()
        formatter.unitOptions = [.providedUnit]
        formatter.numberFormatter = self.numberFormatter
        formatter.locale = self.locale
        formatter.unitStyle = self.unitStyle
        return formatter
    }()

    private var hasMassFormatter = false

    /// MassFormatter properly creates unit strings for grams in .short/.medium style as "g", where MeasurementFormatter uses "gram"/"grams"
    private lazy var massFormatter: MassFormatter = {
        hasMassFormatter = true

        let formatter = MassFormatter()
        formatter.numberFormatter = self.numberFormatter
        formatter.unitStyle = self.unitStyle
        return formatter
    }()

    /// When `avoidLineBreaking` is true, the formatter avoids unit strings or values and their unit strings being split by a line break.
    open var avoidLineBreaking: Bool = true
    
    /// Formats a quantity and unit as a localized string
    ///
    /// - Parameters:
    ///   - quantity: The quantity
    ///   - includeUnit: Whether or not to include the unit in the returned string
    /// - Returns: A localized string, or nil if `numberFormatter` is unable to format the quantity value
    open func string(from quantity: HKQuantity, includeUnit: Bool = true) -> String? {
        let value = quantity.doubleValue(for: unit)

        if !includeUnit {
            return numberFormatter.string(from: value)
        }

        if let foundationUnit = unit.foundationUnit, unit.usesMeasurementFormatterForMeasurement {
            return measurementFormatter.string(from: Measurement(value: value, unit: foundationUnit)).avoidLineBreaking(enabled: avoidLineBreaking)
        }
        
        // Pass 'false' for `avoidLineBreaking` because we don't want to do it twice.
        return numberFormatter.string(from: value, unit: localizedUnitStringWithPlurality(forValue: value, avoidLineBreaking: false),
                                      style: unitStyle, avoidLineBreaking: avoidLineBreaking)
    }


    /// Formats a unit as a localized string
    ///
    /// - Parameters:
    ///   - unit: The unit
    ///   - value: An HKQuantity for determining the plurality of the unit string.
    /// - Returns: A string for the unit. If no localization entry is available, the unlocalized `unitString` is returned.
    open func localizedUnitStringWithPlurality(forQuantity value: HKQuantity, avoidLineBreaking: Bool? = nil) -> String {
        let doubleValue = value.doubleValue(for: unit)
        return localizedUnitStringWithPlurality(forValue: doubleValue, avoidLineBreaking: avoidLineBreaking)
    }


    /// Formats a unit as a localized string
    ///
    /// - Parameters:
    ///   - unit: The unit
    ///   - value: An optional value for determining the plurality of the unit string. Defaults to 10, which will result in pluralizing.
    /// - Returns: A string for the unit. If no localization entry is available, the unlocalized `unitString` is returned.
    open func localizedUnitStringWithPlurality(forValue value: Double = 10, avoidLineBreaking: Bool? = nil) -> String {
        let avoidLineBreaking = avoidLineBreaking ?? self.avoidLineBreaking
        if let string = unit.localizedUnitString(in: unitStyle, singular: abs(1.0 - value) < .ulpOfOne, avoidLineBreaking: avoidLineBreaking) {
            return string
        }

        let string: String
        if unit.usesMassFormatterForUnitString {
            string = massFormatter.unitString(fromValue: value, unit: HKUnit.massFormatterUnit(from: unit))
        } else if let foundationUnit = unit.foundationUnit {
            string = measurementFormatter.string(from: foundationUnit)
        } else {
            // Fallback, unlocalized
            string = unit.unitString
        }

        return string.avoidLineBreaking(enabled: avoidLineBreaking)
    }
}

public extension HKQuantity {
    /// if fractionDigits is nil, defaults to the unit maxFractionDigits
    func doubleValue(for unit: HKUnit, withRounding: Bool, usingFractionDigits fractionDigits: Int? = nil) -> Double {
        var value = self.doubleValue(for: unit)
        if withRounding {
            value = unit.round(value: value, fractionDigits: fractionDigits ?? unit.maxFractionDigits)
        }

        return value
    }
}

public extension HKUnit {
    var usesMassFormatterForUnitString: Bool {
        return self == .gram()
    }

    var usesMeasurementFormatterForMeasurement: Bool {
        return self == .gram()
    }

    var preferredFractionDigits: Int {
        switch self {
        case .internationalUnit():
            return 2
        case .millimolesPerLiter,
             HKUnit.millimolesPerLiter.unitDivided(by: .internationalUnit()),
             HKUnit.millimolesPerLiter.unitDivided(by: .minute()):
            return 1
        case .milligramsPerDeciliterPerMinute:
            return 1
        default:
            return 0
        }
    }

    var maxFractionDigits: Int {
        switch self {
        case .internationalUnit(), .internationalUnitsPerHour:
            return 3
        case HKUnit.gram().unitDivided(by: .internationalUnit()):
            return 1
        default:
            return preferredFractionDigits
        }
    }
    
    /// if fractionDigits is nil, defaults to the unit maxFractionDigits
    func round(value: Double, fractionDigits: Int? = nil) -> Double {
        let usedFractionDigits: Int = fractionDigits ?? maxFractionDigits
        if usedFractionDigits == 0 {
            return value.rounded()
        } else {
            let scaleFactor = pow(10.0, Double(usedFractionDigits))
            return (value * scaleFactor).rounded() / scaleFactor
        }
    }
    
    /// if fractionDigits is nil, defaults to the unit maxFractionDigits
    func allValues(from lowerBound: HKQuantity, through upperBound: HKQuantity, usingFractionDigits fractionDigits: Int? = nil) -> [Double] {
        let usedFractionDigits: Int = fractionDigits ?? maxFractionDigits
        return Array(stride(
            from: lowerBound.doubleValue(for: self, withRounding: true, usingFractionDigits: usedFractionDigits),
            through: upperBound.doubleValue(for: self, withRounding: true, usingFractionDigits: usedFractionDigits),
            by: 1/pow(10.0, Double(usedFractionDigits))
        )).map { self.round(value: $0, fractionDigits: usedFractionDigits) }
    }

    func round(value: Double) -> Double {
        return roundForPreferredDigits(value: value)
    }

    func roundForPreferredDigits(value: Double) -> Double {
        return round(value: value, fractionDigits: preferredFractionDigits)
    }

    func roundForPicker(value: Double) -> Double {
<<<<<<< HEAD
        return round(value: value, fractionalDigits: pickerFractionDigits)
    }

    var maxFractionDigits: Int {
        switch self {
        case .internationalUnit(), .internationalUnitsPerHour:
            return 2
        case HKUnit.gram().unitDivided(by: .internationalUnit()):
            return 1
        default:
            return preferredFractionDigits
        }
=======
        return round(value: value, fractionDigits: maxFractionDigits)
>>>>>>> 4ef47f41
    }
    
    // Short localized unit string with unlocalized fallback
    func shortLocalizedUnitString(avoidLineBreaking: Bool = true) -> String {
        return localizedUnitString(in: .short, avoidLineBreaking: avoidLineBreaking) ??
            unitString.avoidLineBreaking(enabled: avoidLineBreaking)
    }

    func localizedUnitString(in style: Formatter.UnitStyle, singular: Bool = false, avoidLineBreaking: Bool = true) -> String? {
        
        func localizedUnitStringInternal(in style: Formatter.UnitStyle, singular: Bool = false) -> String? {
            if self == .internationalUnit() {
                switch style {
                case .short, .medium:
                    return LocalizedString("U", comment: "The short unit display string for international units of insulin")
                case .long:
                    fallthrough
                @unknown default:
                    if singular {
                        return LocalizedString("Unit", comment: "The long unit display string for a singular international unit of insulin")
                    } else {
                        return LocalizedString("Units", comment: "The long unit display string for international units of insulin")
                    }
                }
            }

            if self == .hour() {
                switch style {
                case .short, .medium:
                    return unitString
                case .long:
                    fallthrough
                @unknown default:
                    if singular {
                        return LocalizedString("Hour", comment: "The long unit display string for a singular hour")
                    } else {
                        return LocalizedString("Hours", comment: "The long unit display string for hours")
                    }
                }
            }
            
            if self == .internationalUnitsPerHour {
                switch style {
                case .short, .medium:
                    return LocalizedString("U/hr", comment: "The short unit display string for international units of insulin per hour")
                case .long:
                    fallthrough
                @unknown default:
                    if singular {
                        return LocalizedString("Unit/hour", comment: "The long unit display string for a singular international unit of insulin per hour")
                    } else {
                        return LocalizedString("Units/hour", comment: "The long unit display string for international units of insulin per hour")
                    }
                }
            }
            
            if self == HKUnit.millimolesPerLiter {
                switch style {
                case .short, .medium:
                    return LocalizedString("mmol/L", comment: "The short unit display string for millimoles per liter")
                case .long:
                    break  // Fallback to the MeasurementFormatter localization
                @unknown default:
                    break
                }
            }
            
            if self == HKUnit.milligramsPerDeciliter.unitDivided(by: HKUnit.internationalUnit()) {
                switch style {
                case .short, .medium:
                    return LocalizedString("mg/dL/U", comment: "The short unit display string for milligrams per deciliter per U")
                case .long:
                    break  // Fallback to the MeasurementFormatter localization
                @unknown default:
                    break
                }
            }
            
            if self == HKUnit.millimolesPerLiter.unitDivided(by: HKUnit.internationalUnit()) {
                switch style {
                case .short, .medium:
                    return LocalizedString("mmol/L/U", comment: "The short unit display string for millimoles per liter per U")
                case .long:
                    break  // Fallback to the MeasurementFormatter localization
                @unknown default:
                    break
                }
            }
            
            if self == HKUnit.gram().unitDivided(by: HKUnit.internationalUnit()) {
                switch style {
                case .short, .medium:
                    return LocalizedString("g/U", comment: "The short unit display string for grams per U")
                case .long:
                    fallthrough
                @unknown default:
                    break  // Fallback to the MeasurementFormatter localization
                }
            }

            if self == HKUnit.millimolesPerLiterPerMinute {
                switch style {
                case .short, .medium:
                    return LocalizedString("mmol/L/min", comment: "The short unit display string for millimoles per liter per minute")
                case .long:
                    fallthrough
                @unknown default:
                    break  // Fallback to the MeasurementFormatter localization
                }
            }

            if self == HKUnit.milligramsPerDeciliterPerMinute {
                switch style {
                case .short, .medium:
                    return LocalizedString("mg/dL/min", comment: "The short unit display string for milligrams per liter per minute")
                case .long:
                    fallthrough
                @unknown default:
                    break  // Fallback to the MeasurementFormatter localization
                }
            }

            
            return nil
        }
        
        if style != .long {
            return localizedUnitStringInternal(in: style, singular: singular)?.avoidLineBreaking(enabled: avoidLineBreaking)
        } else {
            return localizedUnitStringInternal(in: style, singular: singular)
        }
    }
}

fileprivate extension String {
    func avoidLineBreaking(around string: String = "/", enabled: Bool) -> String {
        guard enabled else {
            return self
        }
        return self.replacingOccurrences(of: string, with: "\(String.wordJoiner)\(string)\(String.wordJoiner)")
    }
}<|MERGE_RESOLUTION|>--- conflicted
+++ resolved
@@ -200,7 +200,7 @@
     var maxFractionDigits: Int {
         switch self {
         case .internationalUnit(), .internationalUnitsPerHour:
-            return 3
+            return 2
         case HKUnit.gram().unitDivided(by: .internationalUnit()):
             return 1
         default:
@@ -238,22 +238,7 @@
     }
 
     func roundForPicker(value: Double) -> Double {
-<<<<<<< HEAD
-        return round(value: value, fractionalDigits: pickerFractionDigits)
-    }
-
-    var maxFractionDigits: Int {
-        switch self {
-        case .internationalUnit(), .internationalUnitsPerHour:
-            return 2
-        case HKUnit.gram().unitDivided(by: .internationalUnit()):
-            return 1
-        default:
-            return preferredFractionDigits
-        }
-=======
         return round(value: value, fractionDigits: maxFractionDigits)
->>>>>>> 4ef47f41
     }
     
     // Short localized unit string with unlocalized fallback
