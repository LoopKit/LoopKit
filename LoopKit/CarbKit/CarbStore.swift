--- conflicted
+++ resolved
@@ -228,6 +228,16 @@
                    observationStart: Date(timeIntervalSinceNow: -self.observationInterval),
                    observationEnabled: observationEnabled)
 
+        // Carb model settings based on the selected absorption model
+        switch self.carbAbsorptionModel {
+        case .linear:
+            self.settings = CarbModelSettings(absorptionModel: LinearAbsorption(), initialAbsorptionTimeOverrun: absorptionTimeOverrun, adaptiveAbsorptionRateEnabled: false)
+        case .nonlinear:
+            self.settings = CarbModelSettings(absorptionModel: PiecewiseLinearAbsorption(), initialAbsorptionTimeOverrun: absorptionTimeOverrun, adaptiveAbsorptionRateEnabled: false)
+        case .adaptiveRateNonlinear:
+            self.settings = CarbModelSettings(absorptionModel: PiecewiseLinearAbsorption(), initialAbsorptionTimeOverrun: 1.0, adaptiveAbsorptionRateEnabled: true, adaptiveRateStandbyIntervalFraction: 0.2)
+        }
+
         cacheStore.onReady { (error) in
             guard error == nil else { return }
             
@@ -235,52 +245,8 @@
                 self.queue.async {
                     self.queryAnchor = anchor
             
-                    if !self.authorizationRequired {
-                        self.createQuery()
-                    }
-
-<<<<<<< HEAD
-                    // Migrate modifiedCarbEntries and deletedCarbEntryIDs
-                    self.cacheStore.managedObjectContext.perform {
-                        for entry in UserDefaults.standard.modifiedCarbEntries ?? [] {
-                            let object = CachedCarbObject(context: self.cacheStore.managedObjectContext)
-                            object.update(from: entry)
-                        }
-
-
-                        for externalID in UserDefaults.standard.deletedCarbEntryIds ?? [] {
-                            let object = DeletedCarbObject(context: self.cacheStore.managedObjectContext)
-                            object.externalID = externalID
-                        }
-
-                        self.cacheStore.save()
-                    }
-                    
-
-                    UserDefaults.standard.purgeLegacyCarbEntryKeys()
-            
-                    // Carb model settings based on the selected absorption model
-                    switch self.carbAbsorptionModel {
-                    case .linear:
-                        self.settings = CarbModelSettings(absorptionModel: LinearAbsorption(), initialAbsorptionTimeOverrun: absorptionTimeOverrun, adaptiveAbsorptionRateEnabled: false)
-                    case .nonlinear:
-                        self.settings = CarbModelSettings(absorptionModel: PiecewiseLinearAbsorption(), initialAbsorptionTimeOverrun: absorptionTimeOverrun, adaptiveAbsorptionRateEnabled: false)
-                    case .adaptiveRateNonlinear:
-                        self.settings = CarbModelSettings(absorptionModel: PiecewiseLinearAbsorption(), initialAbsorptionTimeOverrun: 1.0, adaptiveAbsorptionRateEnabled: true, adaptiveRateStandbyIntervalFraction: 0.2)
-                    }
-                }
-=======
-            self.migrateLegacyCarbEntryKeys()
-
-            // Carb model settings based on the selected absorption model
-            switch self.carbAbsorptionModel {
-            case .linear:
-                self.settings = CarbModelSettings(absorptionModel: LinearAbsorption(), initialAbsorptionTimeOverrun: absorptionTimeOverrun, adaptiveAbsorptionRateEnabled: false)
-            case .nonlinear:
-                self.settings = CarbModelSettings(absorptionModel: PiecewiseLinearAbsorption(), initialAbsorptionTimeOverrun: absorptionTimeOverrun, adaptiveAbsorptionRateEnabled: false)
-            case .adaptiveRateNonlinear:
-                self.settings = CarbModelSettings(absorptionModel: PiecewiseLinearAbsorption(), initialAbsorptionTimeOverrun: 1.0, adaptiveAbsorptionRateEnabled: true, adaptiveRateStandbyIntervalFraction: 0.2)
->>>>>>> d9dc851d
+                    self.migrateLegacyCarbEntryKeys()
+                }
             }
         }
     }
@@ -316,28 +282,12 @@
 
     override func processResults(from query: HKAnchoredObjectQuery, added: [HKSample], deleted: [HKDeletedObject], anchor: HKQueryAnchor, completion: @escaping (Bool) -> Void) {
         queue.async {
-<<<<<<< HEAD
             guard anchor != self.queryAnchor else {
                 self.log.default("Skipping processing results from anchored object query, as anchor was already processed")
                 completion(true)
                 return
             }
 
-            var notificationRequired = false
-            
-            var storageError = false
-
-            // Append the new samples
-            if let samples = added as? [HKQuantitySample] {
-                for sample in samples {
-                    if self.addCachedObject(for: sample) {
-                        self.log.debug("Saved sample %@ into cache from HKAnchoredObjectQuery", sample.uuid.uuidString)
-                        notificationRequired = true
-                    } else {
-                        self.log.error("Failed to save sample %@", sample.uuid.uuidString)
-                        storageError = true
-                        break
-=======
             var changed = false
             var error: CarbStoreError?
 
@@ -353,7 +303,6 @@
                                 changed = true
                             }
                         }
->>>>>>> d9dc851d
                     }
 
                     // Delete deleted samples
@@ -372,23 +321,10 @@
                 }
             }
 
-<<<<<<< HEAD
-            // Remove deleted samples
-            self.log.debug("Starting deletion of %d samples", deleted.count)
-            switch self.deleteCachedObjects(for: deleted.map({ $0.uuid })) {
-            case .success(let cacheDeletedCount):
-                if cacheDeletedCount > 0 {
-                    notificationRequired = true
-                }
-                self.log.debug("Finished deletion: HK delete count = %d, cache delete count = %d", deleted.count, cacheDeletedCount)
-            case .failure(let error):
-                self.log.error("Failed to delete samples: %{public}@", String(describing: error))
-                storageError = true
-=======
             if let error = error {
                 self.delegate?.carbStore(self, didError: error)
+                completion(false)
                 return
->>>>>>> d9dc851d
             }
 
             // Notify listeners only if a meaningful change was made
@@ -396,7 +332,7 @@
                 self.notifyUpdatedCarbData(updateSource: .queriedByHealthKit)
             }
 
-            completion(storageError == false)
+            completion(true)
         }
     }
 }
@@ -420,19 +356,6 @@
     /// Retrieves carb entries within the specified date range
     ///
     /// - Parameters:
-<<<<<<< HEAD
-    ///   - start: The earliest date of samples to retrieve
-    ///   - end: The latest date of samples to retrieve, if provided
-    ///   - completion: A closure called once the samples have been retrieved
-    ///   - samples: An array of samples, in chronological order by startDate
-    public func getCachedCarbSamples(start: Date, end: Date? = nil, completion: @escaping (_ samples: [StoredCarbEntry]) -> Void) {
-        #if os(iOS)
-        // If we're within our observation duration, skip the HealthKit query
-        guard start <= earliestObservationDate else {
-            self.queue.async {
-                let entries = self.getCachedCarbEntries().filterDateRange(start, end)
-                completion(entries)
-=======
     ///   - start: The earliest date of values to retrieve
     ///   - end: The latest date of values to retrieve, if provided
     /// - Returns: An array of carb entries, in chronological order by startDate, or error
@@ -447,7 +370,6 @@
                 entries = try self.getActiveCachedCarbObjects(start: start, end: end).map { StoredCarbEntry(managedObject: $0) }
             } catch let coreDataError {
                 error = .coreDataError(coreDataError)
->>>>>>> d9dc851d
             }
         }
 
@@ -639,19 +561,10 @@
         }
     }
 
-<<<<<<< HEAD
-extension NSManagedObjectContext {
-
-    fileprivate func cachedCarbObjectsWithUUID(_ uuid: UUID, fetchLimit: Int? = nil) -> [CachedCarbObject] {
-        let request: NSFetchRequest<CachedCarbObject> = CachedCarbObject.fetchRequest()
-        if let limit = fetchLimit {
-            request.fetchLimit = limit
-=======
     public func deleteCarbEntry(_ oldEntry: StoredCarbEntry, completion: @escaping (_ result: CarbStoreResult<Bool>) -> Void) {
         guard oldEntry.createdByCurrentApp else {
             completion(.failure(.unauthorized))
             return
->>>>>>> d9dc851d
         }
 
         queue.async {
@@ -690,13 +603,7 @@
 
             completion(.success(true))
 
-<<<<<<< HEAD
-            self.cacheStore.save { (error) in
-                created = error == nil
-            }
-=======
             self.notifyUpdatedCarbData(updateSource: .changedInApp)
->>>>>>> d9dc851d
         }
     }
 
@@ -731,37 +638,7 @@
         }
     }
 
-<<<<<<< HEAD
-    @discardableResult
-    private func deleteCachedObjects(for uuids: [UUID], batchSize: Int = 500) -> Result<Int,Error> {
-        dispatchPrecondition(condition: .onQueue(queue))
-
-        var deleted = 0
-        var storageError: Error? = nil
-
-        cacheStore.managedObjectContext.performAndWait {
-            for batch in uuids.chunked(into: batchSize) {
-                let predicate = NSPredicate(format: "uuid IN %@", batch.map { $0 as NSUUID })
-                do {
-                    deleted += try cacheStore.managedObjectContext.purgeObjects(of: CachedCarbObject.self, matching: predicate)
-                } catch let error {
-                   storageError = error
-                }
-            }
-        }
-        
-        if let error = storageError {
-            return .failure(error)
-        } else {
-            return .success(deleted)
-        }
-    }
-
-    @discardableResult
-    private func deleteCachedObject(forSampleUUID uuid: UUID) -> Bool {
-=======
     private func addCarbEntry(for sample: HKQuantitySample, on date: Date) throws -> Bool {
->>>>>>> d9dc851d
         dispatchPrecondition(condition: .onQueue(queue))
 
         // Are there any objects matching the UUID?
