--- conflicted
+++ resolved
@@ -23,9 +23,6 @@
     case adaptiveRateNonlinear
 }
 
-<<<<<<< HEAD
-public protocol CarbStoreSyncDelegate: class {
-=======
 public protocol CarbStoreDelegate: class {
 
     /**
@@ -34,7 +31,6 @@
      - Parameter carbStore: The carb store that has updated carb data.
      */
     func carbStoreHasUpdatedCarbData(_ carbStore: CarbStore)
->>>>>>> 0a720b42
 
     /**
      Informs the delegate that an internal error occurred.
@@ -169,24 +165,14 @@
     /// Choose a lower or higher sync version if the same sample might be written twice (e.g. from an extension and from an app) for deterministic conflict resolution
     public let syncVersion: Int
 
-<<<<<<< HEAD
-    public weak var syncDelegate: CarbStoreSyncDelegate?
-=======
     public weak var delegate: CarbStoreDelegate?
->>>>>>> 0a720b42
 
     private let queue = DispatchQueue(label: "com.loudnate.CarbKit.dataAccessQueue", qos: .utility)
 
     private let log = OSLog(category: "CarbStore")
     
-<<<<<<< HEAD
-    var settings = CarbModelSettings(absorptionModel: LinearAbsorption(), initialAbsorptionTimeOverrun: 1.5, adaptiveAbsorptionRateEnabled: false)
-    
-    static let queryAnchorMetadataKey = "com.loopkit.CarbStore.queryAnchor"
-=======
     var settings = CarbModelSettings(absorptionModel: PiecewiseLinearAbsorption(), initialAbsorptionTimeOverrun: 1.5, adaptiveAbsorptionRateEnabled: false)
 
->>>>>>> 0a720b42
 
     /**
      Initializes a new instance of the store.
