//
//  TemporaryScheduleOverrideHistory.swift
//  LoopKit
//
//  Created by Michael Pangburn on 3/25/19.
//  Copyright © 2019 LoopKit Authors. All rights reserved.
//

import Foundation

public enum End: Equatable, Hashable {
    case natural
    case early(Date)
    case deleted // Ended before started
}

private struct OverrideEvent: Equatable {

    var override: TemporaryScheduleOverride
    var modificationCounter: Int

    init(override: TemporaryScheduleOverride, modificationCounter: Int) {
        self.override = override
        self.modificationCounter = modificationCounter
    }

    var actualEndDate: Date {
        return override.actualEndDate
    }
}


public protocol TemporaryScheduleOverrideHistoryDelegate: AnyObject {
    func temporaryScheduleOverrideHistoryDidUpdate(_ history: TemporaryScheduleOverrideHistory)
}

public final class TemporaryScheduleOverrideHistory {
    public typealias QueryAnchor = Int
    
    private var recentEvents: [OverrideEvent] = [] {
        didSet {
            modificationCounter += 1

            delegate?.temporaryScheduleOverrideHistoryDidUpdate(self)

            if let lastTaintedEvent = taintedEventLog.last,
                Date().timeIntervalSince(lastTaintedEvent.override.startDate) > .hours(48)
            {
                taintedEventLog.removeAll()
            }
        }
    }
    
    /// Tracks a sequence of override events that failed validation checks.
    /// Stored to enable retrieval via issue report after a deliberate crash.
    private var taintedEventLog: [OverrideEvent] = [] {
        didSet {
            delegate?.temporaryScheduleOverrideHistoryDidUpdate(self)
        }
    }
    
    private var modificationCounter: Int
    
    public var relevantTimeWindow: TimeInterval = TimeInterval.hours(10)

    public weak var delegate: TemporaryScheduleOverrideHistoryDelegate?

    public init() {
        modificationCounter = 0
    }

    public func recordOverride(_ override: TemporaryScheduleOverride?, at enableDate: Date = Date()) {
        guard override != lastUndeletedEvent?.override else {
            return
        }
        
        if let override = override {
            record(override, at: enableDate)
        } else {
            cancelActiveOverride(at: enableDate)
        }
    }
    
    private var lastUndeletedEvent: OverrideEvent? {
        return recentEvents.reversed().first { $0.override.actualEnd != .deleted }
    }
    
    private func deleteEventsStartingOnOrAfter(_ date: Date) {
        recentEvents.mutateEach { (event) in
            if event.override.startDate >= date {
                event.override.actualEnd = .deleted
                event.modificationCounter = modificationCounter
            }
        }
    }
    
    // Deletes overrides that start after the passed in override.
    private func record(_ override: TemporaryScheduleOverride, at enableDate: Date) {
        
        // Check for modification of existing entry
        var index = recentEvents.endIndex
        while index != recentEvents.startIndex {
            recentEvents.formIndex(before: &index)
            if recentEvents[index].override.syncIdentifier == override.syncIdentifier {
                recentEvents[index].override = override
                recentEvents[index].modificationCounter = modificationCounter
                return
            }
        }
        
        deleteEventsStartingOnOrAfter(override.startDate)
        
        let overrideEnd = min(override.startDate.nearestPrevious, enableDate)
        
        cancelActiveOverride(at: overrideEnd)

        let enabledEvent = OverrideEvent(override: override, modificationCounter: modificationCounter)
        recentEvents.append(enabledEvent)
    }

    private func cancelActiveOverride(at date: Date) {
        var index = recentEvents.endIndex
        while index != recentEvents.startIndex {
            recentEvents.formIndex(before: &index)
            
            if recentEvents[index].override.actualEnd != .deleted {
                if recentEvents[index].actualEndDate > date {
                    if recentEvents[index].override.startDate > date {
                        recentEvents[index].override.actualEnd = .deleted
                    } else {
                        recentEvents[index].override.actualEnd = .early(date)
                    }
                    recentEvents[index].modificationCounter = modificationCounter
                }
                break
            }
        }
    }

    public func resolvingRecentBasalSchedule(_ base: BasalRateSchedule, relativeTo referenceDate: Date = Date()) -> BasalRateSchedule {
        filterRecentEvents(relativeTo: referenceDate)
        return overridesReflectingEnabledDuration(relativeTo: referenceDate).reduce(base) { base, override in
            base.applyingBasalRateMultiplier(from: override, relativeTo: referenceDate)
        }
    }

    public func resolvingRecentInsulinSensitivitySchedule(_ base: InsulinSensitivitySchedule, relativeTo referenceDate: Date = Date()) -> InsulinSensitivitySchedule {
        filterRecentEvents(relativeTo: referenceDate)
        return overridesReflectingEnabledDuration(relativeTo: referenceDate).reduce(base) { base, override in
            base.applyingSensitivityMultiplier(from: override, relativeTo: referenceDate)
        }
    }

    public func resolvingRecentCarbRatioSchedule(_ base: CarbRatioSchedule, relativeTo referenceDate: Date = Date()) -> CarbRatioSchedule {
        filterRecentEvents(relativeTo: referenceDate)
        return overridesReflectingEnabledDuration(relativeTo: referenceDate).reduce(base) { base, override in
            base.applyingCarbRatioMultiplier(from: override, relativeTo: referenceDate)
        }
    }
    
    public func getEvents(relativeTo referenceDate: Date = Date()) -> [TemporaryScheduleOverride] {
        filterRecentEvents(relativeTo: referenceDate)
        return recentEvents.map { $0.override }
    }

    private func relevantPeriod(relativeTo referenceDate: Date) -> DateInterval {
        return DateInterval(
            start: referenceDate.addingTimeInterval(-relevantTimeWindow),
            end: referenceDate.addingTimeInterval(relevantTimeWindow)
        )
    }

    private func filterRecentEvents(relativeTo referenceDate: Date) {
        let period = relevantPeriod(relativeTo: referenceDate)
        var recentEvents = self.recentEvents
        recentEvents.removeAll(where: { event in
            event.actualEndDate < period.start || event.override.startDate > period.end
        })

        if recentEvents != self.recentEvents {
            self.recentEvents = recentEvents
        }
    }

    private func overridesReflectingEnabledDuration(relativeTo referenceDate: Date) -> [TemporaryScheduleOverride] {
        var overrides = recentEvents.filter({$0.override.actualEnd != .deleted}).map { event -> TemporaryScheduleOverride in
            var override = event.override
            if case .early(let endDate) = event.override.actualEnd {
                override.scheduledEndDate = endDate
            }
            return override
        }
        let period = relevantPeriod(relativeTo: referenceDate)
        overrides.mutateEach { override in
            // Save the actual (computed) end date prior to modifying the start date, which shifts the whole interval
            let end = override.scheduledEndDate
            override.startDate = max(override.startDate, period.start)
            override.scheduledEndDate = min(end, period.end)
        }
        validateOverridesReflectingEnabledDuration(overrides)
        return overrides
    }

    private func validateOverridesReflectingEnabledDuration(_ overrides: [TemporaryScheduleOverride]) {
        let overlappingOverridePairIndices: [(Int, Int)] =
            Array(overrides.enumerated())
                .allPairs()
                .compactMap {
                    let ((index1, override1), (index2, override2)) = ($0, $1)
                    if override1.activeInterval.intersects(override2.activeInterval) {
                        return (index1, index2)
                    } else {
                        return nil
                    }
                }

        let invalidOverrideIndices = overlappingOverridePairIndices.flatMap { [$0, $1] }
        guard invalidOverrideIndices.isEmpty else {
            // Save the invalid event history for debugging.
            taintedEventLog = recentEvents

            // Wipe only conflicting overrides to retain as much history as possible.
            recentEvents.removeAll(at: invalidOverrideIndices)

            // Crash deliberately to notify something has gone wrong.
            preconditionFailure("No overrides should overlap.")
        }
    }

    func wipeHistory() {
        recentEvents.removeAll()
        modificationCounter = 0
    }
    
    public func queryByAnchor(_ anchor: QueryAnchor?) -> (resultOverrides: [TemporaryScheduleOverride], deletedOverrides: [TemporaryScheduleOverride], newAnchor: QueryAnchor?)  {
        var resultOverrides = [TemporaryScheduleOverride]()
        var deletedOverrides = [TemporaryScheduleOverride]()
        for event in recentEvents {
            if anchor == nil || event.modificationCounter >= anchor! {
                var override = event.override
                if case .early(let endDate) = event.override.actualEnd {
                    override.scheduledEndDate = endDate
                }
                if event.override.actualEnd == .deleted {
                    deletedOverrides.append(override)
                } else {
                    resultOverrides.append(override)
                }
            }
        }
        return (resultOverrides: resultOverrides, deletedOverrides: deletedOverrides, newAnchor: modificationCounter)
    }
}


extension OverrideEvent: RawRepresentable {
    typealias RawValue = [String: Any]

    init?(rawValue: RawValue) {
        guard
            let overrideRawValue = rawValue["override"] as? TemporaryScheduleOverride.RawValue,
            let override = TemporaryScheduleOverride(rawValue: overrideRawValue)
        else {
            return nil
        }

        self.override = override
        
<<<<<<< HEAD
        if let modificationCounter = rawValue["modificationCounter"] as? Int {
            self.modificationCounter = modificationCounter
        } else {
            self.modificationCounter = 0
        }

=======
        self.modificationCounter = rawValue["modificationCounter"] as? Int ?? 0
        
>>>>>>> 0a36cd50
        if let isDeleted = rawValue["isDeleted"] as? Bool, isDeleted {
            self.override.actualEnd = .deleted
        } else if let endDate = rawValue["endDate"] as? Date {
            self.override.actualEnd = .early(endDate)
        }
    }

    var rawValue: RawValue {
        var raw: RawValue = [
            "override": override.rawValue,
            "modificationCounter": modificationCounter,
            "isDeleted": override.actualEnd == .deleted,
        ]

        if case .early(let endDate) = override.actualEnd {
            raw["endDate"] = endDate
        }

        return raw
    }
}


extension TemporaryScheduleOverrideHistory: RawRepresentable {
    public typealias RawValue = [String: Any]

    public convenience init?(rawValue: RawValue) {
        self.init()
        if let recentEventsRawValue = rawValue["recentEvents"] as? [[String: Any]] {
            let recentEvents = recentEventsRawValue.compactMap(OverrideEvent.init(rawValue:))
            guard recentEvents.count == recentEventsRawValue.count else {
                return nil
            }
            self.recentEvents = recentEvents
        }
        if let taintedEventsRawValue = rawValue["taintedEventLog"] as? [[String: Any]] {
            let taintedEventLog = taintedEventsRawValue.compactMap(OverrideEvent.init(rawValue:))
            guard taintedEventLog.count == taintedEventsRawValue.count else {
                return nil
            }
            self.taintedEventLog = taintedEventLog
        }
        
        self.modificationCounter = rawValue["modificationCounter"] as? Int ?? 0
    }

    public var rawValue: RawValue {
        return [
            "recentEvents": recentEvents.map { $0.rawValue },
            "taintedEventLog": taintedEventLog.map { $0.rawValue },
            "modificationCounter": modificationCounter
        ]
    }
}


extension TemporaryScheduleOverrideHistory: CustomDebugStringConvertible {
    public var debugDescription: String {
        return "TemporaryScheduleOverrideHistory(recentEvents: \(recentEvents), taintedEventLog: \(taintedEventLog))"
    }
}


private extension Date {
    var nearestPrevious: Date {
        return Date(timeIntervalSince1970: timeIntervalSince1970.nextDown)
    }
}<|MERGE_RESOLUTION|>--- conflicted
+++ resolved
@@ -266,17 +266,8 @@
 
         self.override = override
         
-<<<<<<< HEAD
-        if let modificationCounter = rawValue["modificationCounter"] as? Int {
-            self.modificationCounter = modificationCounter
-        } else {
-            self.modificationCounter = 0
-        }
-
-=======
         self.modificationCounter = rawValue["modificationCounter"] as? Int ?? 0
         
->>>>>>> 0a36cd50
         if let isDeleted = rawValue["isDeleted"] as? Bool, isDeleted {
             self.override.actualEnd = .deleted
         } else if let endDate = rawValue["endDate"] as? Date {
