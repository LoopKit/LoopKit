--- conflicted
+++ resolved
@@ -16,11 +16,7 @@
         }
 
         let doubleRange = targetRange.doubleRange(for: unit)
-<<<<<<< HEAD
-        let rangeOverride = GlucoseRangeSchedule.Override(start: override.startDate, end: override.scheduledEndDate, value: doubleRange)
-=======
-        let rangeOverride = GlucoseRangeSchedule.Override(value: doubleRange, start: override.startDate, end: override.endDate)
->>>>>>> 0a36cd50
+        let rangeOverride = GlucoseRangeSchedule.Override(value: doubleRange, start: override.startDate, end: override.scheduledEndDate)
         return GlucoseRangeSchedule(rangeSchedule: rangeSchedule, override: rangeOverride)
     }
 }
