--- conflicted
+++ resolved
@@ -18,11 +18,7 @@
 let MetadataKeyHasLoopKitOrigin = "HasLoopKitOrigin"
 
 /// Defines the insulin curve type to use to evaluate the dose's activity
-<<<<<<< HEAD
-let MetadataKeyInsulinModelCategory = "com.loopkit.InsulinKit.MetadataKeyInsulinModelCategory"
-=======
 let MetadataKeyInsulinType = "com.loopkit.InsulinKit.MetadataKeyInsulinType"
->>>>>>> 7df6fb95
 
 /// Defines the source of the data, including if a dose was logged or from device history
 let MetadataKeyProvenanceIdentifier = "com.loopkit.InsulinKit.MetadataKeyProvenanceIdentifier"
@@ -39,11 +35,7 @@
             HKMetadataKeySyncVersion: syncVersion,
             HKMetadataKeySyncIdentifier: syncIdentifier,
             MetadataKeyHasLoopKitOrigin: true,
-<<<<<<< HEAD
-            MetadataKeyInsulinModelCategory: InsulinModelCategory.none.rawValue,
-=======
             MetadataKeyInsulinType: InsulinType.none.rawValue,
->>>>>>> 7df6fb95
             MetadataKeyProvenanceIdentifier: provenanceIdentifier
         ]
 
@@ -74,11 +66,7 @@
             return nil
         }
         
-<<<<<<< HEAD
-        metadata[MetadataKeyInsulinModelCategory] = dose.insulinModelCategory?.rawValue
-=======
         metadata[MetadataKeyInsulinType] = dose.insulinType?.rawValue
->>>>>>> 7df6fb95
 
         self.init(
             type: type,
@@ -118,21 +106,12 @@
         return metadata?[MetadataKeyProvenanceIdentifier] as? String ?? provenanceIdentifier
     }
     
-<<<<<<< HEAD
-    var insulinModelCategory: InsulinModelCategory? {
-        guard let rawType = metadata?[MetadataKeyInsulinModelCategory] as? Int else {
-            return nil
-        }
-        
-        return InsulinModelCategory(rawValue: rawType)
-=======
     var insulinType: InsulinType? {
         guard let rawType = metadata?[MetadataKeyInsulinType] as? Int else {
             return nil
         }
         
         return InsulinType(rawValue: rawType)
->>>>>>> 7df6fb95
     }
 
     /// Returns a DoseEntry representation of the sample.
@@ -187,11 +166,7 @@
             description: nil,
             syncIdentifier: syncIdentifier,
             scheduledBasalRate: scheduledBasalRate,
-<<<<<<< HEAD
-            insulinModelCategory: insulinModelCategory
-=======
             insulinType: insulinType
->>>>>>> 7df6fb95
         )
     }
 }