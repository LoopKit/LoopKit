--- conflicted
+++ resolved
@@ -82,7 +82,6 @@
             primitiveProgrammedTempBasalRate = NSNumber(value: rate)
         }
     }
-<<<<<<< HEAD
     
     var modelDuration: Double? {
         get {
@@ -111,15 +110,6 @@
             defer { didChangeValue(forKey: "modelType") }
             primitiveModelType = newValue != nil ? NSNumber(value: newValue!.rawValue) : nil
         }
-    }
-
-    override func awakeFromInsert() {
-        super.awakeFromInsert()
-
-        createdAt = Date()
-    }
-=======
->>>>>>> bda828f1
 }
 
 // MARK: - Helpers
@@ -208,26 +198,6 @@
     }
 }
 
-// MARK: - Operations
-
-extension CachedInsulinDeliveryObject {
-    func create(fromNew sample: HKQuantitySample, provenanceIdentifier: String, on date: Date = Date()) {
-        precondition(sample.syncIdentifier != nil)
-
-        self.uuid = nil
-        self.provenanceIdentifier = provenanceIdentifier
-        self.hasLoopKitOrigin = true
-        self.startDate = sample.startDate
-        self.endDate = sample.endDate
-        self.syncIdentifier = sample.syncIdentifier!
-        self.value = sample.quantity.doubleValue(for: .internationalUnit())
-        self.scheduledBasalRate = sample.scheduledBasalRate
-        self.programmedTempBasalRate = sample.programmedTempBasalRate
-        self.reason = sample.insulinDeliveryReason
-        self.createdAt = date
-    }
-
-<<<<<<< HEAD
     func update(from sample: HKQuantitySample) {
         uuid = sample.uuid
         startDate = sample.startDate
@@ -241,7 +211,8 @@
         value = sample.quantity.doubleValue(for: .internationalUnit())
         provenanceIdentifier = sample.provenanceIdentifier
         insulinModelSetting = sample.insulinModelSetting
-=======
+    }
+
     func create(fromExisting sample: HKQuantitySample, on date: Date = Date()) {
         self.uuid = sample.uuid
         self.provenanceIdentifier = sample.provenanceIdentifier
@@ -254,6 +225,5 @@
         self.programmedTempBasalRate = sample.programmedTempBasalRate
         self.reason = sample.insulinDeliveryReason
         self.createdAt = date
->>>>>>> bda828f1
     }
 }