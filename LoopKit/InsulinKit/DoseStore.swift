--- conflicted
+++ resolved
@@ -101,13 +101,8 @@
         }
     }
     private let lockedInsulinModelSetting: Locked<InsulinModelSettings?>
-<<<<<<< HEAD
-    private var pumpInsulinModelCategory: InsulinModelCategory? {
-        return pumpInsulinModelSetting?.insulinModelCategory
-=======
     private var pumpInsulinType: InsulinType? {
         return pumpInsulinModelSetting?.insulinType
->>>>>>> 7df6fb95
     }
     
     // The longest effect duration in the doses within the DoseStore
@@ -763,13 +758,8 @@
                 object.title = event.title
                 object.type = event.type
                 object.mutable = event.isMutable
-<<<<<<< HEAD
-                if let category = self.pumpInsulinModelCategory {
-                    object.dose = event.dose?.annotateDoseWithInsulinModelCategoryIfNeeded(defaultCategory: category)
-=======
                 if let type = self.pumpInsulinType {
                     object.dose = event.dose?.annotateDoseWithInsulinTypeIfNeeded(defaultType: type)
->>>>>>> 7df6fb95
                 } else {
                     object.dose = event.dose
                 }
@@ -1061,13 +1051,8 @@
             var reconciledDoses = doses.overlayBasalSchedule(basalSchedule, startingAt: startingAt, endingAt: endingAt, insertingBasalEntries: !self.pumpRecordsBasalProfileStartEvents)
 
             // Annotate doses with the default insulin model before saving to keep track of insulin models if settings are changed
-<<<<<<< HEAD
-            if let category = self.pumpInsulinModelCategory {
-                reconciledDoses = reconciledDoses.annotatedWithInsulinModelCategoryIfNeeded(defaultCategory: category)
-=======
             if let type = self.pumpInsulinType {
                 reconciledDoses = reconciledDoses.annotatedWithInsulinTypeIfNeeded(defaultType: type)
->>>>>>> 7df6fb95
             }
             completion(.success(reconciledDoses))
         }
@@ -1449,11 +1434,7 @@
                     return dose.trimmed(to: basalDosingEnd)
                 }
                 // Update the longest effect duration based on the doses retrieved
-<<<<<<< HEAD
-                self.longestEffectDuration = trimmedDoses.compactMap({ insulinModelInfo.insulinModel(for: $0.insulinModelCategory).effectDuration }).max() ?? self.longestEffectDuration
-=======
                 self.longestEffectDuration = trimmedDoses.compactMap({ insulinModelInfo.insulinModel(for: $0.insulinType).effectDuration }).max() ?? self.longestEffectDuration
->>>>>>> 7df6fb95
 
                 let glucoseEffects = trimmedDoses.glucoseEffects(insulinModelInfo: insulinModelInfo, longestEffectDuration: self.longestEffectDuration, insulinSensitivity: insulinSensitivitySchedule)
                 completion(.success(glucoseEffects.filterDateRange(start, end)))
