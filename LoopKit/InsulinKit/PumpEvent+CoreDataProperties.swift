//
//  PumpEvent+CoreDataProperties.swift
//  LoopKit
//
//  Created by Nate Racklyeft on 8/1/16.
//  Copyright © 2017 LoopKit Authors. All rights reserved.
//

import Foundation
import CoreData


extension PumpEvent {

    @nonobjc class func fetchRequest() -> NSFetchRequest<PumpEvent> {
        return NSFetchRequest<PumpEvent>(entityName: "PumpEvent")
    }

    @NSManaged var createdAt: Date!
    @NSManaged var date: Date!
    @NSManaged var primitiveDoseType: String?
    @NSManaged var primitiveDuration: NSNumber?
    @NSManaged var primitiveType: String?
    @NSManaged var primitiveUnit: String?
    @NSManaged var primitiveUploaded: NSNumber?
    @NSManaged var primitiveValue: NSNumber?
    @NSManaged var primitiveDeliveredUnits: NSNumber?
    @NSManaged var mutable: Bool
    @NSManaged var raw: Data?
    @NSManaged var title: String?
    @NSManaged var modificationCounter: Int64
<<<<<<< HEAD
    @NSManaged var primitiveInsulinModelCategory: NSNumber?
=======
    @NSManaged var primitiveInsulinType: NSNumber?
>>>>>>> 7df6fb95
}

extension PumpEvent: Encodable {
    public func encode(to encoder: Encoder) throws {
        var container = encoder.container(keyedBy: CodingKeys.self)
        try container.encode(createdAt, forKey: .createdAt)
        try container.encode(date, forKey: .date)
        try container.encodeIfPresent(doseType?.rawValue, forKey: .doseType)
        try container.encode(duration, forKey: .duration)
        try container.encodeIfPresent(type?.rawValue, forKey: .type)
        try container.encodeIfPresent(unit?.rawValue, forKey: .unit)
        try container.encode(uploaded, forKey: .uploaded)
        try container.encodeIfPresent(value, forKey: .value)
        try container.encodeIfPresent(deliveredUnits, forKey: .deliveredUnits)
        try container.encode(mutable, forKey: .mutable)
        try container.encodeIfPresent(raw?.base64EncodedString(), forKey: .raw)
        try container.encodeIfPresent(title, forKey: .title)
        try container.encode(modificationCounter, forKey: .modificationCounter)
<<<<<<< HEAD
        try container.encodeIfPresent(insulinModelCategory?.rawValue, forKey: .insulinModelCategory)
=======
        try container.encodeIfPresent(insulinType?.rawValue, forKey: .insulinType)
>>>>>>> 7df6fb95
    }

    private enum CodingKeys: String, CodingKey {
        case createdAt
        case date
        case doseType
        case duration
        case type
        case unit
        case uploaded
        case value
        case deliveredUnits
        case mutable
        case raw
        case title
        case modificationCounter
<<<<<<< HEAD
        case insulinModelCategory
=======
        case insulinType
>>>>>>> 7df6fb95
    }
}<|MERGE_RESOLUTION|>--- conflicted
+++ resolved
@@ -29,11 +29,7 @@
     @NSManaged var raw: Data?
     @NSManaged var title: String?
     @NSManaged var modificationCounter: Int64
-<<<<<<< HEAD
-    @NSManaged var primitiveInsulinModelCategory: NSNumber?
-=======
     @NSManaged var primitiveInsulinType: NSNumber?
->>>>>>> 7df6fb95
 }
 
 extension PumpEvent: Encodable {
@@ -52,11 +48,7 @@
         try container.encodeIfPresent(raw?.base64EncodedString(), forKey: .raw)
         try container.encodeIfPresent(title, forKey: .title)
         try container.encode(modificationCounter, forKey: .modificationCounter)
-<<<<<<< HEAD
-        try container.encodeIfPresent(insulinModelCategory?.rawValue, forKey: .insulinModelCategory)
-=======
         try container.encodeIfPresent(insulinType?.rawValue, forKey: .insulinType)
->>>>>>> 7df6fb95
     }
 
     private enum CodingKeys: String, CodingKey {
@@ -73,10 +65,6 @@
         case raw
         case title
         case modificationCounter
-<<<<<<< HEAD
-        case insulinModelCategory
-=======
         case insulinType
->>>>>>> 7df6fb95
     }
 }