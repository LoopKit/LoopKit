//
//  PumpEvent+CoreDataProperties.swift
//  LoopKit
//
//  Created by Nate Racklyeft on 8/1/16.
//  Copyright © 2017 LoopKit Authors. All rights reserved.
//

import Foundation
import CoreData


extension PumpEvent {

    @nonobjc class func fetchRequest() -> NSFetchRequest<PumpEvent> {
        return NSFetchRequest<PumpEvent>(entityName: "PumpEvent")
    }

    @NSManaged var createdAt: Date!
    @NSManaged var date: Date!
    @NSManaged var primitiveDoseType: String?
    @NSManaged var primitiveDuration: NSNumber?
    @NSManaged var primitiveType: String?
    @NSManaged var primitiveUnit: String?
    @NSManaged var primitiveUploaded: NSNumber?
    @NSManaged var primitiveValue: NSNumber?
    @NSManaged var primitiveDeliveredUnits: NSNumber?
    @NSManaged var mutable: Bool
    @NSManaged var raw: Data?
    @NSManaged var title: String?
    @NSManaged var modificationCounter: Int64
    @NSManaged var primitiveModelDuration: NSNumber?
    @NSManaged var primitiveModelType: NSNumber?
}

<<<<<<< HEAD
=======
}

>>>>>>> bfa5bd9f
extension PumpEvent: Encodable {
    public func encode(to encoder: Encoder) throws {
        var container = encoder.container(keyedBy: CodingKeys.self)
        try container.encode(createdAt, forKey: .createdAt)
        try container.encode(date, forKey: .date)
        try container.encodeIfPresent(doseType?.rawValue, forKey: .doseType)
        try container.encode(duration, forKey: .duration)
        try container.encodeIfPresent(type?.rawValue, forKey: .type)
        try container.encodeIfPresent(unit?.rawValue, forKey: .unit)
        try container.encode(uploaded, forKey: .uploaded)
        try container.encodeIfPresent(value, forKey: .value)
        try container.encodeIfPresent(deliveredUnits, forKey: .deliveredUnits)
        try container.encode(mutable, forKey: .mutable)
        try container.encodeIfPresent(raw?.base64EncodedString(), forKey: .raw)
        try container.encodeIfPresent(title, forKey: .title)
        try container.encode(modificationCounter, forKey: .modificationCounter)
    }

    private enum CodingKeys: String, CodingKey {
        case createdAt
        case date
        case doseType
        case duration
        case type
        case unit
        case uploaded
        case value
        case deliveredUnits
        case mutable
        case raw
        case title
        case modificationCounter
    }
}<|MERGE_RESOLUTION|>--- conflicted
+++ resolved
@@ -33,11 +33,41 @@
     @NSManaged var primitiveModelType: NSNumber?
 }
 
-<<<<<<< HEAD
-=======
+extension PumpEvent: Encodable {
+    public func encode(to encoder: Encoder) throws {
+        var container = encoder.container(keyedBy: CodingKeys.self)
+        try container.encode(createdAt, forKey: .createdAt)
+        try container.encode(date, forKey: .date)
+        try container.encodeIfPresent(doseType?.rawValue, forKey: .doseType)
+        try container.encode(duration, forKey: .duration)
+        try container.encodeIfPresent(type?.rawValue, forKey: .type)
+        try container.encodeIfPresent(unit?.rawValue, forKey: .unit)
+        try container.encode(uploaded, forKey: .uploaded)
+        try container.encodeIfPresent(value, forKey: .value)
+        try container.encodeIfPresent(deliveredUnits, forKey: .deliveredUnits)
+        try container.encode(mutable, forKey: .mutable)
+        try container.encodeIfPresent(raw?.base64EncodedString(), forKey: .raw)
+        try container.encodeIfPresent(title, forKey: .title)
+        try container.encode(modificationCounter, forKey: .modificationCounter)
+    }
+
+    private enum CodingKeys: String, CodingKey {
+        case createdAt
+        case date
+        case doseType
+        case duration
+        case type
+        case unit
+        case uploaded
+        case value
+        case deliveredUnits
+        case mutable
+        case raw
+        case title
+        case modificationCounter
+    }
 }
 
->>>>>>> bfa5bd9f
 extension PumpEvent: Encodable {
     public func encode(to encoder: Encoder) throws {
         var container = encoder.container(keyedBy: CodingKeys.self)
