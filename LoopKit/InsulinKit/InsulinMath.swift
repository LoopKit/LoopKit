//
//  InsulinMath.swift
//  Naterade
//
//  Created by Nathan Racklyeft on 1/30/16.
//  Copyright © 2016 Nathan Racklyeft. All rights reserved.
//

import Foundation
import HealthKit


extension DoseEntry {
    private func continuousDeliveryInsulinOnBoard(at date: Date, model: InsulinModel, delta: TimeInterval) -> Double {
        let doseDuration = endDate.timeIntervalSince(startDate)  // t1
        let time = date.timeIntervalSince(startDate)
        var iob: Double = 0
        var doseDate = TimeInterval(0)  // i

        repeat {
            let segment: Double

            if doseDuration > 0 {
                segment = max(0, min(doseDate + delta, doseDuration) - doseDate) / doseDuration
            } else {
                segment = 1
            }

            iob += segment * model.percentEffectRemaining(at: time - doseDate)
            doseDate += delta
        } while doseDate <= min(floor((time + model.delay) / delta) * delta, doseDuration)

        return iob
    }

    func insulinOnBoard(at date: Date, model: InsulinModel, delta: TimeInterval) -> Double {
        let time = date.timeIntervalSince(startDate)
        guard time >= 0 else {
            return 0
        }

        // Consider doses within the delta time window as momentary
        if endDate.timeIntervalSince(startDate) <= 1.05 * delta {
            return netBasalUnits * model.percentEffectRemaining(at: time)
        } else {
            return netBasalUnits * continuousDeliveryInsulinOnBoard(at: date, model: model, delta: delta)
        }
    }

    private func continuousDeliveryGlucoseEffect(at date: Date, model: InsulinModel, delta: TimeInterval) -> Double {
        let doseDuration = endDate.timeIntervalSince(startDate)  // t1
        let time = date.timeIntervalSince(startDate)
        var value: Double = 0
        var doseDate = TimeInterval(0)  // i

        repeat {
            let segment: Double

            if doseDuration > 0 {
                segment = max(0, min(doseDate + delta, doseDuration) - doseDate) / doseDuration
            } else {
                segment = 1
            }

            value += segment * (1.0 - model.percentEffectRemaining(at: time - doseDate))
            doseDate += delta
        } while doseDate <= min(floor((time + model.delay) / delta) * delta, doseDuration)

        return value
    }

    func glucoseEffect(at date: Date, model: InsulinModel, insulinSensitivity: Double, delta: TimeInterval) -> Double {
        let time = date.timeIntervalSince(startDate)

        guard time >= 0 else {
            return 0
        }

        // Consider doses within the delta time window as momentary
        if endDate.timeIntervalSince(startDate) <= 1.05 * delta {
            return netBasalUnits * -insulinSensitivity * (1.0 - model.percentEffectRemaining(at: time))
        } else {
            return netBasalUnits * -insulinSensitivity * continuousDeliveryGlucoseEffect(at: date, model: model, delta: delta)
        }
    }

    func trimmed(from start: Date? = nil, to end: Date? = nil, syncIdentifier: String? = nil) -> DoseEntry {

        let originalDuration = endDate.timeIntervalSince(startDate)

        let startDate = max(start ?? .distantPast, self.startDate)
        let endDate = max(startDate, min(end ?? .distantFuture, self.endDate))

        var trimmedDeliveredUnits: Double? = deliveredUnits
        var trimmedValue: Double = value

        if originalDuration > .ulpOfOne && (startDate > self.startDate || endDate < self.endDate) {
            let updatedActualDelivery = unitsInDeliverableIncrements * (endDate.timeIntervalSince(startDate) / originalDuration)
            if deliveredUnits != nil {
                trimmedDeliveredUnits = updatedActualDelivery
            }
            if case .units = unit  {
                trimmedValue = updatedActualDelivery
            }
        }

        return DoseEntry(
            type: type,
            startDate: startDate,
            endDate: endDate,
            value: trimmedValue,
            unit: unit,
            deliveredUnits: trimmedDeliveredUnits,
            description: description,
            syncIdentifier: syncIdentifier,
            scheduledBasalRate: scheduledBasalRate,
            insulinType: insulinType,
<<<<<<< HEAD
            automatic: automatic,
            isMutable: isMutable
=======
            isMutable: isMutable,
            wasProgrammedByPumpUI: wasProgrammedByPumpUI
>>>>>>> 1985b9d7
        )
    }
}


/**
 It takes a MM x22 pump about 40s to deliver 1 Unit while bolusing
 See: http://www.healthline.com/diabetesmine/ask-dmine-speed-insulin-pumps#3

 The x23 and newer pumps can deliver at 2x, 3x, and 4x that speed, targeting
 a maximum 5-minute delivery for all boluses (8U - 25U)

 A basal rate of 30 U/hour (near-max) would deliver an additional 0.5 U/min.
 */
private let MaximumReservoirDropPerMinute = 6.5


extension Collection where Element: ReservoirValue {
    /**
     Converts a continuous, chronological sequence of reservoir values to a sequence of doses

     This is an O(n) operation.

     - returns: An array of doses
     */
    var doseEntries: [DoseEntry] {
        var doses: [DoseEntry] = []
        var previousValue: Element?

        let numberFormatter = NumberFormatter()
        numberFormatter.numberStyle = .decimal
        numberFormatter.maximumFractionDigits = 3

        for value in self {
            if let previousValue = previousValue {
                let volumeDrop = previousValue.unitVolume - value.unitVolume
                let duration = value.startDate.timeIntervalSince(previousValue.startDate)

                if duration > 0 && 0 <= volumeDrop && volumeDrop <= MaximumReservoirDropPerMinute * duration.minutes {
                    doses.append(DoseEntry(
                        type: .tempBasal,
                        startDate: previousValue.startDate,
                        endDate: value.startDate,
                        value: volumeDrop,
                        unit: .units
                    ))
                }
            }

            previousValue = value
        }

        return doses
    }

    /**
     Whether a span of chronological reservoir values is considered continuous and therefore reliable.
     
     Reservoir values of 0 are automatically considered unreliable due to the assumption that an unknown amount of insulin can be delivered after the 0 marker.

     - parameter startDate:       The beginning of the interval in which to validate continuity
     - parameter endDate:         The end of the interval in which to validate continuity
     - parameter maximumDuration: The maximum interval to consider reliable for a reservoir-derived dose
     
     - returns: Whether the reservoir values meet the critera for continuity
     */
    func isContinuous(from start: Date?, to end: Date, within maximumDuration: TimeInterval) -> Bool {
        guard let firstValue = self.first else {
            return false
        }

        // The first value has to be at least as old as the start date, as a reference point.
        let startDate = start ?? firstValue.endDate
        guard firstValue.endDate <= startDate else {
            return false
        }

        var lastValue = firstValue

        for value in self {
            defer {
                lastValue = value
            }

            // Volume and interval validation only applies for values in the specified range,
            guard value.endDate >= startDate && value.startDate <= end else {
                continue
            }

            // We can't trust 0. What else was delivered?
            guard value.unitVolume > 0 else {
                return false
            }

            // Rises in reservoir volume indicate a rewind + prime, and primes
            // can be easily confused with boluses.
            // Small rises (1 U) can be ignored as they're indicative of a mixed-precision sequence.
            guard value.unitVolume <= lastValue.unitVolume + 1 else {
                return false
            }

            // Ensure no more than the maximum interval has passed
            guard value.startDate.timeIntervalSince(lastValue.endDate) <= maximumDuration else {
                return false
            }
        }

        return true
    }
}


extension DoseEntry {
    /// Annotates a dose with the context of the scheduled basal rate
    ///
    /// If the dose crosses a schedule boundary, it will be split into multiple doses so each dose has a
    /// single scheduled basal rate.
    ///
    /// - Parameter basalSchedule: The basal rate schedule to apply
    /// - Returns: An array of annotated doses
    fileprivate func annotated(with basalSchedule: BasalRateSchedule) -> [DoseEntry] {
        switch type {
        case .tempBasal, .suspend, .resume:
            guard scheduledBasalRate == nil else {
                return [self]
            }
            break
        case .basal, .bolus:
            return [self]
        }

        var doses: [DoseEntry] = []
        let basalItems = basalSchedule.between(start: startDate, end: endDate)

        for (index, basalItem) in basalItems.enumerated() {
            let startDate: Date
            let endDate: Date

            // If we're splitting into multiple entries, keep the syncIdentifier unique
            var syncIdentifier = self.syncIdentifier
            if syncIdentifier != nil, basalItems.count > 1 {
                syncIdentifier! += " \(index + 1)/\(basalItems.count)"
            }

            if index == 0 {
                startDate = self.startDate
            } else {
                startDate = basalItem.startDate
            }

            if index == basalItems.count - 1 {
                endDate = self.endDate
            } else {
                endDate = basalItems[index + 1].startDate
            }

            var dose = trimmed(from: startDate, to: endDate, syncIdentifier: syncIdentifier)

            dose.scheduledBasalRate = HKQuantity(unit: DoseEntry.unitsPerHour, doubleValue: basalItem.value)

            doses.append(dose)
        }

        return doses
    }
    
    /// Annotates a dose with the specified insulin type.
    ///
    /// - Parameter insulinType: The insulin type to annotate the dose with.
    /// - Returns: A dose annotated with the insulin model
    public func annotated(with insulinType: InsulinType) -> DoseEntry {
        return DoseEntry(
            type: type,
            startDate: startDate,
            endDate: endDate,
            value: value,
            unit: unit,
            deliveredUnits: deliveredUnits,
            description: description,
            syncIdentifier: syncIdentifier,
            scheduledBasalRate: scheduledBasalRate,
            insulinType: insulinType,
            isMutable: isMutable,
            wasProgrammedByPumpUI: wasProgrammedByPumpUI
        )
    }
}

extension DoseEntry {
    /// Calculates the timeline of glucose effects for a temp basal dose
    /// Use case: predict glucose effects of zero temping
    ///
    /// - Parameters:
    ///   - insulinModelProvider: A factory that can provide an insulin model given an insulin type
    ///   - longestEffectDuration: The longest duration that a dose could be active.
    ///   - defaultInsulinModelSetting: The model of insulin activity over time
    ///   - insulinSensitivity: The schedule of glucose effect per unit of insulin
    ///   - basalRateSchedule: The schedule of basal rates
    /// - Returns: An array of glucose effects for the duration of the temp basal dose plus the duration of insulin action
    public func tempBasalGlucoseEffects(
        insulinModelProvider: InsulinModelProvider,
        longestEffectDuration: TimeInterval,
        insulinSensitivity: InsulinSensitivitySchedule,
        basalRateSchedule: BasalRateSchedule
        ) -> [GlucoseEffect] {

        guard case .tempBasal = type else {
            return []
        }
        
        let netTempBasalDoses = self.annotated(with: basalRateSchedule)

        return netTempBasalDoses.glucoseEffects(insulinModelProvider: insulinModelProvider, longestEffectDuration: longestEffectDuration, insulinSensitivity: insulinSensitivity)
    }

    fileprivate var resolvingDelivery: DoseEntry {
        guard !isMutable, deliveredUnits == nil else {
            return self
        }

        let resolvedUnits: Double

        if case .units = unit {
            resolvedUnits = value
        } else {
            switch type {
            case .tempBasal:
                resolvedUnits = unitsInDeliverableIncrements
            case .basal:
                resolvedUnits = programmedUnits
            default:
                return self
            }
        }
        return DoseEntry(type: type, startDate: startDate, endDate: endDate, value: value, unit: unit, deliveredUnits: resolvedUnits, description: description, syncIdentifier: syncIdentifier, scheduledBasalRate: scheduledBasalRate, insulinType: insulinType, isMutable: isMutable, wasProgrammedByPumpUI: wasProgrammedByPumpUI)
    }
}

extension Collection where Element == DoseEntry {

    /**
     Maps a timeline of dose entries with overlapping start and end dates to a timeline of doses that represents actual insulin delivery.

     - returns: An array of reconciled insulin delivery history, as TempBasal and Bolus records
     */
    func reconciled() -> [DoseEntry] {

        var reconciled: [DoseEntry] = []

        var lastSuspend: DoseEntry?
        var lastBasal: DoseEntry?

        for dose in self {
            switch dose.type {
            case .bolus:
                reconciled.append(dose)
            case .basal, .tempBasal:
                if lastSuspend == nil, let last = lastBasal {
                    let endDate = Swift.min(last.endDate, dose.startDate)

                    // Ignore 0-duration doses
                    if endDate > last.startDate {
                        reconciled.append(last.trimmed(from: nil, to: endDate, syncIdentifier: last.syncIdentifier))
                    }
                }

                lastBasal = dose
            case .resume:
                if let suspend = lastSuspend {

                    reconciled.append(DoseEntry(
                        type: suspend.type,
                        startDate: suspend.startDate,
                        endDate: dose.startDate,
                        value: suspend.value,
                        unit: suspend.unit,
                        description: suspend.description ?? dose.description,
                        syncIdentifier: suspend.syncIdentifier,
                        insulinType: suspend.insulinType,
                        isMutable: suspend.isMutable,
                        wasProgrammedByPumpUI: suspend.wasProgrammedByPumpUI
                    ))

                    lastSuspend = nil

                    // Continue temp basals that may have started before suspending
                    if let last = lastBasal {
                        if last.endDate > dose.endDate {
                            lastBasal = DoseEntry(
                                type: last.type,
                                startDate: dose.endDate,
                                endDate: last.endDate,
                                value: last.value,
                                unit: last.unit,
                                description: last.description,
                                // We intentionally use the resume's identifier, as the basal entry has already been entered
                                syncIdentifier: dose.syncIdentifier,
                                insulinType: last.insulinType,
<<<<<<< HEAD
                                automatic: last.automatic,
                                isMutable: last.isMutable
=======
                                isMutable: last.isMutable,
                                wasProgrammedByPumpUI: last.wasProgrammedByPumpUI
>>>>>>> 1985b9d7
                            )
                        } else {
                            lastBasal = nil
                        }
                    }
                }
            case .suspend:
                if let last = lastBasal {

                    reconciled.append(DoseEntry(
                        type: last.type,
                        startDate: last.startDate,
                        endDate: Swift.min(last.endDate, dose.startDate),
                        value: last.value,
                        unit: last.unit,
                        description: last.description,
                        syncIdentifier: last.syncIdentifier,
                        insulinType: last.insulinType,
                        isMutable: last.isMutable,
                        wasProgrammedByPumpUI: last.wasProgrammedByPumpUI
                    ))

                    if last.endDate <= dose.startDate {
                        lastBasal = nil
                    }
                }

                lastSuspend = dose
            }
        }

        if let suspend = lastSuspend {
            reconciled.append(suspend)
        } else if let last = lastBasal, last.endDate > last.startDate {
            reconciled.append(last)
        }

        return reconciled.map { $0.resolvingDelivery }
    }

    /// Annotates a sequence of dose entries with the configured basal rate schedule.
    ///
    /// Doses which cross time boundaries in the basal rate schedule are split into multiple entries.
    ///
    /// - Parameter basalSchedule: The basal rate schedule
    /// - Returns: An array of annotated dose entries
    func annotated(with basalSchedule: BasalRateSchedule) -> [DoseEntry] {
        var annotatedDoses: [DoseEntry] = []

        for dose in self {
            annotatedDoses += dose.annotated(with: basalSchedule)
        }

        return annotatedDoses
    }
    
    /**
     Calculates the total insulin delivery for a collection of doses

     - returns: The total insulin insulin, in Units
     */
    var totalDelivery: Double {
        return reduce(0) { (total, dose) -> Double in
            return total + dose.unitsInDeliverableIncrements
        }
    }

    /**
     Calculates the timeline of insulin remaining for a collection of doses

     - parameter insulinModelProvider:  A factory that can provide an insulin model given an insulin type
     - parameter longestEffectDuration: The longest duration that a dose could be active.
     - parameter start:                 The date to start the timeline
     - parameter end:                   The date to end the timeline
     - parameter delta:                 The differential between timeline entries

     - returns: A sequence of insulin amount remaining
     */
    func insulinOnBoard(
        insulinModelProvider: InsulinModelProvider,
        longestEffectDuration: TimeInterval,
        from start: Date? = nil,
        to end: Date? = nil,
        delta: TimeInterval = TimeInterval(minutes: 5)
    ) -> [InsulinValue] {
        guard let (start, end) = LoopMath.simulationDateRangeForSamples(self, from: start, to: end, duration: longestEffectDuration, delta: delta) else {
            return []
        }

        var date = start
        var values = [InsulinValue]()

        repeat {
            let value = reduce(0) { (value, dose) -> Double in
                return value + dose.insulinOnBoard(at: date, model: insulinModelProvider.model(for: dose.insulinType), delta: delta)
            }

            values.append(InsulinValue(startDate: date, value: value))
            date = date.addingTimeInterval(delta)
        } while date <= end

        return values
    }

    /// Calculates the timeline of glucose effects for a collection of doses
    ///
    /// - Parameters:
    ///   - insulinModelProvider: A factory that can provide an insulin model given an insulin type
    ///   - longestEffectDuration: The longest duration that a dose could be active.
    ///   - insulinSensitivity: The schedule of glucose effect per unit of insulin
    ///   - start: The earliest date of effects to return
    ///   - end: The latest date of effects to return
    ///   - delta: The interval between returned effects
    /// - Returns: An array of glucose effects for the duration of the doses
    public func glucoseEffects(
        insulinModelProvider: InsulinModelProvider,
        longestEffectDuration: TimeInterval,
        insulinSensitivity: InsulinSensitivitySchedule,
        from start: Date? = nil,
        to end: Date? = nil,
        delta: TimeInterval = TimeInterval(/* minutes: */60 * 5)
    ) -> [GlucoseEffect] {
        guard let (start, end) = LoopMath.simulationDateRangeForSamples(self.filter({ entry in
            entry.netBasalUnits != 0
        }), from: start, to: end, duration: longestEffectDuration, delta: delta) else {
            return []
        }

        var date = start
        var values = [GlucoseEffect]()
        let unit = HKUnit.milligramsPerDeciliter

        repeat {
            let value = reduce(0) { (value, dose) -> Double in
                return value + dose.glucoseEffect(at: date, model: insulinModelProvider.model(for: dose.insulinType), insulinSensitivity: insulinSensitivity.quantity(at: dose.startDate).doubleValue(for: unit), delta: delta)
            }

            values.append(GlucoseEffect(startDate: date, quantity: HKQuantity(unit: unit, doubleValue: value)))
            date = date.addingTimeInterval(delta)
        } while date <= end

        return values
    }

    /// Applies the current basal schedule to a collection of reconciled doses in chronological order
    ///
    /// The scheduled basal rate is associated doses that override it, for later derivation of net delivery
    ///
    /// - Parameters:
    ///   - basalSchedule: The active basal schedule during the dose delivery
    ///   - start: The earliest date to apply the basal schedule
    ///   - end: The latest date to include. Doses must end before this time to be included.
    ///   - insertingBasalEntries: Whether basal doses should be created from the schedule. Pass true only for pump models that do not report their basal rates in event history.
    /// - Returns: An array of doses, 
    func overlayBasalSchedule(_ basalSchedule: BasalRateSchedule, startingAt start: Date, endingAt end: Date = .distantFuture, insertingBasalEntries: Bool) -> [DoseEntry] {
        let dateFormatter = ISO8601DateFormatter()  // GMT-based ISO formatting
        var newEntries = [DoseEntry]()
        var lastBasal: DoseEntry?

        if insertingBasalEntries {
            // Create a placeholder entry at our start date, so we know the correct duration of the
            // inserted basal entries
            lastBasal = DoseEntry(resumeDate: start)
        }

        for dose in self {
            switch dose.type {
            case .tempBasal, .basal, .suspend:
                // Only include entries if they have ended by the end date, since they may be cancelled
                guard dose.endDate <= end else {
                    continue
                }

                if let lastBasal = lastBasal {
                    if insertingBasalEntries {
                        // For older pumps which don't report the start/end of scheduled basal delivery,
                        // generate a basal entry from the specified schedule.
                        for scheduled in basalSchedule.between(start: lastBasal.endDate, end: dose.startDate) {
                            // Generate a unique identifier based on the start/end timestamps
                            let start = Swift.max(lastBasal.endDate, scheduled.startDate)
                            let end = Swift.min(dose.startDate, scheduled.endDate)

                            guard end.timeIntervalSince(start) > .ulpOfOne else {
                                continue
                            }

                            let syncIdentifier = "BasalRateSchedule \(dateFormatter.string(from: start)) \(dateFormatter.string(from: end))"

                            newEntries.append(DoseEntry(
                                type: .basal,
                                startDate: start,
                                endDate: end,
                                value: scheduled.value,
                                unit: .unitsPerHour,
                                syncIdentifier: syncIdentifier,
                                scheduledBasalRate: HKQuantity(unit: .internationalUnitsPerHour, doubleValue: scheduled.value),
                                insulinType: lastBasal.insulinType,
                                automatic: lastBasal.automatic
                            ))
                        }
                    }
                }

                lastBasal = dose

                // Only include the last basal entry if has ended by our end date
                if let lastBasal = lastBasal {
                    newEntries.append(lastBasal)
                }
            case .resume:
                assertionFailure("No resume events should be present in reconciled doses")
            case .bolus:
                newEntries.append(dose)
            }
        }

        return newEntries
    }

    /// Creates an array of DoseEntry values by unioning another array, de-duplicating by syncIdentifier
    ///
    /// - Parameter otherDoses: An array of doses to union
    /// - Returns: A new array of doses
    func appendedUnion(with otherDoses: [DoseEntry]) -> [DoseEntry] {
        var union: [DoseEntry] = []
        var syncIdentifiers: Set<String> = []

        for dose in (self + otherDoses) {
            if let syncIdentifier = dose.syncIdentifier {
                let (inserted, _) = syncIdentifiers.insert(syncIdentifier)
                if !inserted {
                    continue
                }
            }

            union.append(dose)
        }

        return union
    }
}


extension BidirectionalCollection where Element == DoseEntry {
    /// The endDate of the last basal dose in the collection
    var lastBasalEndDate: Date? {
        for dose in self.reversed() {
            if dose.type == .basal || dose.type == .tempBasal || dose.type == .resume {
                return dose.endDate
            }
        }

        return nil
    }
}<|MERGE_RESOLUTION|>--- conflicted
+++ resolved
@@ -115,13 +115,9 @@
             syncIdentifier: syncIdentifier,
             scheduledBasalRate: scheduledBasalRate,
             insulinType: insulinType,
-<<<<<<< HEAD
             automatic: automatic,
             isMutable: isMutable
-=======
-            isMutable: isMutable,
             wasProgrammedByPumpUI: wasProgrammedByPumpUI
->>>>>>> 1985b9d7
         )
     }
 }
@@ -420,13 +416,9 @@
                                 // We intentionally use the resume's identifier, as the basal entry has already been entered
                                 syncIdentifier: dose.syncIdentifier,
                                 insulinType: last.insulinType,
-<<<<<<< HEAD
                                 automatic: last.automatic,
                                 isMutable: last.isMutable
-=======
-                                isMutable: last.isMutable,
                                 wasProgrammedByPumpUI: last.wasProgrammedByPumpUI
->>>>>>> 1985b9d7
                             )
                         } else {
                             lastBasal = nil
