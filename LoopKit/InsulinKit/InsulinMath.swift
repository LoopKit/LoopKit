--- conflicted
+++ resolved
@@ -114,11 +114,7 @@
             description: description,
             syncIdentifier: syncIdentifier,
             scheduledBasalRate: scheduledBasalRate,
-<<<<<<< HEAD
-            insulinModelCategory: insulinModelCategory
-=======
             insulinType: insulinType
->>>>>>> 7df6fb95
         )
     }
 }
@@ -289,13 +285,8 @@
     ///
     /// - Parameter modelSetting: The insulin model preset to annotate the dose with.
     /// - Returns: A dose annotated with the insulin model
-<<<<<<< HEAD
-    func annotateDoseWithInsulinModelCategoryIfNeeded(defaultCategory: InsulinModelCategory) -> DoseEntry {
-        guard insulinModelCategory == nil else {
-=======
     func annotateDoseWithInsulinTypeIfNeeded(defaultType: InsulinType) -> DoseEntry {
         guard insulinType == nil else {
->>>>>>> 7df6fb95
             return self
         }
 
@@ -309,11 +300,7 @@
             description: description,
             syncIdentifier: syncIdentifier,
             scheduledBasalRate: scheduledBasalRate,
-<<<<<<< HEAD
-            insulinModelCategory: defaultCategory
-=======
             insulinType: defaultType
->>>>>>> 7df6fb95
         )
     }
 }
@@ -361,11 +348,7 @@
                 return self
             }
         }
-<<<<<<< HEAD
-        return DoseEntry(type: type, startDate: startDate, endDate: endDate, value: value, unit: unit, deliveredUnits: resolvedUnits, description: description, syncIdentifier: syncIdentifier, scheduledBasalRate: scheduledBasalRate, insulinModelCategory: insulinModelCategory)
-=======
         return DoseEntry(type: type, startDate: startDate, endDate: endDate, value: value, unit: unit, deliveredUnits: resolvedUnits, description: description, syncIdentifier: syncIdentifier, scheduledBasalRate: scheduledBasalRate, insulinType: insulinType)
->>>>>>> 7df6fb95
     }
 }
 
@@ -408,11 +391,7 @@
                         unit: suspend.unit,
                         description: suspend.description ?? dose.description,
                         syncIdentifier: suspend.syncIdentifier,
-<<<<<<< HEAD
-                        insulinModelCategory: suspend.insulinModelCategory
-=======
                         insulinType: suspend.insulinType
->>>>>>> 7df6fb95
                     ))
 
                     lastSuspend = nil
@@ -429,11 +408,7 @@
                                 description: last.description,
                                 // We intentionally use the resume's identifier, as the basal entry has already been entered
                                 syncIdentifier: dose.syncIdentifier,
-<<<<<<< HEAD
-                                insulinModelCategory: last.insulinModelCategory
-=======
                                 insulinType: last.insulinType
->>>>>>> 7df6fb95
                             )
                         } else {
                             lastBasal = nil
@@ -450,11 +425,7 @@
                         unit: last.unit,
                         description: last.description,
                         syncIdentifier: last.syncIdentifier,
-<<<<<<< HEAD
-                        insulinModelCategory: last.insulinModelCategory
-=======
                         insulinType: last.insulinType
->>>>>>> 7df6fb95
                     ))
 
                     if last.endDate <= dose.startDate {
@@ -495,20 +466,12 @@
     ///
     /// - Parameter defaultCategory: an insulin model category to annotate the doses with (if they do not currently have one)
     /// - Returns: An array of annotated dose entries
-<<<<<<< HEAD
-    func annotatedWithInsulinModelCategoryIfNeeded(defaultCategory: InsulinModelCategory) -> [DoseEntry] {
-=======
     func annotatedWithInsulinTypeIfNeeded(defaultType: InsulinType) -> [DoseEntry] {
->>>>>>> 7df6fb95
         var annotatedDoses: [DoseEntry] = []
 
         for dose in self {
             annotatedDoses.append(
-<<<<<<< HEAD
-                dose.annotateDoseWithInsulinModelCategoryIfNeeded(defaultCategory: defaultCategory)
-=======
                 dose.annotateDoseWithInsulinTypeIfNeeded(defaultType: defaultType)
->>>>>>> 7df6fb95
             )
         }
 
@@ -553,11 +516,7 @@
 
         repeat {
             let value = reduce(0) { (value, dose) -> Double in
-<<<<<<< HEAD
-                return value + dose.insulinOnBoard(at: date, model: insulinModelInfo.insulinModel(for: dose.insulinModelCategory), delta: delta)
-=======
                 return value + dose.insulinOnBoard(at: date, model: insulinModelInfo.insulinModel(for: dose.insulinType), delta: delta)
->>>>>>> 7df6fb95
             }
 
             values.append(InsulinValue(startDate: date, value: value))
@@ -597,11 +556,7 @@
 
         repeat {
             let value = reduce(0) { (value, dose) -> Double in
-<<<<<<< HEAD
-                return value + dose.glucoseEffect(at: date, model: insulinModelInfo.insulinModel(for: dose.insulinModelCategory), insulinSensitivity: insulinSensitivity.quantity(at: dose.startDate).doubleValue(for: unit), delta: delta)
-=======
                 return value + dose.glucoseEffect(at: date, model: insulinModelInfo.insulinModel(for: dose.insulinType), insulinSensitivity: insulinSensitivity.quantity(at: dose.startDate).doubleValue(for: unit), delta: delta)
->>>>>>> 7df6fb95
             }
 
             values.append(GlucoseEffect(startDate: date, quantity: HKQuantity(unit: unit, doubleValue: value)))
