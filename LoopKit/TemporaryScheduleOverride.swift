--- conflicted
+++ resolved
@@ -49,7 +49,7 @@
     public var settings: TemporaryScheduleOverrideSettings
     public var startDate: Date
     public let enactTrigger: EnactTrigger
-<<<<<<< HEAD
+    public let syncIdentifier: UUID
     
     public var actualEnd: End = .natural
     
@@ -63,9 +63,6 @@
             return scheduledEndDate
         }
     }
-=======
-    public let syncIdentifier: UUID
->>>>>>> 0a36cd50
 
     public var duration: Duration {
         didSet {
