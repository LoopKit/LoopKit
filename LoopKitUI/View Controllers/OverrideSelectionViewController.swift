--- conflicted
+++ resolved
@@ -164,12 +164,8 @@
 
     public override func collectionView(_ collectionView: UICollectionView, cellForItemAt indexPath: IndexPath) -> UICollectionViewCell {
         let customSymbol = "⋯"
-<<<<<<< HEAD
-        let customName = LocalizedString("Custom", comment: "The text for a custom override")
+        let customName = LocalizedString("Custom", comment: "The text for a custom preset")
         let historyLabel = LocalizedString("History", comment: "The text for the override history")
-=======
-        let customName = LocalizedString("Custom", comment: "The text for a custom preset")
->>>>>>> 0a36cd50
 
         switch cellContent(for: indexPath) {
         case .scheduledOverride(let override):
