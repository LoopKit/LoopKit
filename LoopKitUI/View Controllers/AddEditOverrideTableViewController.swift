//
//  AddEditOverrideTableViewController.swift
//  Loop
//
//  Created by Michael Pangburn on 1/2/19.
//  Copyright © 2019 LoopKit Authors. All rights reserved.
//

import UIKit
import HealthKit
import LoopKit


public protocol AddEditOverrideTableViewControllerDelegate: AnyObject {
    func addEditOverrideTableViewController(_ vc: AddEditOverrideTableViewController, didSavePreset preset: TemporaryScheduleOverridePreset)
    func addEditOverrideTableViewController(_ vc: AddEditOverrideTableViewController, didSaveOverride override: TemporaryScheduleOverride)
    func addEditOverrideTableViewController(_ vc: AddEditOverrideTableViewController, didCancelOverride override: TemporaryScheduleOverride)
}

// MARK: - Default Implementations
extension AddEditOverrideTableViewControllerDelegate {
    public func addEditOverrideTableViewController(_ vc: AddEditOverrideTableViewController, didSavePreset preset: TemporaryScheduleOverridePreset) { }
    public func addEditOverrideTableViewController(_ vc: AddEditOverrideTableViewController, didSaveOverride override: TemporaryScheduleOverride) { }
    public func addEditOverrideTableViewController(_ vc: AddEditOverrideTableViewController, didCancelOverride override: TemporaryScheduleOverride) { }
}


private extension TimeInterval {
    static let defaultOverrideDuration: TimeInterval = .hours(1)
}

public final class AddEditOverrideTableViewController: UITableViewController {

    // MARK: - Public configuration API

    public enum InputMode {
        case newPreset                                                  // Creating a new preset
        case editPreset(TemporaryScheduleOverridePreset)                // Editing an existing preset
        case customizePresetOverride(TemporaryScheduleOverridePreset)   // Defining an override relative to an existing preset
        case customOverride                                             // Defining a one-off custom override
        case editOverride(TemporaryScheduleOverride)                    // Editing an active override
        case viewOverride(TemporaryScheduleOverride)                    // Viewing an override
    }

    public enum DismissalMode {
        case dismissModal
        case popViewController
    }

    public var inputMode: InputMode = .newPreset {
        didSet {
            switch inputMode {
            case .newPreset:
                symbol = nil
                name = nil
                targetRange = nil
                insulinNeedsScaleFactor = 1.0
                duration = .finite(.defaultOverrideDuration)
            case .editPreset(let preset), .customizePresetOverride(let preset):
                symbol = preset.symbol
                name = preset.name
                configure(with: preset.settings)
                duration = preset.duration
            case .customOverride:
                symbol = nil
                name = nil
                targetRange = nil
                insulinNeedsScaleFactor = 1.0
                startDate = Date()
                duration = .finite(.defaultOverrideDuration)
            case .editOverride(let override):
                if case .preset(let preset) = override.context {
                    symbol = preset.symbol
                    name = preset.name
                } else {
                    symbol = nil
                    name = nil
                }
                configure(with: override.settings)
                startDate = override.startDate
                duration = override.duration
                enactTrigger = override.enactTrigger
<<<<<<< HEAD
            case .viewOverride(let override):
                if case .preset(let preset) = override.context {
                    symbol = preset.symbol
                    name = preset.name
                } else {
                    symbol = nil
                    name = nil
                }
                configure(with: override.settings)
                startDate = override.startDate
                duration = override.duration
                syncIdentifier = override.syncIdentifier
                enactTrigger = override.enactTrigger
=======
                syncIdentifier = override.syncIdentifier
>>>>>>> 0a36cd50
            }
        }
    }

    public var customDismissalMode: DismissalMode?

    public weak var delegate: AddEditOverrideTableViewControllerDelegate?

    // MARK: - Override properties

    private let glucoseUnit: HKUnit

    private var symbol: String? { didSet { updateSaveButtonEnabled() } }

    private var name: String? { didSet { updateSaveButtonEnabled() } }

    private var targetRange: DoubleRange? { didSet { updateSaveButtonEnabled() } }

    private var insulinNeedsScaleFactor = 1.0 { didSet { updateSaveButtonEnabled() }}

    private var startDate = Date()

    private var duration: TemporaryScheduleOverride.Duration = .finite(.defaultOverrideDuration)
    
    private var enactTrigger: TemporaryScheduleOverride.EnactTrigger = .local

    private var syncIdentifier = UUID()
    
    private var isConfiguringPreset: Bool {
        switch inputMode {
        case .newPreset, .editPreset:
            return true
        case .customizePresetOverride, .customOverride, .editOverride, .viewOverride:
            return false
        }
    }

    private func configure(with settings: TemporaryScheduleOverrideSettings) {
        if let targetRange = settings.targetRange {
            self.targetRange = DoubleRange(minValue: targetRange.lowerBound.doubleValue(for: glucoseUnit), maxValue: targetRange.upperBound.doubleValue(for: glucoseUnit))
        } else {
            self.targetRange = nil
        }
        insulinNeedsScaleFactor = settings.effectiveInsulinNeedsScaleFactor
    }

    // MARK: - Initialization & view life cycle

    public init(glucoseUnit: HKUnit) {
        self.glucoseUnit = glucoseUnit
        super.init(style: .grouped)
    }
    
    required init?(coder aDecoder: NSCoder) {
        fatalError("init(coder:) has not been implemented")
    }
    
    public override func viewDidLoad() {
        super.viewDidLoad()

        setupTitle()
        setupBarButtonItems()

        tableView.register(LabeledTextFieldTableViewCell.nib(), forCellReuseIdentifier: LabeledTextFieldTableViewCell.className)
        tableView.register(DoubleRangeTableViewCell.nib(), forCellReuseIdentifier: DoubleRangeTableViewCell.className)
        tableView.register(DecimalTextFieldTableViewCell.nib(), forCellReuseIdentifier: DecimalTextFieldTableViewCell.className)
        tableView.register(InsulinSensitivityScalingTableViewCell.nib(), forCellReuseIdentifier: InsulinSensitivityScalingTableViewCell.className)
        tableView.register(DateAndDurationTableViewCell.nib(), forCellReuseIdentifier: DateAndDurationTableViewCell.className)
        tableView.register(SwitchTableViewCell.self, forCellReuseIdentifier: SwitchTableViewCell.className)
        tableView.register(TextButtonTableViewCell.self, forCellReuseIdentifier: TextButtonTableViewCell.className)
    }

    // MARK: - UITableViewDataSource

    private enum Section: Int, CaseIterable {
        case properties = 0
        case cancel
    }

    private enum PropertyRow: Int, CaseIterable {
        case symbol
        case name
        case insulinNeeds
        case targetRange
        case startDate
        case endDate
        case durationFiniteness
        case duration
    }

    private var propertyRows: [PropertyRow] {
        var rows: [PropertyRow] = {
            if isConfiguringPreset {
                return [.symbol, .name, .insulinNeeds, .targetRange, .durationFiniteness]
            } else if case let .viewOverride(override) = inputMode, override.hasFinished() {
                return [.insulinNeeds, .targetRange, .startDate, .endDate]
            } else {
                return [.insulinNeeds, .targetRange, .startDate, .durationFiniteness]
            }
        }()

        if duration.isFinite {
            rows.append(.duration)
        }

        rows.sort(by: { $0.rawValue < $1.rawValue })
        return rows
    }

    private func propertyRow(for indexPath: IndexPath) -> PropertyRow {
        return propertyRows[indexPath.row]
    }

    private func indexPath(for row: PropertyRow) -> IndexPath? {
        guard let rowIndex = propertyRows.firstIndex(of: row) else {
            return nil
        }
        return IndexPath(row: rowIndex, section: 0)
    }

    public override func numberOfSections(in tableView: UITableView) -> Int {
        if case .editOverride = inputMode {
            return Section.allCases.count
        } else {
            // No cancel button available unless override is already set
            return Section.allCases.count - 1
        }
    }

    public override func tableView(_ tableView: UITableView, numberOfRowsInSection section: Int) -> Int {
        switch Section(rawValue: section)! {
        case .properties:
            return propertyRows.count
        case .cancel:
            return 1
        }
    }

    private lazy var quantityFormatter: QuantityFormatter = {
        let formatter = QuantityFormatter()
        formatter.setPreferredNumberFormatter(for: glucoseUnit)
        return formatter
    }()

    private lazy var overrideSymbolKeyboard: EmojiInputController = {
        let keyboard = OverrideSymbolInputController()
        keyboard.delegate = self
        return keyboard
    }()

    public override func tableView(_ tableView: UITableView, cellForRowAt indexPath: IndexPath) -> UITableViewCell {
        switch Section(rawValue: indexPath.section)! {
        case .properties:
            switch propertyRow(for: indexPath) {
            case .symbol:
                let cell = tableView.dequeueReusableCell(withIdentifier: LabeledTextFieldTableViewCell.className, for: indexPath) as! LabeledTextFieldTableViewCell
                cell.titleLabel.text = LocalizedString("Symbol", comment: "The text for the custom preset symbol setting")
                cell.textField.text = symbol
                cell.textField.placeholder = SettingsTableViewCell.NoValueString
                cell.maximumTextLength = 2
                cell.customInput = overrideSymbolKeyboard
                cell.delegate = self
                return cell
            case .name:
                let cell = tableView.dequeueReusableCell(withIdentifier: LabeledTextFieldTableViewCell.className, for: indexPath) as! LabeledTextFieldTableViewCell
                cell.titleLabel.text = LocalizedString("Name", comment: "The text for the custom preset name setting")
                cell.textField.text = name
                cell.textField.placeholder = LocalizedString("Running", comment: "The text for the custom preset name field placeholder")
                cell.delegate = self
                return cell
            case .insulinNeeds:
                let cell = tableView.dequeueReusableCell(withIdentifier: InsulinSensitivityScalingTableViewCell.className, for: indexPath) as! InsulinSensitivityScalingTableViewCell
                cell.scaleFactor = insulinNeedsScaleFactor
                cell.delegate = self
                return cell
            case .targetRange:
                let cell = tableView.dequeueReusableCell(withIdentifier: DoubleRangeTableViewCell.className, for: indexPath) as! DoubleRangeTableViewCell
                cell.numberFormatter = quantityFormatter.numberFormatter
                cell.titleLabel.text = LocalizedString("Target Range", comment: "The text for the custom preset target range setting")
                cell.range = targetRange
                cell.unitLabel.text = quantityFormatter.string(from: glucoseUnit)
                cell.delegate = self
                return cell
            case .startDate:
                let cell = tableView.dequeueReusableCell(withIdentifier: DateAndDurationTableViewCell.className, for: indexPath) as! DateAndDurationTableViewCell
                cell.titleLabel.text = LocalizedString("Start Time", comment: "The text for the custom preset start time")
                cell.datePicker.datePickerMode = .dateAndTime
                cell.datePicker.minimumDate = min(startDate, Date())
                cell.date = startDate
                cell.delegate = self
                return cell
            case .endDate:
                guard case let .viewOverride(override) = inputMode else {
                    fatalError("endDate should only be used when viewing override history")
                }
                
                let cell = tableView.dequeueReusableCell(withIdentifier: DateAndDurationTableViewCell.className, for: indexPath) as! DateAndDurationTableViewCell
                cell.titleLabel.text = LocalizedString("End Time", comment: "The text for the override start time")
                cell.datePicker.datePickerMode = .dateAndTime
                cell.date = override.actualEndDate
                return cell
            case .durationFiniteness:
                let cell = tableView.dequeueReusableCell(withIdentifier: SwitchTableViewCell.className, for: indexPath) as! SwitchTableViewCell
                cell.selectionStyle = .none
                cell.textLabel?.text = LocalizedString("Enable Indefinitely", comment: "The text for the indefinite custom preset duration setting")
                cell.switch?.isOn = !duration.isFinite
                cell.switch?.addTarget(self, action: #selector(durationFinitenessChanged), for: .valueChanged)
                return cell
            case .duration:
                let cell = tableView.dequeueReusableCell(withIdentifier: DateAndDurationTableViewCell.className, for: indexPath) as! DateAndDurationTableViewCell
<<<<<<< HEAD
=======
                cell.titleLabel.text = LocalizedString("Duration", comment: "The text for the custom preset duration setting")
>>>>>>> 0a36cd50
                cell.datePicker.datePickerMode = .countDownTimer
                guard case .finite(let duration) = duration else {
                    preconditionFailure("Duration should only be selectable when duration is finite")
                }
                // Use the actual duration if we're retrospectively viewing overrides
                if case let .viewOverride(override) = inputMode {
                    cell.titleLabel.text = LocalizedString("Active Duration", comment: "The text for the override history duration")
                    cell.datePicker.minuteInterval = 1
                    cell.duration = override.actualEndDate.timeIntervalSince(override.startDate)
                } else {
                    cell.titleLabel.text = LocalizedString("Duration", comment: "The text for the override duration setting")
                    cell.datePicker.minuteInterval = 15
                    cell.duration = duration
                }
                cell.maximumDuration = .hours(24)
                cell.delegate = self
                return cell
            }
        case .cancel:
            let cell = tableView.dequeueReusableCell(withIdentifier: TextButtonTableViewCell.className, for: indexPath) as! TextButtonTableViewCell
            if startDate > Date() {
                cell.textLabel?.text = LocalizedString("Cancel", comment: "The text for the scheduled custom preset cancel button")
            } else {
                cell.textLabel?.text = LocalizedString("Disable Preset", comment: "The text for the custom preset disable button")
            }
            cell.textLabel?.textAlignment = .center
            cell.tintColor = .defaultButtonTextColor
            return cell
        }
    }

    @objc private func durationFinitenessChanged(_ sender: UISwitch) {
        if sender.isOn {
            setDurationIndefinite()
        } else {
            setDurationFinite()
        }
    }

    private func setDurationIndefinite() {
        guard let durationIndexPath = indexPath(for: .duration) else {
            assertionFailure("Unable to locate duration row")
            return
        }
        duration = .indefinite
        tableView.deleteRows(at: [durationIndexPath], with: .automatic)
    }

    private func setDurationFinite() {
        switch inputMode {
        case .newPreset, .customOverride:
            duration = .finite(.defaultOverrideDuration)
        case .editPreset(let preset), .customizePresetOverride(let preset):
            switch preset.duration {
            case .finite(let interval):
                duration = .finite(interval)
            case .indefinite:
                duration = .finite(.defaultOverrideDuration)
            }
        case .editOverride(let override), .viewOverride(let override):
            if case .preset(let preset) = override.context,
                case .finite(let interval) = preset.duration {
                duration = .finite(interval)
            } else {
                switch override.duration {
                case .finite(let interval):
                    duration = .finite(interval)
                case .indefinite:
                    duration = .finite(.defaultOverrideDuration)
                }
            }
        }

        guard let durationIndexPath = indexPath(for: .duration) else {
            assertionFailure("Unable to locate duration row")
            return
        }
        tableView.insertRows(at: [durationIndexPath], with: .automatic)
    }

    public override func tableView(_ tableView: UITableView, titleForFooterInSection section: Int) -> String? {
        guard section == 0 else {
            return nil
        }

        switch inputMode {
        case .customizePresetOverride(let preset):
            return String(format: LocalizedString("Changes will only apply this time you enable the preset. The default settings of %@ will not be affected.", comment: "Footer text for customizing from a preset (1: preset name)"), preset.name)
        case .editOverride(let override):
            guard case .preset(let preset) = override.context else {
                return nil
            }
            return String(format: LocalizedString("Edits persist only until the preset is disabled. The default settings of %@ will not be affected.", comment: "Footer text for editing an enabled custom preset (1: preset name)"), preset.name)
        default:
            return nil
        }
    }

    // MARK: - UITableViewDelegate

    public override func tableView(_ tableView: UITableView, willSelectRowAt indexPath: IndexPath) -> IndexPath? {
        switch Section(rawValue: indexPath.section)! {
        case .properties:
            tableView.endEditing(false)
            tableView.beginUpdates()
            collapseExpandableCells(excluding: indexPath)
        case .cancel:
            break
        }

        return indexPath
    }

    public override func tableView(_ tableView: UITableView, didSelectRowAt indexPath: IndexPath) {
        switch Section(rawValue: indexPath.section)! {
        case .properties:
            tableView.endUpdates()
            tableView.deselectRow(at: indexPath, animated: true)

            if let cell = tableView.cellForRow(at: indexPath) as? LabeledTextFieldTableViewCell, !cell.isFirstResponder {
                cell.textField.becomeFirstResponder()
            }
        case .cancel:
            guard case .editOverride(let override) = inputMode else {
                assertionFailure("Only an already-set override can be canceled")
                return
            }
            delegate?.addEditOverrideTableViewController(self, didCancelOverride: override)
            dismiss()
        }
    }

    private func collapseExpandableCells(excluding indexPath: IndexPath? = nil) {
        tableView.beginUpdates()
        hideDatePickerCells(excluding: indexPath)
        collapseInsulinSensitivityScalingCells(excluding: indexPath)
        tableView.endUpdates()
    }
}

// MARK: - Navigation item configuration

extension AddEditOverrideTableViewController {
    private func setupTitle() {
        if let symbol = symbol, let name = name {
            let format = LocalizedString("%1$@ %2$@", comment: "The format for a preset symbol and name (1: symbol)(2: name)")
            title = String(format: format, symbol, name)
        } else {
            switch inputMode {
            case .newPreset:
                title = LocalizedString("New Preset", comment: "The title for the new custom preset entry screen")
            case .editPreset, .customizePresetOverride:
                assertionFailure("Editing or customizing a preset means we'll have a symbol and a name")
            case .customOverride:
                title = LocalizedString("Custom Preset", comment: "The title for the custom preset entry screen")
            case .editOverride:
<<<<<<< HEAD
                title = LocalizedString("Edit Override", comment: "The title for the override editing screen")
            case .viewOverride:
                title = LocalizedString("View Override", comment: "The title for the override editing screen")
=======
                title = LocalizedString("Edit", comment: "The title for the enabled custom preset editing screen")
>>>>>>> 0a36cd50
            }
        }
    }

    private func setupBarButtonItems() {
        switch inputMode {
        case .newPreset, .editPreset, .editOverride:
            navigationItem.rightBarButtonItem = UIBarButtonItem(barButtonSystemItem: .save, target: self, action: #selector(save))
        case .customizePresetOverride, .customOverride:
<<<<<<< HEAD
            navigationItem.rightBarButtonItem = UIBarButtonItem(title: LocalizedString("Enable", comment: "The button text for enabling a temporary override"), style: .done, target: self, action: #selector(save))
        case .viewOverride: break
=======
            navigationItem.rightBarButtonItem = UIBarButtonItem(title: LocalizedString("Enable", comment: "The button text for enabling a custom preset"), style: .done, target: self, action: #selector(save))
>>>>>>> 0a36cd50
        }

        updateSaveButtonEnabled()

        switch inputMode {
        case .newPreset:
            navigationItem.leftBarButtonItem = UIBarButtonItem(barButtonSystemItem: .cancel, target: self, action: #selector(cancel))
        default:
            break
        }
    }

    private var configuredSettings: TemporaryScheduleOverrideSettings? {
        if let targetRange = targetRange {
            guard targetRange.maxValue >= targetRange.minValue else {
                return nil
            }
        } else {
            guard insulinNeedsScaleFactor != 1.0 else {
                return nil
            }
        }

        return TemporaryScheduleOverrideSettings(
            unit: glucoseUnit,
            targetRange: targetRange,
            insulinNeedsScaleFactor: insulinNeedsScaleFactor == 1.0 ? nil : insulinNeedsScaleFactor
        )
    }

    private var configuredPreset: TemporaryScheduleOverridePreset? {
        guard
            let symbol = symbol, !symbol.isEmpty,
            let name = name, !name.isEmpty,
            let settings = configuredSettings
        else {
            return nil
        }

        let id: UUID
        if case .editPreset(let preset) = inputMode {
            id = preset.id
        } else {
            id = UUID()
        }

        return TemporaryScheduleOverridePreset(id: id, symbol: symbol, name: name, settings: settings, duration: duration)
    }

    private var configuredOverride: TemporaryScheduleOverride? {
        guard let settings = configuredSettings else {
            return nil
        }

        let context: TemporaryScheduleOverride.Context
        switch inputMode {
        case .customizePresetOverride(let preset):
            let customizedPreset = TemporaryScheduleOverridePreset(
                symbol: preset.symbol,
                name: preset.name,
                settings: settings,
                duration: duration
            )
            context = .preset(customizedPreset)
        case .editOverride(let override), .viewOverride(let override):
            context = override.context
        case .customOverride:
            context = .custom
        case .newPreset, .editPreset:
            assertionFailure()
            return nil
        }

        return TemporaryScheduleOverride(context: context, settings: settings, startDate: startDate, duration: duration, enactTrigger: enactTrigger, syncIdentifier: syncIdentifier)
    }

    private func updateSaveButtonEnabled() {
        navigationItem.rightBarButtonItem?.isEnabled = {
            switch inputMode {
            case .newPreset, .editPreset:
                return configuredPreset != nil
            case .customizePresetOverride, .customOverride, .editOverride:
                return configuredOverride != nil
            case .viewOverride:
                return false
            }
        }()
    }

    @objc private func save() {
        switch inputMode {
        case .newPreset, .editPreset:
            guard let configuredPreset = configuredPreset else {
                assertionFailure("Save button cannot be tapped when preset is invalid")
                break
            }
            delegate?.addEditOverrideTableViewController(self, didSavePreset: configuredPreset)
        case .customizePresetOverride, .customOverride, .editOverride:
            guard let configuredOverride = configuredOverride else {
                assertionFailure("Save button cannot be tapped when override is invalid")
                break
            }
            delegate?.addEditOverrideTableViewController(self, didSaveOverride: configuredOverride)
        case .viewOverride: break
        }
        dismiss()
    }

    @objc private func cancel() {
        dismiss()
    }

    private func dismiss() {
        if let customDismissalMode = customDismissalMode {
            dismiss(with: customDismissalMode)
        } else {
            switch inputMode {
            case .newPreset, .customizePresetOverride, .customOverride:
                dismiss(with: .dismissModal)
            case .editPreset, .editOverride, .viewOverride:
                dismiss(with: .popViewController)
            }
        }
    }

    private func dismiss(with mode: DismissalMode) {
        switch mode {
        case .dismissModal:
            dismiss(animated: true)
        case .popViewController:
            assert(navigationController != nil)
            navigationController?.popViewController(animated: true)
        }
    }
}

// MARK: - Delegation

extension AddEditOverrideTableViewController: TextFieldTableViewCellDelegate {
    public func textFieldTableViewCellDidBeginEditing(_ cell: TextFieldTableViewCell) {
        collapseExpandableCells()
    }

    public func textFieldTableViewCellDidEndEditing(_ cell: TextFieldTableViewCell) {
        updateWithText(from: cell)
    }

    public func textFieldTableViewCellDidChangeEditing(_ cell: TextFieldTableViewCell) {
        updateWithText(from: cell)
    }

    private func updateWithText(from cell: TextFieldTableViewCell) {
        guard let indexPath = tableView.indexPath(for: cell) else {
            return
        }

        switch propertyRow(for: indexPath) {
        case .symbol:
            symbol = cell.textField.text
        case .name:
            name = cell.textField.text
        default:
            assertionFailure()
        }
    }
}

extension AddEditOverrideTableViewController: EmojiInputControllerDelegate {
    public func emojiInputControllerDidAdvanceToStandardInputMode(_ controller: EmojiInputController) {
        guard
            let indexPath = indexPath(for: .symbol),
            let cell = tableView.cellForRow(at: indexPath) as? LabeledTextFieldTableViewCell,
            let textField = cell.textField as? CustomInputTextField
        else {
            return
        }

        let customInput = textField.customInput
        textField.customInput = nil
        textField.resignFirstResponder()
        textField.becomeFirstResponder()
        textField.customInput = customInput
    }
}

extension AddEditOverrideTableViewController: InsulinSensitivityScalingTableViewCellDelegate {
    func insulinSensitivityScalingTableViewCellDidUpdateScaleFactor(_ cell: InsulinSensitivityScalingTableViewCell) {
        insulinNeedsScaleFactor = cell.scaleFactor
    }
}

extension AddEditOverrideTableViewController: DatePickerTableViewCellDelegate {
    public func datePickerTableViewCellDidUpdateDate(_ cell: DatePickerTableViewCell) {
        guard let indexPath = tableView.indexPath(for: cell) else { return }
        switch propertyRow(for: indexPath) {
        case .startDate:
            startDate = cell.date
        case .duration:
            duration = .finite(cell.duration)
        default:
            assertionFailure()
        }
    }
}

extension AddEditOverrideTableViewController: DoubleRangeTableViewCellDelegate {
    func doubleRangeTableViewCellDidBeginEditing(_ cell: DoubleRangeTableViewCell) {
        collapseExpandableCells()
    }

    func doubleRangeTableViewCellDidUpdateRange(_ cell: DoubleRangeTableViewCell) {
        guard let indexPath = tableView.indexPath(for: cell) else { return }
        switch propertyRow(for: indexPath) {
        case .targetRange:
            targetRange = cell.range
        default:
            assertionFailure()
        }
    }
}

private extension UIColor {
    static let defaultButtonTextColor = UIButton(type: .system).titleColor(for: .normal)
}

private extension UIFont {
    func bold() -> UIFont? {
        guard let descriptor = fontDescriptor.withSymbolicTraits(.traitBold) else {
            return nil
        }
        return UIFont(descriptor: descriptor, size: pointSize)
    }
}<|MERGE_RESOLUTION|>--- conflicted
+++ resolved
@@ -80,7 +80,7 @@
                 startDate = override.startDate
                 duration = override.duration
                 enactTrigger = override.enactTrigger
-<<<<<<< HEAD
+                syncIdentifier = override.syncIdentifier
             case .viewOverride(let override):
                 if case .preset(let preset) = override.context {
                     symbol = preset.symbol
@@ -93,10 +93,6 @@
                 startDate = override.startDate
                 duration = override.duration
                 syncIdentifier = override.syncIdentifier
-                enactTrigger = override.enactTrigger
-=======
-                syncIdentifier = override.syncIdentifier
->>>>>>> 0a36cd50
             }
         }
     }
@@ -307,10 +303,7 @@
                 return cell
             case .duration:
                 let cell = tableView.dequeueReusableCell(withIdentifier: DateAndDurationTableViewCell.className, for: indexPath) as! DateAndDurationTableViewCell
-<<<<<<< HEAD
-=======
                 cell.titleLabel.text = LocalizedString("Duration", comment: "The text for the custom preset duration setting")
->>>>>>> 0a36cd50
                 cell.datePicker.datePickerMode = .countDownTimer
                 guard case .finite(let duration) = duration else {
                     preconditionFailure("Duration should only be selectable when duration is finite")
@@ -467,13 +460,9 @@
             case .customOverride:
                 title = LocalizedString("Custom Preset", comment: "The title for the custom preset entry screen")
             case .editOverride:
-<<<<<<< HEAD
-                title = LocalizedString("Edit Override", comment: "The title for the override editing screen")
+                title = LocalizedString("Edit", comment: "The title for the enabled custom preset editing screen")
             case .viewOverride:
                 title = LocalizedString("View Override", comment: "The title for the override editing screen")
-=======
-                title = LocalizedString("Edit", comment: "The title for the enabled custom preset editing screen")
->>>>>>> 0a36cd50
             }
         }
     }
@@ -483,12 +472,8 @@
         case .newPreset, .editPreset, .editOverride:
             navigationItem.rightBarButtonItem = UIBarButtonItem(barButtonSystemItem: .save, target: self, action: #selector(save))
         case .customizePresetOverride, .customOverride:
-<<<<<<< HEAD
             navigationItem.rightBarButtonItem = UIBarButtonItem(title: LocalizedString("Enable", comment: "The button text for enabling a temporary override"), style: .done, target: self, action: #selector(save))
         case .viewOverride: break
-=======
-            navigationItem.rightBarButtonItem = UIBarButtonItem(title: LocalizedString("Enable", comment: "The button text for enabling a custom preset"), style: .done, target: self, action: #selector(save))
->>>>>>> 0a36cd50
         }
 
         updateSaveButtonEnabled()
