//
//  DeliveryLimitsInformationView.swift
//  LoopKitUI
//
//  Created by Anna Quinlan on 7/3/20.
//  Copyright © 2020 LoopKit Authors. All rights reserved.
//

import SwiftUI
import LoopKit

public struct DeliveryLimitsInformationView: View {
    var onExit: (() -> Void)?
    var mode: SettingsPresentationMode
    
    @Environment(\.presentationMode) var presentationMode
    @Environment(\.appName) var appName

    public init(onExit: (() -> Void)?, mode: SettingsPresentationMode = .acceptanceFlow) {
        self.onExit = onExit
        self.mode = mode
    }
    
    public var body: some View {
        InformationView(
            title: Text(TherapySetting.deliveryLimits.title),
            informationalContent: {
                VStack (alignment: .leading, spacing: 20) {
                    deliveryLimitDescription
                    maxBasalDescription
                    maxBolusDescription
                }
                .fixedSize(horizontal: false, vertical: true) // prevent text from being cut off
            },
            onExit: onExit ?? { self.presentationMode.wrappedValue.dismiss() },
            mode: mode
        )
    }
    
    private var deliveryLimitDescription: some View {
        Text(LocalizedString("Delivery Limits are safety guardrails for your insulin delivery.", comment: "Information about delivery limits"))
        .foregroundColor(.secondary)
    }
    
    private var maxBasalDescription: some View {
        VStack(alignment: .leading, spacing: 20) {
            Text(DeliveryLimits.Setting.maximumBasalRate.title)
            .font(.headline)
            VStack(alignment: .leading, spacing: 20) {
                Text(String(format: LocalizedString("Maximum Basal Rate is the maximum automatically adjusted basal rate that %1$@ is allowed to enact to help reach your correction range.", comment: "Information about maximum basal rate (1: app name)"), appName))
                Text(LocalizedString("Some users choose a value 2, 3, or 4 times their highest scheduled basal rate.", comment: "Information about typical maximum basal rates"))
                Text(LocalizedString("Work with your healthcare provider to choose a value that is higher than your highest scheduled basal rate, but as conservative or aggressive as you feel comfortable.", comment: "Disclaimer"))
            }
            .foregroundColor(.secondary)
        }
    }
    
    private var maxBolusDescription: some View {
        VStack(alignment: .leading, spacing: 20) {
            Text(DeliveryLimits.Setting.maximumBolus.title)
            .font(.headline)
<<<<<<< HEAD
            VStack(alignment: .leading, spacing: 20) {
                Text(LocalizedString("Maximum Bolus is the highest bolus amount \(appName) will recommend, or allow you to deliver, at one time to cover carbs or bring down high glucose.", comment: "Information about maximum bolus"))
                Text(LocalizedString("Your maximum bolus will also set a cap on how much insulin will be allowed for automatic dosing.  \(appName) will restrict automatic dosing to amounts that will not cause your insulin on board to exceed twice your maximum bolus.", comment: "Information about maximum sutomated insulin on board"))
            }
           .foregroundColor(.secondary)
=======
            Text(String(format: LocalizedString("Maximum Bolus is the highest bolus amount that you will allow %1$@ to recommend at one time to cover carbs or bring down high glucose.", comment: "Information about maximum bolus (1: app name)"), appName))
            .foregroundColor(.secondary)
>>>>>>> 1c465aca
        }
    }
}
<|MERGE_RESOLUTION|>--- conflicted
+++ resolved
@@ -59,16 +59,11 @@
         VStack(alignment: .leading, spacing: 20) {
             Text(DeliveryLimits.Setting.maximumBolus.title)
             .font(.headline)
-<<<<<<< HEAD
-            VStack(alignment: .leading, spacing: 20) {
+        VStack(alignment: .leading, spacing: 20) {
                 Text(LocalizedString("Maximum Bolus is the highest bolus amount \(appName) will recommend, or allow you to deliver, at one time to cover carbs or bring down high glucose.", comment: "Information about maximum bolus"))
-                Text(LocalizedString("Your maximum bolus will also set a cap on how much insulin will be allowed for automatic dosing.  \(appName) will restrict automatic dosing to amounts that will not cause your insulin on board to exceed twice your maximum bolus.", comment: "Information about maximum sutomated insulin on board"))
+                Text(LocalizedString("Your maximum bolus will also set a cap on how much insulin will be allowed for automatic dosing.  \(appName) will restrict automatic dosing to amounts that will not cause your insulin on board to exceed twice your maximum bolus.", comment: "Information about maximum automated insulin on board"))
             }
            .foregroundColor(.secondary)
-=======
-            Text(String(format: LocalizedString("Maximum Bolus is the highest bolus amount that you will allow %1$@ to recommend at one time to cover carbs or bring down high glucose.", comment: "Information about maximum bolus (1: app name)"), appName))
-            .foregroundColor(.secondary)
->>>>>>> 1c465aca
         }
     }
 }
