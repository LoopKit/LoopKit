--- conflicted
+++ resolved
@@ -71,11 +71,7 @@
             if thresholds.count == 1, let threshold = thresholds.first {
                 return captionForThreshold(threshold)
             } else {
-<<<<<<< HEAD
-                return Text(LocalizedString("Some of the values you have entered are outside of what is typically recommended for most people.", comment: "Caption for guardrail warning when more than one threshold is crossed"))
-=======
                 return captionForThresholds()
->>>>>>> 0d33a9f6
             }
         }
     }
