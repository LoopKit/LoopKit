--- conflicted
+++ resolved
@@ -18,14 +18,9 @@
     var minValue: HKQuantity?
     var save: (GlucoseRangeSchedule) -> Void
     let guardrail = Guardrail.correctionRange
-<<<<<<< HEAD
-    let mode: PresentationMode
+    let mode: SettingsPresentationMode
     @Environment(\.appName) private var appName
-=======
-    let mode: SettingsPresentationMode
->>>>>>> 5c17be4c
     @State private var userDidTap: Bool = false
-
     
     fileprivate init(
         schedule: GlucoseRangeSchedule?,
