--- conflicted
+++ resolved
@@ -168,38 +168,7 @@
                     isSelected: isSelected(.exponentialPreset(.rapidActingChild))
                 )
                 .padding(.vertical, 4)
-<<<<<<< HEAD
                 .padding(.bottom, 4)
-
-=======
-                .padding(.bottom, supportedModelSettings.fiaspModelEnabled ? 0 : 4)
-                .contentShape(Rectangle())
-
-                if supportedModelSettings.fiaspModelEnabled {
-                    SectionDivider()
-                    CheckmarkListItem(
-                        title: Text(InsulinModelSettings.exponentialPreset(.fiasp).title),
-                        description: Text(InsulinModelSettings.exponentialPreset(.fiasp).subtitle),
-                        isSelected: isSelected(.exponentialPreset(.fiasp))
-                    )
-                    .padding(.vertical, 4)
-                    .contentShape(Rectangle())
-                }
-
-                if supportedModelSettings.walshModelEnabled {
-                    SectionDivider()
-                    DurationBasedCheckmarkListItem(
-                        title: Text(WalshInsulinModel.title),
-                        description: Text(WalshInsulinModel.subtitle),
-                        isSelected: isWalshModelSelected,
-                        duration: walshActionDuration,
-                        validDurationRange: InsulinModelSettings.validWalshModelDurationRange
-                    )
-                    .padding(.vertical, 4)
-                    .padding(.bottom, 4)
-                    .contentShape(Rectangle())
-                }
->>>>>>> 80103465
             }
             .buttonStyle(PlainButtonStyle()) // Disable row highlighting on selection
         }
