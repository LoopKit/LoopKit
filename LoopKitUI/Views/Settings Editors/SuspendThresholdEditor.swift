--- conflicted
+++ resolved
@@ -199,11 +199,7 @@
     private func confirmationAlert() -> SwiftUI.Alert {
         SwiftUI.Alert(
             title: Text("Save Suspend Threshold?", comment: "Alert title for confirming a suspend threshold outside the recommended range"),
-<<<<<<< HEAD
-            message: Text("The suspend threshold you have entered is outside of what is generally recommended.", comment: "Alert message for confirming a suspend threshold outside the recommended range"),
-=======
             message: Text(TherapySetting.suspendThreshold.guardrailSaveWarningCaption),
->>>>>>> cf5bd084
             primaryButton: .cancel(Text("Go Back")),
             secondaryButton: .default(
                 Text("Continue"),
