//
//  SuspendThresholdEditor.swift
//  LoopKitUI
//
//  Created by Michael Pangburn on 4/10/20.
//  Copyright © 2020 LoopKit Authors. All rights reserved.
//

import SwiftUI
import HealthKit
import LoopKit


public struct SuspendThresholdEditor: View {
    var initialValue: HKQuantity?
    var unit: HKUnit
    var maxValue: HKQuantity?
    var save: (_ suspendThreshold: HKQuantity) -> Void
    let mode: PresentationMode
    
    @State private var userDidTap: Bool = false
    @State var value: HKQuantity
    @State var isEditing = false
    @State var showingConfirmationAlert = false
    @Environment(\.dismiss) var dismiss
    @Environment(\.authenticate) var authenticate

    let guardrail = Guardrail.suspendThreshold

    public init(
        value: HKQuantity?,
        unit: HKUnit,
        maxValue: HKQuantity?,
        onSave save: @escaping (_ suspendThreshold: HKQuantity) -> Void,
        mode: PresentationMode = .settings
    ) {
        self._value = State(initialValue: value ?? Self.defaultValue(for: unit))
        self.initialValue = value
        self.unit = unit
        self.maxValue = maxValue
        self.save = save
        self.mode = mode
    }
    
    public init(
           viewModel: TherapySettingsViewModel,
           didSave: (() -> Void)? = nil
    ) {
        self.init(
            value: viewModel.therapySettings.suspendThreshold?.quantity,
            unit: viewModel.glucoseUnit,
            maxValue: Guardrail.maxSuspendThresholdValue(
                correctionRangeSchedule: viewModel.therapySettings.glucoseTargetRangeSchedule,
                preMealTargetRange: viewModel.therapySettings.preMealTargetRange,
                workoutTargetRange: viewModel.therapySettings.workoutTargetRange,
                unit: viewModel.glucoseUnit
            ),
            onSave: { [weak viewModel] newValue in
                let newThreshold = GlucoseThreshold(unit: viewModel!.glucoseUnit, value: newValue.doubleValue(for: viewModel!.glucoseUnit))
                viewModel?.saveSuspendThreshold(value: newThreshold)
                didSave?()
            },
            mode: viewModel.mode
        )
    }

    private static func defaultValue(for unit: HKUnit) -> HKQuantity {
        switch unit {
        case .milligramsPerDeciliter:
            return HKQuantity(unit: .milligramsPerDeciliter, doubleValue: 80)
        case .millimolesPerLiter:
            return HKQuantity(unit: .millimolesPerLiter, doubleValue: 4.5)
        default:
            fatalError("Unsupported glucose unit \(unit)")
        }
    }

    public var body: some View {
        switch mode {
        case .settings: return AnyView(contentWithCancel)
        case .acceptanceFlow: return AnyView(content)
        }
    }
    
    private var contentWithCancel: some View {
        if value == initialValue {
            return AnyView(content
                .navigationBarBackButtonHidden(false)
                .navigationBarItems(leading: EmptyView())
            )
        } else {
            return AnyView(content
                .navigationBarBackButtonHidden(true)
                .navigationBarItems(leading: cancelButton)
            )
        }
    }
    
    private var cancelButton: some View {
        Button(action: { self.dismiss() } ) { Text(LocalizedString("Cancel", comment: "Cancel editing settings button title")) }
    }
    
    private var content: some View {
        ConfigurationPage(
            title: Text(TherapySetting.suspendThreshold.title),
            actionButtonTitle: Text(mode.buttonText),
            actionButtonState: saveButtonState,
            cards: {
                // TODO: Remove conditional when Swift 5.3 ships
                // https://bugs.swift.org/browse/SR-11628
                if true {
                    Card {
                        SettingDescription(text: description, informationalContent: { TherapySetting.suspendThreshold.helpScreen() })
                        ExpandableSetting(
                            isEditing: $isEditing,
                            valueContent: {
                                GuardrailConstrainedQuantityView(
                                    value: value,
                                    unit: unit,
                                    guardrail: guardrail,
                                    isEditing: isEditing,
                                    // Workaround for strange animation behavior on appearance
                                    forceDisableAnimations: true
                                )
                            },
                            expandedContent: {
                                GlucoseValuePicker(
                                    value: self.$value.animation(),
                                    unit: self.unit,
                                    guardrail: self.guardrail,
                                    bounds: self.guardrail.absoluteBounds.lowerBound...(self.maxValue ?? self.guardrail.absoluteBounds.upperBound)
                                )
                                // Prevent the picker from expanding the card's width on small devices
                                .frame(maxWidth: UIScreen.main.bounds.width - 48)
                                .clipped()
                            }
                        )
                    }
                }
            },
            actionAreaContent: {
                instructionalContentIfNecessary
                if warningThreshold != nil && (userDidTap || mode != .acceptanceFlow) {
                    SuspendThresholdGuardrailWarning(safetyClassificationThreshold: warningThreshold!)
                }
            },
            action: {
                if self.warningThreshold == nil {
                    self.startSaving()
                } else {
                    self.showingConfirmationAlert = true
                }
            }
        )
        .alert(isPresented: $showingConfirmationAlert, content: confirmationAlert)
        .navigationBarTitle("", displayMode: .inline)
        .onTapGesture {
            self.userDidTap = true
        }
    }

    var description: Text {
        Text(TherapySetting.suspendThreshold.descriptiveText)
    }
    
    private var instructionalContentIfNecessary: some View {
        return Group {
            if mode == .acceptanceFlow && !userDidTap {
                instructionalContent
            }
        }
    }

    private var instructionalContent: some View {
        HStack { // to align with guardrail warning, if present
            Text(LocalizedString("You can edit the setting by tapping into the line item.", comment: "Description of how to edit setting"))
            .foregroundColor(.secondary)
            .font(.subheadline)
            Spacer()
        }
    }

    private var saveButtonState: ConfigurationPageActionButtonState {
        initialValue == nil || value != initialValue! || mode == .acceptanceFlow ? .enabled : .disabled
    }

    private var warningThreshold: SafetyClassification.Threshold? {
        switch guardrail.classification(for: value) {
        case .withinRecommendedRange:
            return nil
        case .outsideRecommendedRange(let threshold):
            return threshold
        }
    }

    private func confirmationAlert() -> SwiftUI.Alert {
        SwiftUI.Alert(
<<<<<<< HEAD
            title: Text(LocalizedString("Save Suspend Threshold?", comment: "Alert title for confirming a suspend threshold outside the recommended range")),
=======
            title: Text("Save Glucose Safety Limit?", comment: "Alert title for confirming a glucose safety limit outside the recommended range"),
>>>>>>> 41f5a8bd
            message: Text(TherapySetting.suspendThreshold.guardrailSaveWarningCaption),
            primaryButton: .cancel(Text(LocalizedString("Go Back", comment: "Text for go back action on confirmation alert"))),
            secondaryButton: .default(
                Text(LocalizedString("Continue", comment: "Text for continue action on confirmation alert")),
                action: startSaving
            )
        )
    }
    
    private func startSaving() {
        guard mode == .settings else {
            self.continueSaving()
            return
        }
        authenticate(TherapySetting.suspendThreshold.authenticationChallengeDescription) {
            switch $0 {
            case .success: self.continueSaving()
            case .failure: break
            }
        }
    }
    
    private func continueSaving() {
        self.save(self.value)
    }
}

struct SuspendThresholdGuardrailWarning: View {
    var safetyClassificationThreshold: SafetyClassification.Threshold

    var body: some View {
        GuardrailWarning(title: title, threshold: safetyClassificationThreshold)
    }

    private var title: Text {
        switch safetyClassificationThreshold {
        case .minimum, .belowRecommended:
<<<<<<< HEAD
            return Text(LocalizedString("Low Suspend Threshold", comment: "Title text for the low suspend threshold warning"))
        case .aboveRecommended, .maximum:
            return Text(LocalizedString("High Suspend Threshold", comment: "Title text for the high suspend threshold warning"))
=======
            return Text("Low Glucose Safety Limit", comment: "Title text for the low glucose safety limit warning")
        case .aboveRecommended, .maximum:
            return Text("High Glucose Safety Limit", comment: "Title text for the high glucose safety limit warning")
>>>>>>> 41f5a8bd
        }
    }
}

struct SuspendThresholdView_Previews: PreviewProvider {
    static var previews: some View {
        SuspendThresholdEditor(value: nil, unit: .milligramsPerDeciliter, maxValue: nil, onSave: { _ in })
    }
}<|MERGE_RESOLUTION|>--- conflicted
+++ resolved
@@ -195,11 +195,7 @@
 
     private func confirmationAlert() -> SwiftUI.Alert {
         SwiftUI.Alert(
-<<<<<<< HEAD
-            title: Text(LocalizedString("Save Suspend Threshold?", comment: "Alert title for confirming a suspend threshold outside the recommended range")),
-=======
-            title: Text("Save Glucose Safety Limit?", comment: "Alert title for confirming a glucose safety limit outside the recommended range"),
->>>>>>> 41f5a8bd
+            title: Text(LocalizedString("Save Glucose Safety Limit?", comment: "Alert title for confirming a glucose safety limit outside the recommended range")),
             message: Text(TherapySetting.suspendThreshold.guardrailSaveWarningCaption),
             primaryButton: .cancel(Text(LocalizedString("Go Back", comment: "Text for go back action on confirmation alert"))),
             secondaryButton: .default(
@@ -237,15 +233,9 @@
     private var title: Text {
         switch safetyClassificationThreshold {
         case .minimum, .belowRecommended:
-<<<<<<< HEAD
-            return Text(LocalizedString("Low Suspend Threshold", comment: "Title text for the low suspend threshold warning"))
+            return Text(LocalizedString("Low Glucose Safety Limit", comment: "Title text for the low glucose safety limit warning"))
         case .aboveRecommended, .maximum:
-            return Text(LocalizedString("High Suspend Threshold", comment: "Title text for the high suspend threshold warning"))
-=======
-            return Text("Low Glucose Safety Limit", comment: "Title text for the low glucose safety limit warning")
-        case .aboveRecommended, .maximum:
-            return Text("High Glucose Safety Limit", comment: "Title text for the high glucose safety limit warning")
->>>>>>> 41f5a8bd
+            return Text(LocalizeString("High Glucose Safety Limit", comment: "Title text for the high glucose safety limit warning"))
         }
     }
 }
