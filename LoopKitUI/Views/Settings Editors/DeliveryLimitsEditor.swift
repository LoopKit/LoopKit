//
//  DeliveryLimitsEditor.swift
//  LoopKitUI
//
//  Created by Michael Pangburn on 6/22/20.
//  Copyright © 2020 LoopKit Authors. All rights reserved.
//

import SwiftUI
import HealthKit
import LoopKit


public struct DeliveryLimitsEditor: View {
    var initialValue: DeliveryLimits
    var supportedBasalRates: [Double]
    var selectableBasalRates: [Double]
    var scheduledBasalRange: ClosedRange<Double>?
    var supportedBolusVolumes: [Double]
    var save: (_ deliveryLimits: DeliveryLimits) -> Void
    let mode: PresentationMode

    @State var value: DeliveryLimits
    @State private var userDidTap: Bool = false
    @State var settingBeingEdited: DeliveryLimits.Setting?

    @State var showingConfirmationAlert = false
    @Environment(\.dismiss) var dismiss
    @Environment(\.authenticate) var authenticate

    public init(
        value: DeliveryLimits,
        supportedBasalRates: [Double],
        scheduledBasalRange: ClosedRange<Double>?,
        supportedBolusVolumes: [Double],
        onSave save: @escaping (_ deliveryLimits: DeliveryLimits) -> Void,
        mode: PresentationMode = .legacySettings
    ) {
        self._value = State(initialValue: value)
        self.initialValue = value
        self.supportedBasalRates = supportedBasalRates
        if let maximumScheduledBasalRate = scheduledBasalRange?.upperBound {
            self.selectableBasalRates = Array(supportedBasalRates.drop(while: { $0 < maximumScheduledBasalRate }))
        } else {
            self.selectableBasalRates = supportedBasalRates
        }
        self.scheduledBasalRange = scheduledBasalRange
        self.supportedBolusVolumes = supportedBolusVolumes
        self.save = save
        self.mode = mode
    }
    
    public init(
           viewModel: TherapySettingsViewModel,
           didSave: (() -> Void)? = nil
    ) {
        precondition(viewModel.pumpSupportedIncrements != nil)
        let maxBasal = HKQuantity(unit: .internationalUnitsPerHour, doubleValue: viewModel.therapySettings.maximumBasalRatePerHour!)
        let maxBolus = HKQuantity(unit: .internationalUnit(), doubleValue: viewModel.therapySettings.maximumBolus!)
        
        self.init(
            value: DeliveryLimits(maximumBasalRate: maxBasal, maximumBolus: maxBolus),
            supportedBasalRates: viewModel.pumpSupportedIncrements!.basalRates,
            scheduledBasalRange: viewModel.therapySettings.basalRateSchedule?.valueRange(),
            supportedBolusVolumes: viewModel.pumpSupportedIncrements!.bolusVolumes,
            onSave: { [weak viewModel] newLimits in
                viewModel?.saveDeliveryLimits(limits: newLimits)
                didSave?()
            },
            mode: viewModel.mode
        )
    }

    public var body: some View {
        switch mode {
        case .settings: return AnyView(contentWithCancel)
        case .acceptanceFlow: return AnyView(content)
        case .legacySettings: return AnyView(content)
        }
    }
    
    private var contentWithCancel: some View {
        if value == initialValue {
            return AnyView(content
                .navigationBarBackButtonHidden(false)
                .navigationBarItems(leading: EmptyView())
            )
        } else {
            return AnyView(content
                .navigationBarBackButtonHidden(true)
                .navigationBarItems(leading: cancelButton)
            )
        }
    }
    
    private var cancelButton: some View {
        Button(action: { self.dismiss() } ) { Text("Cancel", comment: "Cancel editing settings button title") }
    }
    
    private var content: some View {
        ConfigurationPage(
            title: Text(TherapySetting.deliveryLimits.title),
            actionButtonTitle: Text(mode.buttonText),
            actionButtonState: saveButtonState,
            cards: {
                maximumBasalRateCard
                maximumBolusCard
            },
            actionAreaContent: {
                instructionalContentIfNecessary
                guardrailWarningIfNecessary
            },
            action: {
                if self.crossedThresholds.isEmpty {
                    self.startSaving()
                } else {
                    self.showingConfirmationAlert = true
                }
            }
        )
        .alert(isPresented: $showingConfirmationAlert, content: confirmationAlert)
        .navigationBarTitle("", displayMode: .inline)
        .onTapGesture {
            self.userDidTap = true
        }
    }

    var saveButtonState: ConfigurationPageActionButtonState {
        guard value.maximumBasalRate != nil, value.maximumBolus != nil else {
            return .disabled
        }
        
        if mode == .acceptanceFlow {
            return .enabled
        }

        return value == initialValue && mode != .acceptanceFlow ? .disabled : .enabled
    }

    var maximumBasalRateGuardrail: Guardrail<HKQuantity> {
        return Guardrail.maximumBasalRate(supportedBasalRates: supportedBasalRates, scheduledBasalRange: scheduledBasalRange)
    }

    var maximumBasalRateCard: Card {
        Card {
            SettingDescription(text: Text(DeliveryLimits.Setting.maximumBasalRate.descriptiveText), informationalContent: { TherapySetting.deliveryLimits.helpScreen() })
            ExpandableSetting(
                isEditing: Binding(
                    get: { self.settingBeingEdited == .maximumBasalRate },
                    set: { isEditing in
                        withAnimation {
                            self.settingBeingEdited = isEditing ? .maximumBasalRate : nil
                        }
                    }
                ),
                leadingValueContent: {
                    Text(DeliveryLimits.Setting.maximumBasalRate.title)
                },
                trailingValueContent: {
                    GuardrailConstrainedQuantityView(
                        value: value.maximumBasalRate,
                        unit: .internationalUnitsPerHour,
                        guardrail: maximumBasalRateGuardrail,
                        isEditing: settingBeingEdited == .maximumBasalRate,
                        forceDisableAnimations: true
                    )
                },
                expandedContent: {
                    FractionalQuantityPicker(
                        value: Binding(
                            get: { self.value.maximumBasalRate ?? self.maximumBasalRateGuardrail.recommendedBounds.upperBound },
                            set: { newValue in
                                withAnimation {
                                    self.value.maximumBasalRate = newValue
                                }
                            }
                        ),
                        unit: .internationalUnitsPerHour,
                        guardrail: self.maximumBasalRateGuardrail,
                        selectableValues: self.selectableBasalRates,
                        usageContext: .independent
                    )
                    .accessibility(identifier: "max_basal_picker")
                }
            )
        }
    }

    var maximumBolusGuardrail: Guardrail<HKQuantity> {
        return Guardrail.maximumBolus(supportedBolusVolumes: supportedBolusVolumes)
    }

    var maximumBolusCard: Card {
        Card {
            SettingDescription(
                text: Text(DeliveryLimits.Setting.maximumBolus.descriptiveText), informationalContent: { TherapySetting.deliveryLimits.helpScreen() })
            ExpandableSetting(
                isEditing: Binding(
                    get: { self.settingBeingEdited == .maximumBolus },
                    set: { isEditing in
                        withAnimation {
                            self.settingBeingEdited = isEditing ? .maximumBolus : nil
                        }
                    }
                ),
                leadingValueContent: {
                    Text(DeliveryLimits.Setting.maximumBolus.title)
                },
                trailingValueContent: {
                    GuardrailConstrainedQuantityView(
                        value: value.maximumBolus,
                        unit: .internationalUnit(),
                        guardrail: maximumBolusGuardrail,
                        isEditing: settingBeingEdited == .maximumBolus,
                        forceDisableAnimations: true
                    )
                },
                expandedContent: {
                    FractionalQuantityPicker(
                        value: Binding(
                            get: { self.value.maximumBolus ?? self.maximumBolusGuardrail.recommendedBounds.upperBound },
                            set: { newValue in
                                withAnimation {
                                    self.value.maximumBolus = newValue
                                }
                            }
                        ),
                        unit: .internationalUnit(),
                        guardrail: self.maximumBolusGuardrail,
                        selectableValues: self.supportedBolusVolumes,
                        usageContext: .independent
                    )
                    .accessibility(identifier: "max_bolus_picker")
                }
            )
        }
    }
    
    private var instructionalContentIfNecessary: some View {
        return Group {
            if mode == .acceptanceFlow && !userDidTap {
                instructionalContent
            }
        }
    }

    private var instructionalContent: some View {
        HStack { // to align with guardrail warning, if present
            Text(LocalizedString("You can edit a setting by tapping into any line item.", comment: "Description of how to edit setting"))
            .foregroundColor(.secondary)
            .font(.subheadline)
            Spacer()
        }
    }

    private var guardrailWarningIfNecessary: some View {
        let crossedThresholds = self.crossedThresholds
        return Group {
            if !crossedThresholds.isEmpty && (userDidTap || mode == .settings || mode == .legacySettings) {
                DeliveryLimitsGuardrailWarning(crossedThresholds: crossedThresholds)
            }
        }
    }

    private var crossedThresholds: [DeliveryLimits.Setting: SafetyClassification.Threshold] {
        var crossedThresholds: [DeliveryLimits.Setting: SafetyClassification.Threshold] = [:]

        switch value.maximumBasalRate.map(maximumBasalRateGuardrail.classification(for:)) {
        case nil, .withinRecommendedRange:
            break
        case .outsideRecommendedRange(let threshold):
            crossedThresholds[.maximumBasalRate] = threshold
        }

        switch value.maximumBolus.map(maximumBolusGuardrail.classification(for:)) {
        case nil, .withinRecommendedRange:
            break
        case .outsideRecommendedRange(let threshold):
            crossedThresholds[.maximumBolus] = threshold
        }

        return crossedThresholds
    }

    private func confirmationAlert() -> SwiftUI.Alert {
        SwiftUI.Alert(
            title: Text("Save Delivery Limits?", comment: "Alert title for confirming delivery limits outside the recommended range"),
<<<<<<< HEAD
            message: Text("One or more of the values you have entered are outside of what is generally recommended.", comment: "Alert message for confirming delivery limits outside the recommended range"),
=======
            message: Text(TherapySetting.deliveryLimits.guardrailSaveWarningCaption),
>>>>>>> cf5bd084
            primaryButton: .cancel(Text("Go Back")),
            secondaryButton: .default(
                Text("Continue"),
                action: startSaving
            )
        )
    }

    private func startSaving() {
        guard mode == .settings || mode == .legacySettings else {
            self.continueSaving()
            return
        }
        authenticate(TherapySetting.deliveryLimits.authenticationChallengeDescription) {
            switch $0 {
            case .success: self.continueSaving()
            case .failure: break
            }
        }
    }
    
    private func continueSaving() {
        self.save(self.value)
        if self.mode == .legacySettings {
            self.dismiss()
        }
    }
}


struct DeliveryLimitsGuardrailWarning: View {
    var crossedThresholds: [DeliveryLimits.Setting: SafetyClassification.Threshold]

    var body: some View {
        switch crossedThresholds.count {
        case 0:
            preconditionFailure("A guardrail warning requires at least one crossed threshold")
        case 1:
            let (setting, threshold) = crossedThresholds.first!
            let title: Text, caption: Text?
            switch setting {
            case .maximumBasalRate:
                switch threshold {
                case .minimum, .belowRecommended:
                    // ANNA TODO: Ask MLee about this one
                    title = Text("Low Maximum Basal Rate", comment: "Title text for low maximum basal rate warning")
                    caption = Text("A setting of 0 U/hr means Loop will not automatically administer insulin.", comment: "Caption text for low maximum basal rate warning")
                case .aboveRecommended, .maximum:
                    title = Text("High Maximum Basal Rate", comment: "Title text for high maximum basal rate warning")
<<<<<<< HEAD
                    let scheduledBasalRateMultiplierString = Self.scheduledBasalRateMultiplierFormatter.string(from: Guardrail.recommendedMaximumScheduledBasalScaleFactor) ?? String(describing:  Guardrail.recommendedMaximumScheduledBasalScaleFactor)
                    let maximumScheduledBasalRateString = Self.basalRateFormatter.string(from: maximumScheduledBasalRate) ?? String(describing: maximumScheduledBasalRate)
                    caption = Text("The value you have entered exceeds \(scheduledBasalRateMultiplierString) times your highest scheduled basal rate of \(maximumScheduledBasalRateString) U/hr, which is higher than is generally recommended.", comment: "Caption text for high maximum basal rate warning")
=======
                    caption = Text(TherapySetting.deliveryLimits.guardrailCaptionForHighValue)
>>>>>>> cf5bd084
                }
            case .maximumBolus:
                switch threshold {
                case .minimum, .belowRecommended:
                    title = Text("Low Maximum Bolus", comment: "Title text for low maximum bolus warning")
                    caption = Text("A setting of 0 U means you will not be able to bolus.", comment: "Caption text for zero maximum bolus setting warning")
                case .aboveRecommended, .maximum:
                    title = Text("High Maximum Bolus", comment: "Title text for high maximum bolus warning")
                    caption = nil
                }
            }

            return GuardrailWarning(title: title, threshold: threshold, caption: caption)
        case 2:
            return GuardrailWarning(
                title: Text("Delivery Limits"),
                thresholds: Array(crossedThresholds.values),
<<<<<<< HEAD
                caption: Text("The values you have entered are outside of what is generally recommended.", comment: "Caption text for warning where both delivery limits are outside the recommended range")
=======
                caption: Text(TherapySetting.deliveryLimits.guardrailCaptionForOutsideValues)
>>>>>>> cf5bd084
            )
        default:
            preconditionFailure("Unreachable: only two delivery limit settings exist")
        }
    }
}<|MERGE_RESOLUTION|>--- conflicted
+++ resolved
@@ -285,11 +285,7 @@
     private func confirmationAlert() -> SwiftUI.Alert {
         SwiftUI.Alert(
             title: Text("Save Delivery Limits?", comment: "Alert title for confirming delivery limits outside the recommended range"),
-<<<<<<< HEAD
-            message: Text("One or more of the values you have entered are outside of what is generally recommended.", comment: "Alert message for confirming delivery limits outside the recommended range"),
-=======
             message: Text(TherapySetting.deliveryLimits.guardrailSaveWarningCaption),
->>>>>>> cf5bd084
             primaryButton: .cancel(Text("Go Back")),
             secondaryButton: .default(
                 Text("Continue"),
@@ -339,13 +335,7 @@
                     caption = Text("A setting of 0 U/hr means Loop will not automatically administer insulin.", comment: "Caption text for low maximum basal rate warning")
                 case .aboveRecommended, .maximum:
                     title = Text("High Maximum Basal Rate", comment: "Title text for high maximum basal rate warning")
-<<<<<<< HEAD
-                    let scheduledBasalRateMultiplierString = Self.scheduledBasalRateMultiplierFormatter.string(from: Guardrail.recommendedMaximumScheduledBasalScaleFactor) ?? String(describing:  Guardrail.recommendedMaximumScheduledBasalScaleFactor)
-                    let maximumScheduledBasalRateString = Self.basalRateFormatter.string(from: maximumScheduledBasalRate) ?? String(describing: maximumScheduledBasalRate)
-                    caption = Text("The value you have entered exceeds \(scheduledBasalRateMultiplierString) times your highest scheduled basal rate of \(maximumScheduledBasalRateString) U/hr, which is higher than is generally recommended.", comment: "Caption text for high maximum basal rate warning")
-=======
                     caption = Text(TherapySetting.deliveryLimits.guardrailCaptionForHighValue)
->>>>>>> cf5bd084
                 }
             case .maximumBolus:
                 switch threshold {
@@ -363,11 +353,7 @@
             return GuardrailWarning(
                 title: Text("Delivery Limits"),
                 thresholds: Array(crossedThresholds.values),
-<<<<<<< HEAD
-                caption: Text("The values you have entered are outside of what is generally recommended.", comment: "Caption text for warning where both delivery limits are outside the recommended range")
-=======
                 caption: Text(TherapySetting.deliveryLimits.guardrailCaptionForOutsideValues)
->>>>>>> cf5bd084
             )
         default:
             preconditionFailure("Unreachable: only two delivery limit settings exist")
