--- conflicted
+++ resolved
@@ -67,7 +67,6 @@
     }
 }
 
-<<<<<<< HEAD
 private struct LightInsulinTintColorKey: EnvironmentKey {
     static let defaultValue: UIColor = .lightenedInsulin
 }
@@ -87,7 +86,9 @@
     var darkenedInsulinTintColor: UIColor {
         get { self[DarkInsulinTintColorKey.self] }
         set { self[DarkInsulinTintColorKey.self] = newValue }
-=======
+    }
+}
+
 private struct ChartColorPaletteKey: EnvironmentKey {
     static let defaultValue: ChartColorPalette = ChartColorPalette(axisLine: .clear,
                                                                    axisLabel: .secondaryLabel,
@@ -100,6 +101,5 @@
     var chartColorPalette: ChartColorPalette {
         get { self[ChartColorPaletteKey.self] }
         set { self[ChartColorPaletteKey.self] = newValue }
->>>>>>> ab55271b
     }
 }