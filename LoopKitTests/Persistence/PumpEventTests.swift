--- conflicted
+++ resolved
@@ -33,11 +33,7 @@
   "deliveredUnits" : 0.56000000000000005,
   "doseType" : "tempBasal",
   "duration" : 1800,
-<<<<<<< HEAD
-  "insulinModelCategory" : 0,
-=======
   "insulinType" : 0,
->>>>>>> 7df6fb95
   "modificationCounter" : 123,
   "mutable" : true,
   "raw" : "MTIzNDU2Nzg5MA==",
@@ -66,11 +62,7 @@
   "createdAt" : "2020-05-13T22:33:48Z",
   "date" : "2020-05-13T22:38:14Z",
   "duration" : 3600,
-<<<<<<< HEAD
-  "insulinModelCategory" : 0,
-=======
   "insulinType" : 0,
->>>>>>> 7df6fb95
   "modificationCounter" : 234,
   "mutable" : false,
   "uploaded" : true
