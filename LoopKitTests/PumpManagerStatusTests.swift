--- conflicted
+++ resolved
@@ -26,12 +26,9 @@
                                                              pumpBatteryChargeRemaining: 0.75,
                                                              basalDeliveryState: .active(dateFormatter.date(from: "2020-05-14T15:56:09Z")!),
                                                              bolusState: .noBolus,
-<<<<<<< HEAD
                                                              insulinType: .novolog,
                                                              pumpStatusHighlight: pumpStatusHighlight,
                                                              pumpLifecycleProgress: pumpLifecycleProgress,
-=======
->>>>>>> 80103465
                                                              deliveryIsUncertain: true),
                                            encodesJSON: """
 {
