--- conflicted
+++ resolved
@@ -216,13 +216,8 @@
         carbStore.addCarbEntry(addCarbEntry) { (result) in
             addCarbEntryCompletion.fulfill()
         }
-<<<<<<< HEAD
-
-        wait(for: [addCarb1, uploading1, addCarb2, uploading2, uploaded], timeout: 4, enforceOrder: true)
-=======
         
         wait(for: [addCarbEntryCompletion, addCarbEntryHandler, deleteCarbEntryCompletion, deleteCarbEntryHandler], timeout: 2, enforceOrder: true)
->>>>>>> 0a720b42
     }
     
     func testAddAndReplaceAndDeleteCarbEntry() {
@@ -309,17 +304,12 @@
         carbStore.addCarbEntry(addCarbEntry) { (result) in
             addCarbEntryCompletion.fulfill()
         }
-<<<<<<< HEAD
-
-        wait(for: [addCarb1, uploading1, addCarb2, uploading2, uploaded], timeout: 4, enforceOrder: true)
-=======
         
         wait(for: [addCarbEntryCompletion, addCarbEntryHandler, replaceCarbEntryCompletion, replaceCarbEntryHandler, deleteCarbEntryCompletion, deleteCarbEntryHandler], timeout: 2, enforceOrder: true)
     }
     
     private func generateSyncIdentifier() -> String {
         return UUID().uuidString
->>>>>>> 0a720b42
     }
 
 }
