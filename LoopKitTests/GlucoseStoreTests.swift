//
//  GlucoseStoreTests.swift
//  LoopKitTests
//
//  Created by Darin Krauss on 12/30/19.
//  Copyright © 2020 LoopKit Authors. All rights reserved.
//

import XCTest
import HealthKit
import CoreData
@testable import LoopKit


class GlucoseStoreTests: PersistenceControllerTestCase {
    var healthStore: HKHealthStoreMock!
    var glucoseStore: GlucoseStore!

    override func setUp() {
        super.setUp()
        
        healthStore = HKHealthStoreMock()
        glucoseStore = GlucoseStore(healthStore: healthStore,
                                    cacheStore: cacheStore,
                                    provenanceIdentifier: Bundle.main.bundleIdentifier!)
        let semaphore = DispatchSemaphore(value: 0)
        cacheStore.onReady { (error) in
            semaphore.signal()
        }
        semaphore.wait()
    }
    
    override func tearDown() {
        glucoseStore = nil
        healthStore = nil

        super.tearDown()
    }
    
    func testLatestGlucoseIsSetAfterStoreAndClearedAfterPurge() {
        let storeCompletion = expectation(description: "Storage completion")
        let storedQuantity = HKQuantity(unit: .milligramsPerDeciliter, doubleValue: 80)
        let device = HKDevice(name: "Unit Test Mock CGM",
            manufacturer: "Device Manufacturer",
            model: "Device Model",
            hardwareVersion: "Device Hardware Version",
            firmwareVersion: "Device Firmware Version",
            softwareVersion: "Device Software Version",
            localIdentifier: "Device Local Identifier",
            udiDeviceIdentifier: "Device UDI Device Identifier")
        let sample = NewGlucoseSample(date: Date(), quantity: storedQuantity, isDisplayOnly: false, wasUserEntered: false, syncIdentifier: "random", device: device)
        glucoseStore.addGlucoseSamples([sample]) { (result) in
            switch result {
            case .failure(let error):
                XCTFail("Unexpected failure: \(error)")
            case .success(let samples):
                XCTAssertEqual(storedQuantity, samples.first!.quantity)
            }
            storeCompletion.fulfill()
        }
        wait(for: [storeCompletion], timeout: 2)
        XCTAssertEqual(storedQuantity, self.glucoseStore.latestGlucose?.quantity)

        let purgeCompletion = expectation(description: "Storage completion")
        
        let predicate = HKQuery.predicateForObjects(from: [device])
        glucoseStore.purgeAllGlucoseSamples(healthKitPredicate: predicate) { (error) in
            if let error = error {
                XCTFail("Unexpected failure: \(error)")
            }
            purgeCompletion.fulfill()
        }
        wait(for: [purgeCompletion], timeout: 2)
        XCTAssertNil(self.glucoseStore.latestGlucose)
    }
}

class GlucoseStoreRemoteDataServiceQueryAnchorTests: XCTestCase {
    var rawValue: GlucoseStore.QueryAnchor.RawValue = [
        "modificationCounter": Int64(123)
    ]
    
    func testInitializerDefault() {
        let queryAnchor = GlucoseStore.QueryAnchor()
        XCTAssertEqual(queryAnchor.modificationCounter, 0)
    }
    
    func testInitializerRawValue() {
        let queryAnchor = GlucoseStore.QueryAnchor(rawValue: rawValue)
        XCTAssertNotNil(queryAnchor)
        XCTAssertEqual(queryAnchor?.modificationCounter, 123)
    }
    
    func testInitializerRawValueMissingModificationCounter() {
        rawValue["modificationCounter"] = nil
        XCTAssertNil(GlucoseStore.QueryAnchor(rawValue: rawValue))
    }
    
    func testInitializerRawValueInvalidModificationCounter() {
        rawValue["modificationCounter"] = "123"
        XCTAssertNil(GlucoseStore.QueryAnchor(rawValue: rawValue))
    }
    
    func testRawValueWithDefault() {
        let rawValue = GlucoseStore.QueryAnchor().rawValue
        XCTAssertEqual(rawValue.count, 1)
        XCTAssertEqual(rawValue["modificationCounter"] as? Int64, Int64(0))
    }
    
    func testRawValueWithNonDefault() {
        var queryAnchor = GlucoseStore.QueryAnchor()
        queryAnchor.modificationCounter = 123
        let rawValue = queryAnchor.rawValue
        XCTAssertEqual(rawValue.count, 1)
        XCTAssertEqual(rawValue["modificationCounter"] as? Int64, Int64(123))
    }
}

class GlucoseStoreRemoteDataServiceQueryTests: PersistenceControllerTestCase {
    var healthStore: HKHealthStoreMock!
    var glucoseStore: GlucoseStore!
    var completion: XCTestExpectation!
    var queryAnchor: GlucoseStore.QueryAnchor!
    var limit: Int!

    override func setUp() {
        super.setUp()
        
        healthStore = HKHealthStoreMock()
        glucoseStore = GlucoseStore(healthStore: healthStore,
                                    cacheStore: cacheStore,
                                    provenanceIdentifier: Bundle.main.bundleIdentifier!)
        let semaphore = DispatchSemaphore(value: 0)
        cacheStore.onReady { (error) in
            semaphore.signal()
        }
        semaphore.wait()
        completion = expectation(description: "Completion")
        queryAnchor = GlucoseStore.QueryAnchor()
        limit = Int.max
    }
    
    override func tearDown() {
        limit = nil
        queryAnchor = nil
        completion = nil
        glucoseStore = nil
        healthStore = nil

        super.tearDown()
    }

    func testEmptyWithDefaultQueryAnchor() {
        glucoseStore.executeGlucoseQuery(fromQueryAnchor: queryAnchor, limit: limit) { result in
            switch result {
            case .failure(let error):
                XCTFail("Unexpected failure: \(error)")
            case .success(let anchor, let data):
                XCTAssertEqual(anchor.modificationCounter, 0)
                XCTAssertEqual(data.count, 0)
            }
            self.completion.fulfill()
        }
        
        wait(for: [completion], timeout: 2, enforceOrder: true)
    }
    
    func testEmptyWithMissingQueryAnchor() {
        queryAnchor = nil

        glucoseStore.executeGlucoseQuery(fromQueryAnchor: queryAnchor, limit: limit) { result in
            switch result {
            case .failure(let error):
                XCTFail("Unexpected failure: \(error)")
            case .success(let anchor, let data):
                XCTAssertEqual(anchor.modificationCounter, 0)
                XCTAssertEqual(data.count, 0)
            }
            self.completion.fulfill()
        }
        
        wait(for: [completion], timeout: 2, enforceOrder: true)
    }
    
    func testEmptyWithNonDefaultQueryAnchor() {
        queryAnchor.modificationCounter = 1

        glucoseStore.executeGlucoseQuery(fromQueryAnchor: queryAnchor, limit: limit) { result in
            switch result {
            case .failure(let error):
                XCTFail("Unexpected failure: \(error)")
            case .success(let anchor, let data):
                XCTAssertEqual(anchor.modificationCounter, 1)
                XCTAssertEqual(data.count, 0)
            }
            self.completion.fulfill()
        }
        
        wait(for: [completion], timeout: 2, enforceOrder: true)
    }
    
    func testDataWithUnusedQueryAnchor() {
        let syncIdentifiers = [generateSyncIdentifier(), generateSyncIdentifier(), generateSyncIdentifier()]
        
        addData(withSyncIdentifiers: syncIdentifiers)
        
        glucoseStore.executeGlucoseQuery(fromQueryAnchor: queryAnchor, limit: limit) { result in
            switch result {
            case .failure(let error):
                XCTFail("Unexpected failure: \(error)")
            case .success(let anchor, let data):
                XCTAssertEqual(anchor.modificationCounter, 3)
                XCTAssertEqual(data.count, 3)
                for (index, syncIdentifier) in syncIdentifiers.enumerated() {
                    XCTAssertEqual(data[index].syncIdentifier, syncIdentifier)
                    XCTAssertEqual(data[index].syncVersion, index)
                }
            }
            self.completion.fulfill()
        }
        
        wait(for: [completion], timeout: 2, enforceOrder: true)
    }
    
    func testDataWithStaleQueryAnchor() {
        let syncIdentifiers = [generateSyncIdentifier(), generateSyncIdentifier(), generateSyncIdentifier()]
        
        addData(withSyncIdentifiers: syncIdentifiers)
        
        queryAnchor.modificationCounter = 2
        
        glucoseStore.executeGlucoseQuery(fromQueryAnchor: queryAnchor, limit: limit) { result in
            switch result {
            case .failure(let error):
                XCTFail("Unexpected failure: \(error)")
            case .success(let anchor, let data):
                XCTAssertEqual(anchor.modificationCounter, 3)
                XCTAssertEqual(data.count, 1)
                XCTAssertEqual(data[0].syncIdentifier, syncIdentifiers[2])
                XCTAssertEqual(data[0].syncVersion, 2)
            }
            self.completion.fulfill()
        }
        
        wait(for: [completion], timeout: 2, enforceOrder: true)
    }
    
    func testDataWithCurrentQueryAnchor() {
        let syncIdentifiers = [generateSyncIdentifier(), generateSyncIdentifier(), generateSyncIdentifier()]
        
        addData(withSyncIdentifiers: syncIdentifiers)
        
        queryAnchor.modificationCounter = 3
        
        glucoseStore.executeGlucoseQuery(fromQueryAnchor: queryAnchor, limit: limit) { result in
            switch result {
            case .failure(let error):
                XCTFail("Unexpected failure: \(error)")
            case .success(let anchor, let data):
                XCTAssertEqual(anchor.modificationCounter, 3)
                XCTAssertEqual(data.count, 0)
            }
            self.completion.fulfill()
        }
        
        wait(for: [completion], timeout: 2, enforceOrder: true)
    }

    func testDataWithLimitZero() {
        let syncIdentifiers = [generateSyncIdentifier(), generateSyncIdentifier(), generateSyncIdentifier()]

        addData(withSyncIdentifiers: syncIdentifiers)

        limit = 0

        glucoseStore.executeGlucoseQuery(fromQueryAnchor: queryAnchor, limit: limit) { result in
            switch result {
            case .failure(let error):
                XCTFail("Unexpected failure: \(error)")
            case .success(let anchor, let data):
                XCTAssertEqual(anchor.modificationCounter, 0)
                XCTAssertEqual(data.count, 0)
            }
            self.completion.fulfill()
        }

        wait(for: [completion], timeout: 2, enforceOrder: true)
    }

    func testDataWithLimitCoveredByData() {
        let syncIdentifiers = [generateSyncIdentifier(), generateSyncIdentifier(), generateSyncIdentifier()]
        
        addData(withSyncIdentifiers: syncIdentifiers)
        
        limit = 2
        
        glucoseStore.executeGlucoseQuery(fromQueryAnchor: queryAnchor, limit: limit) { result in
            switch result {
            case .failure(let error):
                XCTFail("Unexpected failure: \(error)")
            case .success(let anchor, let data):
                XCTAssertEqual(anchor.modificationCounter, 2)
                XCTAssertEqual(data.count, 2)
                XCTAssertEqual(data[0].syncIdentifier, syncIdentifiers[0])
                XCTAssertEqual(data[0].syncVersion, 0)
                XCTAssertEqual(data[1].syncIdentifier, syncIdentifiers[1])
                XCTAssertEqual(data[1].syncVersion, 1)
            }
            self.completion.fulfill()
        }
        
        wait(for: [completion], timeout: 2, enforceOrder: true)
    }
    
    private func addData(withSyncIdentifiers syncIdentifiers: [String]) {
        cacheStore.managedObjectContext.performAndWait {
            for (index, syncIdentifier) in syncIdentifiers.enumerated() {
                let cachedGlucoseObject = CachedGlucoseObject(context: self.cacheStore.managedObjectContext)
                cachedGlucoseObject.uuid = UUID()
                cachedGlucoseObject.provenanceIdentifier = syncIdentifier
                cachedGlucoseObject.syncIdentifier = syncIdentifier
                cachedGlucoseObject.syncVersion = index
                cachedGlucoseObject.value = 123
                cachedGlucoseObject.unitString = HKUnit.milligramsPerDeciliter.unitString
                cachedGlucoseObject.startDate = Date()
                self.cacheStore.save()
            }
        }
    }

    private func generateSyncIdentifier() -> String {
        return UUID().uuidString
    }
}

class GlucoseStoreCriticalEventLogExportTests: PersistenceControllerTestCase {
    var glucoseStore: GlucoseStore!
    var outputStream: MockOutputStream!
    var progress: Progress!
    
    override func setUp() {
        super.setUp()

        let samples = [NewGlucoseSample(date: dateFormatter.date(from: "2100-01-02T03:08:00Z")!, quantity: HKQuantity(unit: .milligramsPerDeciliter, doubleValue: 111), isDisplayOnly: false, wasUserEntered: false, syncIdentifier: "18CF3948-0B3D-4B12-8BFE-14986B0E6784", syncVersion: 1),
                       NewGlucoseSample(date: dateFormatter.date(from: "2100-01-02T03:10:00Z")!, quantity: HKQuantity(unit: .milligramsPerDeciliter, doubleValue: 112), isDisplayOnly: false, wasUserEntered: false, syncIdentifier: "C86DEB61-68E9-464E-9DD5-96A9CB445FD3", syncVersion: 2),
                       NewGlucoseSample(date: dateFormatter.date(from: "2100-01-02T03:04:00Z")!, quantity: HKQuantity(unit: .milligramsPerDeciliter, doubleValue: 113), isDisplayOnly: false, wasUserEntered: false, syncIdentifier: "2B03D96C-6F5D-4140-99CD-80C3E64D6010", syncVersion: 3),
                       NewGlucoseSample(date: dateFormatter.date(from: "2100-01-02T03:06:00Z")!, quantity: HKQuantity(unit: .milligramsPerDeciliter, doubleValue: 114), isDisplayOnly: false, wasUserEntered: false, syncIdentifier: "FF1C4F01-3558-4FB2-957E-FA1522C4735E", syncVersion: 4),
                       NewGlucoseSample(date: dateFormatter.date(from: "2100-01-02T03:02:00Z")!, quantity: HKQuantity(unit: .milligramsPerDeciliter, doubleValue: 115), isDisplayOnly: false, wasUserEntered: false, syncIdentifier: "71B699D7-0E8F-4B13-B7A1-E7751EB78E74", syncVersion: 5)]

        glucoseStore = GlucoseStore(healthStore: HKHealthStoreMock(),
                                    cacheStore: cacheStore,
                                    provenanceIdentifier: Bundle.main.bundleIdentifier!)

        let dispatchGroup = DispatchGroup()
        dispatchGroup.enter()
        glucoseStore.addNewGlucoseSamples(samples: samples) { error in
            XCTAssertNil(error)
            dispatchGroup.leave()
        }
        dispatchGroup.wait()

        outputStream = MockOutputStream()
        progress = Progress()
    }

    override func tearDown() {
        glucoseStore = nil

        super.tearDown()
    }
    
    func testExportProgressTotalUnitCount() {
        switch glucoseStore.exportProgressTotalUnitCount(startDate: dateFormatter.date(from: "2100-01-02T03:03:00Z")!,
                                                         endDate: dateFormatter.date(from: "2100-01-02T03:09:00Z")!) {
        case .failure(let error):
            XCTFail("Unexpected failure: \(error)")
        case .success(let progressTotalUnitCount):
            XCTAssertEqual(progressTotalUnitCount, 3 * 1)
        }
    }
    
    func testExportProgressTotalUnitCountEmpty() {
        switch glucoseStore.exportProgressTotalUnitCount(startDate: dateFormatter.date(from: "2100-01-02T03:00:00Z")!,
                                                         endDate: dateFormatter.date(from: "2100-01-02T03:01:00Z")!) {
        case .failure(let error):
            XCTFail("Unexpected failure: \(error)")
        case .success(let progressTotalUnitCount):
            XCTAssertEqual(progressTotalUnitCount, 0)
        }
    }

    func testExport() {
        XCTAssertNil(glucoseStore.export(startDate: dateFormatter.date(from: "2100-01-02T03:03:00Z")!,
                                         endDate: dateFormatter.date(from: "2100-01-02T03:09:00Z")!,
                                         to: outputStream,
                                         progress: progress))
        XCTAssertEqual(outputStream.string, """
[
{"isDisplayOnly":false,"modificationCounter":1,"provenanceIdentifier":"com.apple.dt.xctest.tool","startDate":"2100-01-02T03:08:00.000Z","syncIdentifier":"18CF3948-0B3D-4B12-8BFE-14986B0E6784","syncVersion":1,"unitString":"mg/dL","value":111,"wasUserEntered":false},
{"isDisplayOnly":false,"modificationCounter":3,"provenanceIdentifier":"com.apple.dt.xctest.tool","startDate":"2100-01-02T03:04:00.000Z","syncIdentifier":"2B03D96C-6F5D-4140-99CD-80C3E64D6010","syncVersion":3,"unitString":"mg/dL","value":113,"wasUserEntered":false},
{"isDisplayOnly":false,"modificationCounter":4,"provenanceIdentifier":"com.apple.dt.xctest.tool","startDate":"2100-01-02T03:06:00.000Z","syncIdentifier":"FF1C4F01-3558-4FB2-957E-FA1522C4735E","syncVersion":4,"unitString":"mg/dL","value":114,"wasUserEntered":false}
]
"""
        )
        XCTAssertEqual(progress.completedUnitCount, 3 * 1)
    }

    func testExportEmpty() {
        XCTAssertNil(glucoseStore.export(startDate: dateFormatter.date(from: "2100-01-02T03:00:00Z")!,
                                         endDate: dateFormatter.date(from: "2100-01-02T03:01:00Z")!,
                                         to: outputStream,
                                         progress: progress))
        XCTAssertEqual(outputStream.string, "[]")
        XCTAssertEqual(progress.completedUnitCount, 0)
    }

    func testExportCancelled() {
        progress.cancel()
        XCTAssertEqual(glucoseStore.export(startDate: dateFormatter.date(from: "2100-01-02T03:03:00Z")!,
                                           endDate: dateFormatter.date(from: "2100-01-02T03:09:00Z")!,
                                           to: outputStream,
                                           progress: progress) as? CriticalEventLogError, CriticalEventLogError.cancelled)
    }

<<<<<<< HEAD
}

class GlucoseStoreCriticalEventLogTests: PersistenceControllerTestCase {
    var glucoseStore: GlucoseStore!
    var outputStream: MockOutputStream!
    var progress: Progress!
    
    override func setUp() {
        super.setUp()

        let samples = [StoredGlucoseSample(sampleUUID: UUID(uuidString: "28CF3948-0B3D-4B12-8BFE-14986B0E6784")!, syncIdentifier: "18CF3948-0B3D-4B12-8BFE-14986B0E6784", syncVersion: 1, startDate: dateFormatter.date(from: "2100-01-02T03:08:00Z")!, quantity: HKQuantity(unit: .milligramsPerDeciliter, doubleValue: 111), isDisplayOnly: false, wasUserEntered: false, provenanceIdentifier: "org.loopkit.Test.1"),
                       StoredGlucoseSample(sampleUUID: UUID(uuidString: "D86DEB61-68E9-464E-9DD5-96A9CB445FD3")!, syncIdentifier: "C86DEB61-68E9-464E-9DD5-96A9CB445FD3", syncVersion: 2, startDate: dateFormatter.date(from: "2100-01-02T03:10:00Z")!, quantity: HKQuantity(unit: .milligramsPerDeciliter, doubleValue: 112), isDisplayOnly: false, wasUserEntered: false, provenanceIdentifier: "org.loopkit.Test.2"),
                       StoredGlucoseSample(sampleUUID: UUID(uuidString: "3B03D96C-6F5D-4140-99CD-80C3E64D6010")!, syncIdentifier: "2B03D96C-6F5D-4140-99CD-80C3E64D6010", syncVersion: 3, startDate: dateFormatter.date(from: "2100-01-02T03:04:00Z")!, quantity: HKQuantity(unit: .milligramsPerDeciliter, doubleValue: 113), isDisplayOnly: false, wasUserEntered: false, provenanceIdentifier: "org.loopkit.Test.3"),
                       StoredGlucoseSample(sampleUUID: UUID(uuidString: "0F1C4F01-3558-4FB2-957E-FA1522C4735E")!, syncIdentifier: "FF1C4F01-3558-4FB2-957E-FA1522C4735E", syncVersion: 4, startDate: dateFormatter.date(from: "2100-01-02T03:06:00Z")!, quantity: HKQuantity(unit: .milligramsPerDeciliter, doubleValue: 114), isDisplayOnly: false, wasUserEntered: false, provenanceIdentifier: "org.loopkit.Test.4"),
                       StoredGlucoseSample(sampleUUID: UUID(uuidString: "81B699D7-0E8F-4B13-B7A1-E7751EB78E74")!, syncIdentifier: "71B699D7-0E8F-4B13-B7A1-E7751EB78E74", syncVersion: 5, startDate: dateFormatter.date(from: "2100-01-02T03:02:00Z")!, quantity: HKQuantity(unit: .milligramsPerDeciliter, doubleValue: 115), isDisplayOnly: false, wasUserEntered: false, provenanceIdentifier: "org.loopkit.Test.5")]

        glucoseStore = GlucoseStore(healthStore: HKHealthStoreMock(), cacheStore: cacheStore)

        let dispatchGroup = DispatchGroup()
        dispatchGroup.enter()
        glucoseStore.addGlucoseSamples(samples: samples) { error in
            XCTAssertNil(error)
            dispatchGroup.leave()
        }
        dispatchGroup.wait()

        outputStream = MockOutputStream()
        progress = Progress()
    }

    override func tearDown() {
        glucoseStore = nil

        super.tearDown()
    }
    
    func testExportProgressTotalUnitCount() {
        switch glucoseStore.exportProgressTotalUnitCount(startDate: dateFormatter.date(from: "2100-01-02T03:03:00Z")!,
                                                         endDate: dateFormatter.date(from: "2100-01-02T03:09:00Z")!) {
        case .failure(let error):
            XCTFail("Unexpected failure: \(error)")
        case .success(let progressTotalUnitCount):
            XCTAssertEqual(progressTotalUnitCount, 3 * 1)
        }
    }
    
    func testExportProgressTotalUnitCountEmpty() {
        switch glucoseStore.exportProgressTotalUnitCount(startDate: dateFormatter.date(from: "2100-01-02T03:00:00Z")!,
                                                         endDate: dateFormatter.date(from: "2100-01-02T03:01:00Z")!) {
        case .failure(let error):
            XCTFail("Unexpected failure: \(error)")
        case .success(let progressTotalUnitCount):
            XCTAssertEqual(progressTotalUnitCount, 0)
        }
    }

    func testExport() {
        XCTAssertNil(glucoseStore.export(startDate: dateFormatter.date(from: "2100-01-02T03:03:00Z")!,
                                         endDate: dateFormatter.date(from: "2100-01-02T03:09:00Z")!,
                                         to: outputStream,
                                         progress: progress))
        XCTAssertEqual(outputStream.string, """
[
{"isDisplayOnly":false,"modificationCounter":1,"provenanceIdentifier":"org.loopkit.Test.1","startDate":"2100-01-02T03:08:00.000Z","syncIdentifier":"18CF3948-0B3D-4B12-8BFE-14986B0E6784","syncVersion":1,"unitString":"mg/dL","uploadState":0,"uuid":"28CF3948-0B3D-4B12-8BFE-14986B0E6784","value":111,"wasUserEntered":false},
{"isDisplayOnly":false,"modificationCounter":3,"provenanceIdentifier":"org.loopkit.Test.3","startDate":"2100-01-02T03:04:00.000Z","syncIdentifier":"2B03D96C-6F5D-4140-99CD-80C3E64D6010","syncVersion":3,"unitString":"mg/dL","uploadState":0,"uuid":"3B03D96C-6F5D-4140-99CD-80C3E64D6010","value":113,"wasUserEntered":false},
{"isDisplayOnly":false,"modificationCounter":4,"provenanceIdentifier":"org.loopkit.Test.4","startDate":"2100-01-02T03:06:00.000Z","syncIdentifier":"FF1C4F01-3558-4FB2-957E-FA1522C4735E","syncVersion":4,"unitString":"mg/dL","uploadState":0,"uuid":"0F1C4F01-3558-4FB2-957E-FA1522C4735E","value":114,"wasUserEntered":false}
]
"""
        )
        XCTAssertEqual(progress.completedUnitCount, 3 * 1)
    }

    func testExportEmpty() {
        XCTAssertNil(glucoseStore.export(startDate: dateFormatter.date(from: "2100-01-02T03:00:00Z")!,
                                         endDate: dateFormatter.date(from: "2100-01-02T03:01:00Z")!,
                                         to: outputStream,
                                         progress: progress))
        XCTAssertEqual(outputStream.string, "[]")
        XCTAssertEqual(progress.completedUnitCount, 0)
    }

    func testExportCancelled() {
        progress.cancel()
        XCTAssertEqual(glucoseStore.export(startDate: dateFormatter.date(from: "2100-01-02T03:03:00Z")!,
                                           endDate: dateFormatter.date(from: "2100-01-02T03:09:00Z")!,
                                           to: outputStream,
                                           progress: progress) as? CriticalEventLogError, CriticalEventLogError.cancelled)
    }

=======
>>>>>>> 7e017414
    private let dateFormatter = ISO8601DateFormatter()
}<|MERGE_RESOLUTION|>--- conflicted
+++ resolved
@@ -422,7 +422,7 @@
                                            progress: progress) as? CriticalEventLogError, CriticalEventLogError.cancelled)
     }
 
-<<<<<<< HEAD
+    private let dateFormatter = ISO8601DateFormatter()
 }
 
 class GlucoseStoreCriticalEventLogTests: PersistenceControllerTestCase {
@@ -512,7 +512,5 @@
                                            progress: progress) as? CriticalEventLogError, CriticalEventLogError.cancelled)
     }
 
-=======
->>>>>>> 7e017414
     private let dateFormatter = ISO8601DateFormatter()
 }