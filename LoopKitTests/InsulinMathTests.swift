//
//  InsulinMathTests.swift
//  InsulinMathTests
//
//  Created by Nathan Racklyeft on 1/27/16.
//  Copyright © 2016 Nathan Racklyeft. All rights reserved.
//

import XCTest
import HealthKit
@testable import LoopKit


struct NewReservoirValue: ReservoirValue {
    let startDate: Date
    let unitVolume: Double
}

extension DoseUnit {
    var unit: HKUnit {
        switch self {
        case .units:
            return .internationalUnit()
        case .unitsPerHour:
            return HKUnit(from: "IU/hr")
        }
    }
}


class InsulinMathTests: XCTestCase {

    var fixtureDateformatter: DateFormatter!
    
    private let fixtureTimeZone = TimeZone(secondsFromGMT: -0 * 60 * 60)!
    
    private let model = WalshInsulinModel(actionDuration: TimeInterval(hours: 4))
    
<<<<<<< HEAD
    private let modelCategory: InsulinModelCategory = .rapidActing
=======
    private let modelCategory: InsulinType = .rapidActing
>>>>>>> 7df6fb95
    
    private let modelInfo = InsulinModelInformation(
        defaultInsulinModel: WalshInsulinModel(actionDuration: TimeInterval(hours: 4)),
        rapidActingModel: WalshInsulinModel(actionDuration: TimeInterval(hours: 4))
    )
    
    private let exponentialModel = ExponentialInsulinModel(actionDuration: TimeInterval(minutes: 360), peakActivityTime: TimeInterval(minutes: 75))
    
    private let exponentialModelInfo = InsulinModelInformation(
        defaultInsulinModel: ExponentialInsulinModel(actionDuration: TimeInterval(minutes: 360), peakActivityTime: TimeInterval(minutes: 75)),
        rapidActingModel: ExponentialInsulinModel(actionDuration: TimeInterval(minutes: 360), peakActivityTime: TimeInterval(minutes: 75))
    )

    private func fixtureDate(_ input: String) -> Date {
        return fixtureDateformatter.date(from: input)!
    }

    override func setUp() {
        fixtureDateformatter = DateFormatter.descriptionFormatter
        fixtureDateformatter.timeZone = fixtureTimeZone
    }
    
    private func printInsulinValues(_ insulinValues: [InsulinValue]) {
        print("\n\n")
        print(String(data: try! JSONSerialization.data(
            withJSONObject: insulinValues.map({ (value) -> [String: Any] in
                return [
                    "date": ISO8601DateFormatter.localTimeDate(timeZone: fixtureTimeZone).string(from: value.startDate),
                    "value": value.value,
                    "unit": "U"
                ]
            }),
            options: .prettyPrinted), encoding: .utf8)!)
        print("\n\n")
    }

    private func printDoses(_ doses: [DoseEntry]) {
        print("\n\n")
        print(String(data: try! JSONSerialization.data(
            withJSONObject: doses.map({ (value) -> [String: Any] in
                var obj: [String: Any] = [
                    "type": value.type.pumpEventType!.rawValue,
                    "start_at": ISO8601DateFormatter.localTimeDate(timeZone: fixtureTimeZone).string(from: value.startDate),
                    "end_at": ISO8601DateFormatter.localTimeDate(timeZone: fixtureTimeZone).string(from: value.endDate),
                    "amount": value.value,
                    "unit": value.unit.rawValue
                ]

                if let syncIdentifier = value.syncIdentifier {
                    obj["raw"] = syncIdentifier
                }

                if let scheduledBasalRate = value.scheduledBasalRate {
                    obj["scheduled"] = scheduledBasalRate.doubleValue(for: HKUnit(from: "IU/hr"))
                }

                return obj
            }),
            options: .prettyPrinted), encoding: .utf8)!)
        print("\n\n")
    }

    func loadReservoirFixture(_ resourceName: String) -> [NewReservoirValue] {

        let fixture: [JSONDictionary] = loadFixture(resourceName)
        let dateFormatter = ISO8601DateFormatter.localTimeDate(timeZone: fixtureTimeZone)

        return fixture.map {
            return NewReservoirValue(startDate: dateFormatter.date(from: $0["date"] as! String)!, unitVolume: $0["amount"] as! Double)
        }
    }

    func loadDoseFixture(_ resourceName: String, insulinModel: InsulinModel? = nil) -> [DoseEntry] {
        let fixture: [JSONDictionary] = loadFixture(resourceName)
        let dateFormatter = ISO8601DateFormatter.localTimeDate(timeZone: fixtureTimeZone)

        return fixture.compactMap {
            guard let unit = DoseUnit(rawValue: $0["unit"] as! String),
                  let pumpType = PumpEventType(rawValue: $0["type"] as! String),
                  let type = DoseType(pumpEventType: pumpType)
            else {
                return nil
            }

            var dose = DoseEntry(
                type: type,
                startDate: dateFormatter.date(from: $0["start_at"] as! String)!,
                endDate: dateFormatter.date(from: $0["end_at"] as! String)!,
                value: $0["amount"] as! Double,
                unit: unit,
                deliveredUnits: $0["delivered"] as? Double,
                description: $0["description"] as? String,
                syncIdentifier: $0["raw"] as? String,
<<<<<<< HEAD
                insulinModelCategory: categoryFor(insulinModel: insulinModel ?? model)
=======
                insulinType: typeFor(insulinModel: insulinModel ?? model)
>>>>>>> 7df6fb95
            )

            if let scheduled = $0["scheduled"] as? Double {
                dose.scheduledBasalRate = HKQuantity(unit: unit.unit, doubleValue: scheduled)
            }

            return dose
        }
    }

    func loadInsulinValueFixture(_ resourceName: String) -> [InsulinValue] {
        let fixture: [JSONDictionary] = loadFixture(resourceName)
        let dateFormatter = ISO8601DateFormatter.localTimeDate(timeZone: fixtureTimeZone)

        return fixture.map {
            return InsulinValue(startDate: dateFormatter.date(from: $0["date"] as! String)!, value: $0["value"] as! Double)
        }
    }

    func loadGlucoseEffectFixture(_ resourceName: String) -> [GlucoseEffect] {
        let fixture: [JSONDictionary] = loadFixture(resourceName)
        let dateFormatter = ISO8601DateFormatter.localTimeDate(timeZone: fixtureTimeZone)

        return fixture.map {
            return GlucoseEffect(startDate: dateFormatter.date(from: $0["date"] as! String)!, quantity: HKQuantity(unit: HKUnit(from: $0["unit"] as! String), doubleValue:$0["amount"] as! Double))
        }
    }

    func loadBasalRateScheduleFixture(_ resourceName: String) -> BasalRateSchedule {
        let fixture: [JSONDictionary] = loadFixture(resourceName)

        let items = fixture.map {
            return RepeatingScheduleValue(startTime: TimeInterval(minutes: $0["minutes"] as! Double), value: $0["rate"] as! Double)
        }

        return BasalRateSchedule(dailyItems: items, timeZone: fixtureTimeZone)!
    }
    
<<<<<<< HEAD
    private func categoryFor(insulinModel: InsulinModel) -> InsulinModelCategory? {
=======
    private func typeFor(insulinModel: InsulinModel) -> InsulinType? {
>>>>>>> 7df6fb95
        if let exponential = insulinModel as? ExponentialInsulinModelPreset, case .fiasp = exponential {
            return .fiasp
        }
        
        return .rapidActing
    }

    var insulinSensitivitySchedule: InsulinSensitivitySchedule {
        return InsulinSensitivitySchedule(unit: HKUnit.milligramsPerDeciliter, dailyItems: [RepeatingScheduleValue(startTime: 0.0, value: 40.0)], timeZone: fixtureTimeZone)!
    }

    func testDoseEntriesFromReservoirValues() {
        let input = loadReservoirFixture("reservoir_history_with_rewind_and_prime_input")
        let output = loadDoseFixture("reservoir_history_with_rewind_and_prime_output").reversed()

        let doses = input.doseEntries

        XCTAssertEqual(output.count, doses.count)

        for (expected, calculated) in zip(output, doses) {
            XCTAssertEqual(expected.startDate, calculated.startDate)
            XCTAssertEqual(expected.endDate, calculated.endDate)
            XCTAssertEqual(expected.value, calculated.value, accuracy: Double(Float.ulpOfOne))
            XCTAssertEqual(expected.unit, calculated.unit)
        }
    }

    func testContinuousReservoirValues() {
        var input = loadReservoirFixture("reservoir_history_with_rewind_and_prime_input")
        let within = TimeInterval(minutes: 30)
        let dateFormatter = ISO8601DateFormatter.localTimeDate(timeZone: fixtureTimeZone)
        XCTAssertTrue(input.isContinuous(from: dateFormatter.date(from: "2016-01-30T16:40:00")!, to: dateFormatter.date(from: "2016-01-30T20:40:00")!, within: within))

        // We don't assert whether it's "stale".
        XCTAssertTrue(input.isContinuous(from: dateFormatter.date(from: "2016-01-30T16:40:00")!, to: dateFormatter.date(from: "2016-01-30T22:40:00")!, within: within))
        XCTAssertTrue(input.isContinuous(from: dateFormatter.date(from: "2016-01-30T16:40:00")!, to: Date(), within: within))

        // The values must extend the startDate boundary
        XCTAssertFalse(input.isContinuous(from: dateFormatter.date(from: "2016-01-30T15:00:00")!, to: dateFormatter.date(from: "2016-01-30T20:40:00")!, within: within))

        // (the boundary condition is GTE)
        XCTAssertTrue(input.isContinuous(from: dateFormatter.date(from: "2016-01-30T16:00:42")!, to: dateFormatter.date(from: "2016-01-30T20:40:00")!, within: within))

        // Rises in reservoir volume taint the entire range
        XCTAssertFalse(input.isContinuous(from: dateFormatter.date(from: "2016-01-30T15:55:00")!, to: dateFormatter.date(from: "2016-01-30T20:40:00")!, within: within))

        // Any values of 0 taint the entire range
        input.append(NewReservoirValue(startDate: dateFormatter.date(from: "2016-01-30T20:37:00")!, unitVolume: 0))

        XCTAssertFalse(input.isContinuous(from: dateFormatter.date(from: "2016-01-30T16:40:00")!, to: dateFormatter.date(from: "2016-01-30T20:40:00")!, within: within))

        // As long as the 0 is within the date interval bounds
        XCTAssertTrue(input.isContinuous(from: dateFormatter.date(from: "2016-01-30T16:40:00")!, to: dateFormatter.date(from: "2016-01-30T19:40:00")!, within: within))
    }

    func testNonContinuousReservoirValues() {
        let input = loadReservoirFixture("reservoir_history_with_continuity_holes")

        let dateFormatter = ISO8601DateFormatter.localTimeDate(timeZone: fixtureTimeZone)
        XCTAssertTrue(input.isContinuous(from: dateFormatter.date(from: "2016-01-30T18:30:00")!, to: dateFormatter.date(from: "2016-01-30T20:40:00")!, within: .minutes(30)))

        XCTAssertFalse(input.isContinuous(from: dateFormatter.date(from: "2016-01-30T17:30:00")!, to: dateFormatter.date(from: "2016-01-30T20:40:00")!, within: .minutes(30)))
    }

    func testIOBFromSuspend() {
        let input = loadDoseFixture("suspend_dose")
        let reconciledOutput = loadDoseFixture("suspend_dose_reconciled")
        let normalizedOutput = loadDoseFixture("suspend_dose_reconciled_normalized")
        let iobOutput = loadInsulinValueFixture("suspend_dose_reconciled_normalized_iob")
        let basals = loadBasalRateScheduleFixture("basal")

        let reconciled = input.reconciled()

        XCTAssertEqual(reconciledOutput.count, reconciled.count)

        for (expected, calculated) in zip(reconciledOutput, reconciled) {
            XCTAssertEqual(expected.startDate, calculated.startDate)
            XCTAssertEqual(expected.endDate, calculated.endDate)
            XCTAssertEqual(expected.value, calculated.value)
            XCTAssertEqual(expected.unit, calculated.unit)
        }

        let normalized = reconciled.annotated(with: basals)

        XCTAssertEqual(normalizedOutput.count, normalized.count)

        for (expected, calculated) in zip(normalizedOutput, normalized) {
            XCTAssertEqual(expected.startDate, calculated.startDate)
            XCTAssertEqual(expected.endDate, calculated.endDate)
            XCTAssertEqual(expected.value, calculated.netBasalUnitsPerHour, accuracy: Double(Float.ulpOfOne))
        }

        let iob = normalized.insulinOnBoard(insulinModelInfo: modelInfo, longestEffectDuration: model.effectDuration)

        XCTAssertEqual(iobOutput.count, iob.count)

        for (expected, calculated) in zip(iobOutput, iob) {
            XCTAssertEqual(expected.startDate, calculated.startDate)
            XCTAssertEqual(expected.value, calculated.value, accuracy: Double(Float.ulpOfOne))
        }
    }

    func testIOBFromDoses() {
        let input = loadDoseFixture("normalized_doses")
        let output = loadInsulinValueFixture("iob_from_doses_output")

        measure {
            _ = input.insulinOnBoard(insulinModelInfo: modelInfo, longestEffectDuration: model.effectDuration)
        }

        let iob = input.insulinOnBoard(insulinModelInfo: modelInfo, longestEffectDuration: model.effectDuration)

        XCTAssertEqual(output.count, iob.count)

        for (expected, calculated) in zip(output, iob) {
            XCTAssertEqual(expected.startDate, calculated.startDate)
            XCTAssertEqual(expected.value, calculated.value, accuracy: 0.5)
        }
    }

    func testIOBFromNoDoses() {
        let input: [DoseEntry] = []

        let iob = input.insulinOnBoard(insulinModelInfo: modelInfo, longestEffectDuration: model.effectDuration)

        XCTAssertEqual(0, iob.count)
    }
    
    func testInsulinOnBoardLimitsForExponentialModel() {
        let insulinModel = ExponentialInsulinModel(actionDuration: TimeInterval(minutes: 360), peakActivityTime: TimeInterval(minutes: 75), delay: TimeInterval(minutes: 0))
        let childModel = ExponentialInsulinModel(actionDuration: TimeInterval(minutes: 360), peakActivityTime: TimeInterval(minutes: 65), delay: TimeInterval(minutes: 0))
        
        XCTAssertEqual(1, insulinModel.percentEffectRemaining(at: .minutes(-1)), accuracy: 0.001)
        XCTAssertEqual(1, insulinModel.percentEffectRemaining(at: .minutes(0)), accuracy: 0.001)
        XCTAssertEqual(0, insulinModel.percentEffectRemaining(at: .minutes(360)), accuracy: 0.001)
        XCTAssertEqual(0, insulinModel.percentEffectRemaining(at: .minutes(361)), accuracy: 0.001)
        
        // Test random point
        XCTAssertEqual(0.5110493617156, insulinModel.percentEffectRemaining(at: .minutes(108)), accuracy: 0.001)
        
        // Test for child curve
        XCTAssertEqual(0.6002510111374046, childModel.percentEffectRemaining(at: .minutes(82)), accuracy: 0.001)

    }
    
    func testIOBFromDosesExponential() {
        let input = loadDoseFixture("normalized_doses", insulinModel: exponentialModel)
        let output = loadInsulinValueFixture("iob_from_doses_exponential_output")
        
        measure {
            _ = input.insulinOnBoard(insulinModelInfo: exponentialModelInfo, longestEffectDuration: exponentialModel.effectDuration)
        }
        
        let iob = input.insulinOnBoard(insulinModelInfo: exponentialModelInfo, longestEffectDuration: exponentialModel.effectDuration)
        
        XCTAssertEqual(output.count, iob.count)
        
        for (expected, calculated) in zip(output, iob) {
            XCTAssertEqual(expected.startDate, calculated.startDate)
            XCTAssertEqual(expected.value, calculated.value, accuracy: 0.5)
        }
    }

    func testIOBFromBolusExponential() {
        let input = loadDoseFixture("bolus_dose", insulinModel: exponentialModel)
        let output = loadInsulinValueFixture("iob_from_bolus_exponential_output")
        
        let iob = input.insulinOnBoard(insulinModelInfo: exponentialModelInfo, longestEffectDuration: exponentialModel.effectDuration)
        
        XCTAssertEqual(output.count, iob.count)
        
        for (expected, calculated) in zip(output, iob) {
            XCTAssertEqual(expected.startDate, calculated.startDate)
            XCTAssertEqual(expected.value, calculated.value, accuracy: Double(Float.ulpOfOne))
        }
    }


    func testIOBFromBolus() {
        for hours in [2, 3, 4, 5, 5.2, 6, 7] as [Double] {
            let actionDuration = TimeInterval(hours: hours)
            let insulinModel = WalshInsulinModel(actionDuration: actionDuration)
            let input = loadDoseFixture("bolus_dose", insulinModel: insulinModel)
            let output = loadInsulinValueFixture("iob_from_bolus_\(Int(actionDuration.minutes))min_output")

            let insulinModelInfo = InsulinModelInformation(defaultInsulinModel: insulinModel, rapidActingModel: insulinModel)
            let iob = input.insulinOnBoard(insulinModelInfo: insulinModelInfo, longestEffectDuration: insulinModel.effectDuration)

            XCTAssertEqual(output.count, iob.count)

            for (expected, calculated) in zip(output, iob) {
                XCTAssertEqual(expected.startDate, calculated.startDate)
                XCTAssertEqual(expected.value, calculated.value, accuracy: Double(Float.ulpOfOne))
            }
        }
    }
    
    func testIOBFromDosesWithDifferentInsulinCurves() {
        let formatter = DateFormatter.descriptionFormatter
        let f = { (input) in
            return formatter.date(from: input)!
        }
        let output = loadInsulinValueFixture("iob_from_multiple_curves_output")

        let fiasp = ExponentialInsulinModelPreset.fiasp
        let child = ExponentialInsulinModelPreset.humalogNovologChild

        let doses = [
            DoseEntry(type: .basal, startDate: f("2018-05-15 14:42:36 +0000"), endDate: f("2018-05-16 14:42:36 +0000"), value: 0.84999999999999998, unit: .unitsPerHour, syncIdentifier: "7b02646a070f120e2200", scheduledBasalRate: nil),
            DoseEntry(type: .bolus, startDate: f("2018-05-15 14:44:46 +0000"), endDate: f("2018-05-15 14:44:46 +0000"), value: 0.9, unit: .units, syncIdentifier: "01004a004a006d006e22354312", scheduledBasalRate: nil),
            DoseEntry(type: .tempBasal, startDate: f("2018-05-15 14:42:36 +0000"), endDate: f("2018-05-15 14:42:36 +0000"), value: 0.0, unit: .unitsPerHour, syncIdentifier: "1600646a074f12", scheduledBasalRate: nil),
            DoseEntry(type: .tempBasal, startDate: f("2018-05-15 14:32:51 +0000"), endDate: f("2018-05-15 15:02:51 +0000"), value: 1.8999999999999999, unit: .unitsPerHour, syncIdentifier: "16017360074f12", scheduledBasalRate: nil),
            DoseEntry(type: .bolus, startDate: f("2018-05-15 14:52:51 +0000"), endDate: f("2018-05-15 15:52:51 +0000"), value: 0.9, unit: .units, syncIdentifier: "01004a004a006d006e22354312", scheduledBasalRate: nil),
        ]

        let iobWithoutModel = doses.insulinOnBoard(insulinModelInfo: exponentialModelInfo, longestEffectDuration: exponentialModel.effectDuration)

        let dosesWithModel = [
            DoseEntry(type: .basal, startDate: f("2018-05-15 14:42:36 +0000"), endDate: f("2018-05-16 14:42:36 +0000"), value: 0.84999999999999998, unit: .unitsPerHour, syncIdentifier: "7b02646a070f120e2200", scheduledBasalRate: nil),
<<<<<<< HEAD
            DoseEntry(type: .bolus, startDate: f("2018-05-15 14:44:46 +0000"), endDate: f("2018-05-15 14:44:46 +0000"), value: 0.9, unit: .units, syncIdentifier: "01004a004a006d006e22354312", scheduledBasalRate: nil, insulinModelCategory: .fiasp),
            DoseEntry(type: .tempBasal, startDate: f("2018-05-15 14:42:36 +0000"), endDate: f("2018-05-15 14:42:36 +0000"), value: 0.0, unit: .unitsPerHour, syncIdentifier: "1600646a074f12", scheduledBasalRate: nil),
            DoseEntry(type: .tempBasal, startDate: f("2018-05-15 14:32:51 +0000"), endDate: f("2018-05-15 15:02:51 +0000"), value: 1.8999999999999999, unit: .unitsPerHour, syncIdentifier: "16017360074f12", scheduledBasalRate: nil),
            DoseEntry(type: .bolus, startDate: f("2018-05-15 14:52:51 +0000"), endDate: f("2018-05-15 15:52:51 +0000"), value: 0.9, unit: .units, syncIdentifier: "01004a004a006d006e22354312", scheduledBasalRate: nil, insulinModelCategory: .rapidActing),
=======
            DoseEntry(type: .bolus, startDate: f("2018-05-15 14:44:46 +0000"), endDate: f("2018-05-15 14:44:46 +0000"), value: 0.9, unit: .units, syncIdentifier: "01004a004a006d006e22354312", scheduledBasalRate: nil, insulinType: .fiasp),
            DoseEntry(type: .tempBasal, startDate: f("2018-05-15 14:42:36 +0000"), endDate: f("2018-05-15 14:42:36 +0000"), value: 0.0, unit: .unitsPerHour, syncIdentifier: "1600646a074f12", scheduledBasalRate: nil),
            DoseEntry(type: .tempBasal, startDate: f("2018-05-15 14:32:51 +0000"), endDate: f("2018-05-15 15:02:51 +0000"), value: 1.8999999999999999, unit: .unitsPerHour, syncIdentifier: "16017360074f12", scheduledBasalRate: nil),
            DoseEntry(type: .bolus, startDate: f("2018-05-15 14:52:51 +0000"), endDate: f("2018-05-15 15:52:51 +0000"), value: 0.9, unit: .units, syncIdentifier: "01004a004a006d006e22354312", scheduledBasalRate: nil, insulinType: .rapidActing),
>>>>>>> 7df6fb95
        ]

        let mixedModelInfo = InsulinModelInformation(defaultInsulinModel: exponentialModel, rapidActingModel: child)
        let iobWithModel = dosesWithModel.insulinOnBoard(insulinModelInfo: mixedModelInfo, longestEffectDuration: exponentialModel.effectDuration)

        XCTAssertEqual(iobWithoutModel.count, iobWithModel.count)

        for (expected, calculated) in zip(output, iobWithModel) {
            XCTAssertEqual(expected.startDate, calculated.startDate)
            XCTAssertEqual(expected.value, calculated.value, accuracy: Double(Float.ulpOfOne))
        }

    }

    func testIOBFromReservoirDoses() {
        let input = loadDoseFixture("normalized_reservoir_history_output")
        let output = loadInsulinValueFixture("iob_from_reservoir_output")

        measure {
            _ = input.insulinOnBoard(insulinModelInfo: modelInfo, longestEffectDuration: model.effectDuration)
        }

        let iob = input.insulinOnBoard(insulinModelInfo: modelInfo, longestEffectDuration: model.effectDuration)

        XCTAssertEqual(output.count, iob.count)

        for (expected, calculated) in zip(output, iob) {
            XCTAssertEqual(expected.startDate, calculated.startDate)
            XCTAssertEqual(expected.value, calculated.value, accuracy: 0.4)
        }
    }

    func testNormalizeReservoirDoses() {
        let input = loadDoseFixture("reservoir_history_with_rewind_and_prime_output")
        let output = loadDoseFixture("normalized_reservoir_history_output")
        let basals = loadBasalRateScheduleFixture("basal")

        measure {
            _ = input.annotated(with: basals)
        }

        let doses = input.annotated(with: basals)

        XCTAssertEqual(output.count, doses.count)

        // Total delivery on split doses should add up to delivery from original doses
        XCTAssertEqual(
            input.map {$0.unitsInDeliverableIncrements}.reduce(0,+),
            doses.map {$0.unitsInDeliverableIncrements}.reduce(0,+),
            accuracy: Double(Float.ulpOfOne))

        for (expected, calculated) in zip(output, doses) {
            XCTAssertEqual(expected.startDate, calculated.startDate)
            XCTAssertEqual(expected.endDate, calculated.endDate)
            XCTAssertEqual(expected.value, calculated.unitsPerHour, accuracy: Double(Float.ulpOfOne))
            XCTAssertEqual(expected.scheduledBasalRate, calculated.scheduledBasalRate)
        }
    }

    func testNormalizeEdgeCaseDoses() {
        let input = loadDoseFixture("normalize_edge_case_doses_input")
        let output = loadDoseFixture("normalize_edge_case_doses_output")
        let basals = loadBasalRateScheduleFixture("basal")

        measure {
            _ = input.annotated(with: basals)
        }

        let doses = input.annotated(with: basals)

        XCTAssertEqual(output.count, doses.count)

        for (expected, calculated) in zip(output, doses) {
            XCTAssertEqual(expected.startDate, calculated.startDate)
            XCTAssertEqual(expected.endDate, calculated.endDate)
            XCTAssertEqual(expected.value, calculated.unit == .units ? calculated.netBasalUnits : calculated.netBasalUnitsPerHour)
            XCTAssertEqual(expected.unit, calculated.unit)
        }
    }

    func testReconcileTempBasals() {
        // Fixture contains numerous overlapping temp basals, as well as a Suspend event interleaved with a temp basal
        let input = loadDoseFixture("reconcile_history_input")
        let output = loadDoseFixture("reconcile_history_output").sorted { $0.startDate < $1.startDate }

        let doses = input.reconciled().sorted { $0.startDate < $1.startDate }

        XCTAssertEqual(output.count, doses.count)

        for (expected, calculated) in zip(output, doses) {
            XCTAssertEqual(expected.startDate, calculated.startDate)
            XCTAssertEqual(expected.endDate, calculated.endDate)
            XCTAssertEqual(expected.value, calculated.value)
            XCTAssertEqual(expected.unit, calculated.unit)
            XCTAssertEqual(expected.syncIdentifier, calculated.syncIdentifier)
        }
    }

    func testReconcileResumeBeforeRewind() {
        let input = loadDoseFixture("reconcile_resume_before_rewind_input")
        let output = loadDoseFixture("reconcile_resume_before_rewind_output")

        let doses = input.reconciled()

        XCTAssertEqual(output.count, doses.count)

        for (expected, calculated) in zip(output, doses) {
            XCTAssertEqual(expected.startDate, calculated.startDate)
            XCTAssertEqual(expected.endDate, calculated.endDate)
            XCTAssertEqual(expected.value, calculated.value)
            XCTAssertEqual(expected.unit, calculated.unit)
            XCTAssertEqual(expected.syncIdentifier, calculated.syncIdentifier)
        }
    }

    func testGlucoseEffectFromBolus() {
        let input = loadDoseFixture("bolus_dose")
        let output = loadGlucoseEffectFixture("effect_from_bolus_output")
        let insulinSensitivitySchedule = self.insulinSensitivitySchedule

        measure {
            _ = input.glucoseEffects(insulinModelInfo: modelInfo,
            longestEffectDuration: model.effectDuration, insulinSensitivity: insulinSensitivitySchedule)
        }

        let effects = input.glucoseEffects(insulinModelInfo: modelInfo,
        longestEffectDuration: model.effectDuration, insulinSensitivity: insulinSensitivitySchedule)

        XCTAssertEqual(Float(output.count), Float(effects.count), accuracy: 1.0)

        for (expected, calculated) in zip(output, effects) {
            XCTAssertEqual(expected.startDate, calculated.startDate)
            XCTAssertEqual(expected.quantity.doubleValue(for: .milligramsPerDeciliter), calculated.quantity.doubleValue(for: .milligramsPerDeciliter), accuracy: 1.0)
        }
    }

    func testGlucoseEffectFromShortTempBasal() {
        let input = loadDoseFixture("short_basal_dose")
        let output = loadGlucoseEffectFixture("effect_from_bolus_output")
        let insulinSensitivitySchedule = self.insulinSensitivitySchedule

        measure {
            _ = input.glucoseEffects(insulinModelInfo: modelInfo,
            longestEffectDuration: model.effectDuration, insulinSensitivity: insulinSensitivitySchedule)
        }

        let effects = input.glucoseEffects(insulinModelInfo: modelInfo,
        longestEffectDuration: model.effectDuration, insulinSensitivity: insulinSensitivitySchedule)

        XCTAssertEqual(output.count, effects.count)

        for (expected, calculated) in zip(output, effects) {
            XCTAssertEqual(expected.startDate, calculated.startDate)
            XCTAssertEqual(expected.quantity.doubleValue(for: .milligramsPerDeciliter), calculated.quantity.doubleValue(for: .milligramsPerDeciliter), accuracy: Double(Float.ulpOfOne))
        }
    }

    func testGlucoseEffectFromTempBasal() {
        let input = loadDoseFixture("basal_dose")
        let output = loadGlucoseEffectFixture("effect_from_basal_output")
        let insulinSensitivitySchedule = self.insulinSensitivitySchedule

        measure {
            _ = input.glucoseEffects(insulinModelInfo: modelInfo,
            longestEffectDuration: model.effectDuration, insulinSensitivity: insulinSensitivitySchedule)
        }

        let effects = input.glucoseEffects(insulinModelInfo: modelInfo,
        longestEffectDuration: model.effectDuration, insulinSensitivity: insulinSensitivitySchedule)

        XCTAssertEqual(output.count, effects.count)

        for (expected, calculated) in zip(output, effects) {
            XCTAssertEqual(expected.startDate, calculated.startDate)
            XCTAssertEqual(expected.quantity.doubleValue(for: HKUnit.milligramsPerDeciliter), calculated.quantity.doubleValue(for: HKUnit.milligramsPerDeciliter), accuracy: 1.0, String(describing: expected.startDate))
        }
    }
    
    func testGlucoseEffectFromTempBasalExponential() {
        let input = loadDoseFixture("basal_dose_with_delivered", insulinModel: exponentialModel)
        let output = loadGlucoseEffectFixture("effect_from_basal_output_exponential")

        let effects = input.glucoseEffects(insulinModelInfo: exponentialModelInfo, longestEffectDuration: exponentialModel.effectDuration, insulinSensitivity: insulinSensitivitySchedule)

        XCTAssertEqual(output.count, effects.count)

        for (expected, calculated) in zip(output, effects) {
            XCTAssertEqual(expected.startDate, calculated.startDate)
            XCTAssertEqual(expected.quantity.doubleValue(for: HKUnit.milligramsPerDeciliter), calculated.quantity.doubleValue(for: HKUnit.milligramsPerDeciliter), accuracy: 1.0, String(describing: expected.startDate))
            print(expected.quantity.doubleValue(for: HKUnit.milligramsPerDeciliter), calculated.quantity.doubleValue(for: HKUnit.milligramsPerDeciliter))
        }
    }

    func testGlucoseEffectFromHistory() {
        let input = loadDoseFixture("normalized_doses")
        let output = loadGlucoseEffectFixture("effect_from_history_output")
        let insulinSensitivitySchedule = self.insulinSensitivitySchedule

        measure {
            _ = input.glucoseEffects(insulinModelInfo: modelInfo,
            longestEffectDuration: model.effectDuration, insulinSensitivity: insulinSensitivitySchedule)
        }

        let effects = input.glucoseEffects(insulinModelInfo: modelInfo,
        longestEffectDuration: model.effectDuration, insulinSensitivity: insulinSensitivitySchedule)

        XCTAssertEqual(output.count, effects.count)

        for (expected, calculated) in zip(output, effects) {
            XCTAssertEqual(expected.startDate, calculated.startDate)
            XCTAssertEqual(expected.quantity.doubleValue(for: HKUnit.milligramsPerDeciliter), calculated.quantity.doubleValue(for: HKUnit.milligramsPerDeciliter), accuracy: 3.0)
        }
    }

    func testGlucoseEffectFromNoDoses() {
        let input: [DoseEntry] = []
        let insulinSensitivitySchedule = self.insulinSensitivitySchedule

        let effects = input.glucoseEffects(insulinModelInfo: modelInfo,
        longestEffectDuration: model.effectDuration, insulinSensitivity: insulinSensitivitySchedule)

        XCTAssertEqual(0, effects.count)
    }

    func testTotalDelivery() {
        let input = loadDoseFixture("normalize_edge_case_doses_input")
        let output = input.totalDelivery

        XCTAssertEqual(18.8, output, accuracy: 0.01)
    }

    func testTrimContinuingDoses() {
        let dateFormatter = ISO8601DateFormatter.localTimeDate(timeZone: fixtureTimeZone)
        let input = loadDoseFixture("normalized_doses").reversed()

        // Last temp ends at 2015-10-15T22:29:50
        let endDate = dateFormatter.date(from: "2015-10-15T22:25:50")!
        let trimmed = input.map { $0.trimmed(to: endDate) }

        print(input, "\n\n\n")
        print(trimmed)

        XCTAssertEqual(endDate, trimmed.last!.endDate)
        XCTAssertEqual(input.count, trimmed.count)
    }

    func testDosesOverlayBasalProfile() {
        let dateFormatter = ISO8601DateFormatter.localTimeDate(timeZone: fixtureTimeZone)
        let input = loadDoseFixture("reconcile_history_output").sorted { $0.startDate < $1.startDate }
        let output = loadDoseFixture("doses_overlay_basal_profile_output")
        let basals = loadBasalRateScheduleFixture("basal")

        let doses = input.annotated(with: basals).overlayBasalSchedule(
            basals,
            // A start date before the first entry should generate a basal
            startingAt: dateFormatter.date(from: "2016-02-15T14:01:04")!,
            endingAt: Date(),
            insertingBasalEntries: true
        )

        XCTAssertEqual(output.count, doses.count)

        XCTAssertEqual(doses.first?.startDate, dateFormatter.date(from: "2016-02-15T14:01:04")!)

        for (expected, calculated) in zip(output, doses) {
            XCTAssertEqual(expected.startDate, calculated.startDate)
            XCTAssertEqual(expected.endDate, calculated.endDate)
            XCTAssertEqual(expected.value, calculated.value)
            XCTAssertEqual(expected.unit, calculated.unit)

            if let syncID = expected.syncIdentifier {
                XCTAssertEqual(syncID, calculated.syncIdentifier!)
            }
        }

        // Test trimming end
        let dosesTrimmedEnd = input[0..<input.count - 11].annotated(with: basals).overlayBasalSchedule(
            basals,
            startingAt: dateFormatter.date(from: "2016-02-15T14:01:04")!,
            // An end date before some input entries should omit them
            endingAt: dateFormatter.date(from: "2016-02-15T19:45:00")!,
            insertingBasalEntries: true
        )

        XCTAssertEqual(output.count - 14, dosesTrimmedEnd.count)
        // The BasalProfileStart event shouldn't be generated
        XCTAssertEqual(dosesTrimmedEnd.last!.endDate, dateFormatter.date(from: "2016-02-15T19:36:11")!)

        // Test a start date equal to the first entry, the expected case
        let dosesMatchingStart = input.overlayBasalSchedule(
            basals,
            startingAt: dateFormatter.date(from: "2016-02-15T15:06:05")!,
            endingAt: Date(),
            insertingBasalEntries: true
        )

        // The inserted entries aren't included
        XCTAssertEqual(output.count - 2, dosesMatchingStart.count)
        XCTAssertEqual(dosesMatchingStart.first!.startDate, dateFormatter.date(from: "2016-02-15T14:58:02")!)
    }

    func testReconcilingBasalProfileStartBeforeResume() {
        let formatter = DateFormatter.descriptionFormatter
        let f = { (input) in
            return formatter.date(from: input)!
        }

        // getRecentPumpEventValues
        let doses = [
            DoseEntry(type: .tempBasal, startDate: f("2018-04-04 05:14:15 +0000"), endDate: f("2018-04-04 05:44:15 +0000"), value: 1.9, unit: .unitsPerHour, syncIdentifier: "16014f0e164312", scheduledBasalRate: nil),
            DoseEntry(type: .resume, startDate: f("2018-04-04 05:11:02 +0000"), endDate: f("2018-04-04 05:11:02 +0000"), value: 0.0, unit: .units, syncIdentifier: "1f20420b160312", scheduledBasalRate: nil),
            DoseEntry(type: .basal, startDate: f("2018-04-04 05:11:01 +0000"), endDate: f("2018-04-05 05:11:01 +0000"), value: 1.2, unit: .unitsPerHour, syncIdentifier: "7b05410b1603122a3000", scheduledBasalRate: nil),
            DoseEntry(type: .suspend, startDate: f("2018-04-04 04:40:06 +0000"), endDate: f("2018-04-04 04:40:06 +0000"), value: 0.0, unit: .units, syncIdentifier: "1e014628150312", scheduledBasalRate: nil),
            DoseEntry(type: .tempBasal, startDate: f("2018-04-04 04:39:15 +0000"), endDate: f("2018-04-04 05:09:15 +0000"), value: 4.5, unit: .unitsPerHour, syncIdentifier: "16014f27154312", scheduledBasalRate: nil),
            DoseEntry(type: .bolus, startDate: f("2018-04-04 04:34:46 +0000"), endDate: f("2018-04-04 04:34:46 +0000"), value: 1.85, unit: .units, syncIdentifier: "01004a004a006d006e22354312", scheduledBasalRate: nil),
            DoseEntry(type: .tempBasal, startDate: f("2018-04-04 04:34:15 +0000"), endDate: f("2018-04-04 05:04:15 +0000"), value: 1.85, unit: .unitsPerHour, syncIdentifier: "16014f22154312", scheduledBasalRate: nil)
        ]

        let reconciled = [
            DoseEntry(type: .bolus,     startDate: f("2018-04-04 04:34:46 +0000"), endDate: f("2018-04-04 04:34:46 +0000"), value: 1.85, unit: .units, deliveredUnits: 1.85, syncIdentifier: "01004a004a006d006e22354312", scheduledBasalRate: nil),
            DoseEntry(type: .tempBasal, startDate: f("2018-04-04 04:34:15 +0000"), endDate: f("2018-04-04 04:39:15 +0000"), value: 1.85, unit: .unitsPerHour, deliveredUnits: 0.15, syncIdentifier: "16014f22154312", scheduledBasalRate: nil),
            DoseEntry(type: .tempBasal, startDate: f("2018-04-04 04:39:15 +0000"), endDate: f("2018-04-04 04:40:06 +0000"), value: 4.5, unit: .unitsPerHour, deliveredUnits: 0.05, syncIdentifier: "16014f27154312", scheduledBasalRate: nil),
            DoseEntry(type: .suspend,   startDate: f("2018-04-04 04:40:06 +0000"), endDate: f("2018-04-04 05:11:02 +0000"), value: 0.0, unit: .units, deliveredUnits: 0.0, syncIdentifier: "1e014628150312", scheduledBasalRate: nil),
            DoseEntry(type: .basal,     startDate: f("2018-04-04 05:11:02 +0000"), endDate: f("2018-04-04 05:14:15 +0000"), value: 1.2, unit: .unitsPerHour, deliveredUnits: 0.06433333333333334, syncIdentifier: "1f20420b160312", scheduledBasalRate: nil),
            DoseEntry(type: .tempBasal, startDate: f("2018-04-04 05:14:15 +0000"), endDate: f("2018-04-04 05:44:15 +0000"), value: 1.9, unit: .unitsPerHour, deliveredUnits: 0.95, syncIdentifier: "16014f0e164312", scheduledBasalRate: nil),
        ]
        XCTAssertEqual(reconciled, doses.reversed().reconciled())
    }

    func testReconcileMultipleResumes() {
        let formatter = DateFormatter.descriptionFormatter
        let f = { (input) in
            return formatter.date(from: input)!
        }

        let doses = [
            DoseEntry(type: .basal, startDate: f("2018-05-15 14:42:36 +0000"), endDate: f("2018-05-16 14:42:36 +0000"), value: 0.84999999999999998, unit: .unitsPerHour, syncIdentifier: "7b02646a070f120e2200", scheduledBasalRate: nil),
            DoseEntry(type: .tempBasal, startDate: f("2018-05-15 14:42:36 +0000"), endDate: f("2018-05-15 14:42:36 +0000"), value: 0.0, unit: .unitsPerHour, syncIdentifier: "1600646a074f12", scheduledBasalRate: nil),
            DoseEntry(type: .tempBasal, startDate: f("2018-05-15 14:32:51 +0000"), endDate: f("2018-05-15 15:02:51 +0000"), value: 1.8999999999999999, unit: .unitsPerHour, syncIdentifier: "16017360074f12", scheduledBasalRate: nil),
            DoseEntry(type: .tempBasal, startDate: f("2018-05-15 14:32:49 +0000"), endDate: f("2018-05-15 15:02:49 +0000"), value: 1.8999999999999999, unit: .unitsPerHour, syncIdentifier: "16017160074f12", scheduledBasalRate: nil),
            DoseEntry(type: .basal, startDate: f("2018-05-15 14:25:42 +0000"), endDate: f("2018-05-16 14:25:42 +0000"), value: 0.84999999999999998, unit: .unitsPerHour, syncIdentifier: "7b026a59070f120e2200", scheduledBasalRate: nil),
            DoseEntry(type: .resume, startDate: f("2018-05-15 14:24:04 +0000"), endDate: f("2018-05-15 14:24:04 +0000"), value: 0, unit: .units, syncIdentifier: "prime2", scheduledBasalRate: nil),
            DoseEntry(type: .resume, startDate: f("2018-05-15 14:22:28 +0000"), endDate: f("2018-05-15 14:22:28 +0000"), value: 0, unit: .units, syncIdentifier: "prime1", scheduledBasalRate: nil),
            DoseEntry(type: .suspend, startDate: f("2018-05-15 14:21:33 +0000"), endDate: f("2018-05-15 14:21:33 +0000"), value: 0.0, unit: .units, syncIdentifier: "21006155070f12", scheduledBasalRate: nil),
            DoseEntry(type: .tempBasal, startDate: f("2018-05-15 14:10:29 +0000"), endDate: f("2018-05-15 14:10:29 +0000"), value: 0.0, unit: .unitsPerHour, syncIdentifier: "16005d4a074f12", scheduledBasalRate: nil),
            DoseEntry(type: .basal, startDate: f("2018-05-15 14:10:29 +0000"), endDate: f("2018-05-16 14:10:29 +0000"), value: 0.84999999999999998, unit: .unitsPerHour, syncIdentifier: "7b025d4a070f120e2200", scheduledBasalRate: nil),
            DoseEntry(type: .tempBasal, startDate: f("2018-05-15 14:05:29 +0000"), endDate: f("2018-05-15 14:35:29 +0000"), value: 2.9249999999999998, unit: .unitsPerHour, syncIdentifier: "16015d45074f12", scheduledBasalRate: nil),
        ]

        let reconciled = [
            DoseEntry(type: .tempBasal, startDate: f("2018-05-15 14:05:29 +0000"), endDate: f("2018-05-15 14:10:29 +0000"), value: 2.9249999999999998, unit: .unitsPerHour, deliveredUnits: 0.25, description: nil, syncIdentifier: "16015d45074f12", scheduledBasalRate: nil),
            DoseEntry(type: .tempBasal, startDate: f("2018-05-15 14:10:29 +0000"), endDate: f("2018-05-15 14:10:29 +0000"), value: 0.0, unit: .unitsPerHour, deliveredUnits: 0.0, description: nil, syncIdentifier: "16005d4a074f12", scheduledBasalRate: nil),
            DoseEntry(type: .suspend, startDate: f("2018-05-15 14:21:33 +0000"), endDate: f("2018-05-15 14:22:28 +0000"), value: 0.0, unit: .units, deliveredUnits: 0.0, description: nil, syncIdentifier: "21006155070f12", scheduledBasalRate: nil),
            DoseEntry(type: .basal, startDate: f("2018-05-15 14:25:42 +0000"), endDate: f("2018-05-15 14:32:49 +0000"), value: 0.84999999999999998, unit: .unitsPerHour, deliveredUnits: 0.10081944444444443,description: nil, syncIdentifier: "7b026a59070f120e2200", scheduledBasalRate: nil),
            DoseEntry(type: .tempBasal, startDate: f("2018-05-15 14:32:49 +0000"), endDate: f("2018-05-15 14:32:51 +0000"), value: 1.8999999999999999, unit: .unitsPerHour, deliveredUnits: 0.0, description: nil, syncIdentifier: "16017160074f12", scheduledBasalRate: nil),
            DoseEntry(type: .tempBasal, startDate: f("2018-05-15 14:32:51 +0000"), endDate: f("2018-05-15 14:42:36 +0000"), value: 1.8999999999999999, unit: .unitsPerHour, deliveredUnits: 0.3, description: nil, syncIdentifier: "16017360074f12", scheduledBasalRate: nil),
            DoseEntry(type: .basal, startDate: f("2018-05-15 14:42:36 +0000"), endDate: f("2018-05-16 14:42:36 +0000"), value: 0.84999999999999998, unit: .unitsPerHour, deliveredUnits: 20.4, description: nil, syncIdentifier: "7b02646a070f120e2200", scheduledBasalRate: nil)
        ]
        XCTAssertEqual(reconciled, doses.reversed().reconciled())
    }

    func testSuspendAndBasalProfileStartInteraction() {
        let formatter = DateFormatter.descriptionFormatter
        let f = { (input) in
            return formatter.date(from: input)!
        }

        let doses = [
            DoseEntry(type: .tempBasal, startDate: f("2018-07-11 05:02:15 +0000"), endDate: f("2018-07-11 05:32:15 +0000"), value: 0.0, unit: .unitsPerHour,     scheduledBasalRate: nil),
            DoseEntry(type: .basal,     startDate: f("2018-07-11 05:01:14 +0000"), endDate: f("2018-07-12 05:01:14 +0000"), value: 1.2, unit: .unitsPerHour),
            DoseEntry(type: .resume,    startDate: f("2018-07-11 05:01:14 +0000"), endDate: f("2018-07-11 05:01:14 +0000"), value: 0.0, unit: .units),
            DoseEntry(type: .suspend,   startDate: f("2018-07-11 04:31:55 +0000"), endDate: f("2018-07-11 04:31:55 +0000"), value: 0.0, unit: .units),
            DoseEntry(type: .basal,     startDate: f("2018-07-11 04:12:15 +0000"), endDate: f("2018-07-12 04:12:15 +0000"), value: 1.2, unit: .unitsPerHour),
            DoseEntry(type: .tempBasal, startDate: f("2018-07-11 04:12:15 +0000"), endDate: f("2018-07-11 04:12:15 +0000"), value: 0.0, unit: .unitsPerHour),
            DoseEntry(type: .tempBasal, startDate: f("2018-07-11 04:07:15 +0000"), endDate: f("2018-07-11 04:37:15 +0000"), value: 0.675, unit: .unitsPerHour),
            DoseEntry(type: .basal,     startDate: f("2018-07-11 04:00:00 +0000"), endDate: f("2018-07-12 04:00:00 +0000"), value: 1.2, unit: .unitsPerHour),
        ]

        let reconciled = [
            DoseEntry(type: .basal,     startDate: f("2018-07-11 04:00:00 +0000"), endDate: f("2018-07-11 04:07:15 +0000"), value: 1.2,   unit: .unitsPerHour, deliveredUnits: 0.145),
            DoseEntry(type: .tempBasal, startDate: f("2018-07-11 04:07:15 +0000"), endDate: f("2018-07-11 04:12:15 +0000"), value: 0.675, unit: .unitsPerHour, deliveredUnits: 0.05),
            DoseEntry(type: .basal,     startDate: f("2018-07-11 04:12:15 +0000"), endDate: f("2018-07-11 04:31:55 +0000"), value: 1.2,   unit: .unitsPerHour, deliveredUnits: 0.3933333333333333),
            DoseEntry(type: .suspend,   startDate: f("2018-07-11 04:31:55 +0000"), endDate: f("2018-07-11 05:01:14 +0000"), value: 0.0,   unit: .units,        deliveredUnits: 0.0),
            DoseEntry(type: .basal,     startDate: f("2018-07-11 05:01:14 +0000"), endDate: f("2018-07-11 05:02:15 +0000"), value: 1.2,   unit: .unitsPerHour, deliveredUnits: 0.02033333333333333),
            DoseEntry(type: .tempBasal, startDate: f("2018-07-11 05:02:15 +0000"), endDate: f("2018-07-11 05:32:15 +0000"), value: 0.0,   unit: .unitsPerHour, deliveredUnits: 0.0)
        ]
        XCTAssertEqual(reconciled, doses.reversed().reconciled())
    }

    func testOverlayBasalScheduleWithSuspend() {
        let formatter = DateFormatter.descriptionFormatter
        let f = { (input) in
            return formatter.date(from: input)!
        }

        let reconciled = [
            DoseEntry(type: .tempBasal, startDate: f("2018-07-11 04:07:15 +0000"), endDate: f("2018-07-11 04:12:15 +0000"), value: 0.67500000000000004, unit: .unitsPerHour),
            DoseEntry(type: .suspend,   startDate: f("2018-07-11 04:31:55 +0000"), endDate: f("2018-07-11 05:01:14 +0000"), value: 0.0,   unit: .units),
            DoseEntry(type: .tempBasal, startDate: f("2018-07-11 05:02:15 +0000"), endDate: f("2018-07-11 05:32:15 +0000"), value: 0.0, unit: .unitsPerHour)
        ]

        let reconciledWithBasal = [
            DoseEntry(type: .basal,     startDate: f("2018-07-11 04:00:00 +0000"), endDate: f("2018-07-11 04:07:15 +0000"), value: 1.2,   unit: .unitsPerHour, syncIdentifier: "BasalRateSchedule 2018-07-11T04:00:00Z 2018-07-11T04:07:15Z"),
            DoseEntry(type: .tempBasal, startDate: f("2018-07-11 04:07:15 +0000"), endDate: f("2018-07-11 04:12:15 +0000"), value: 0.67500000000000004, unit: .unitsPerHour),
            DoseEntry(type: .basal,     startDate: f("2018-07-11 04:12:15 +0000"), endDate: f("2018-07-11 04:31:55 +0000"), value: 1.2,   unit: .unitsPerHour, syncIdentifier: "BasalRateSchedule 2018-07-11T04:12:15Z 2018-07-11T04:31:55Z"),
            DoseEntry(type: .suspend,   startDate: f("2018-07-11 04:31:55 +0000"), endDate: f("2018-07-11 05:01:14 +0000"), value: 0.0,   unit: .units),
            DoseEntry(type: .basal,     startDate: f("2018-07-11 05:01:14 +0000"), endDate: f("2018-07-11 05:02:15 +0000"), value: 1.2,   unit: .unitsPerHour, syncIdentifier: "BasalRateSchedule 2018-07-11T05:01:14Z 2018-07-11T05:02:15Z"),
            DoseEntry(type: .tempBasal, startDate: f("2018-07-11 05:02:15 +0000"), endDate: f("2018-07-11 05:32:15 +0000"), value: 0.0, unit: .unitsPerHour)
        ]

        let basalSchedule = BasalRateSchedule(dailyItems: [RepeatingScheduleValue(startTime: 0, value: 1.2)])

        XCTAssertEqual(reconciledWithBasal, reconciled.overlayBasalSchedule(basalSchedule!, startingAt: f("2018-07-11 04:00:00 +0000"), endingAt: f("2018-07-11 05:32:15 +0000"), insertingBasalEntries: true))
    }

    func testAppendedUnionOfPumpEvents() {
        let formatter = DateFormatter.descriptionFormatter
        let f = { (input) in
            return formatter.date(from: input)!
        }
        let unit = DoseEntry.unitsPerHour

        let normalizedDoseEntries = [
            DoseEntry(type: .tempBasal, startDate: f("2018-07-15 03:34:29 +0000"), endDate: f("2018-07-15 03:54:29 +0000"), value: 0.0, unit: .unitsPerHour, syncIdentifier: "16015de2144e12", scheduledBasalRate: HKQuantity(unit: unit, doubleValue: 1.2)),
            DoseEntry(type: .tempBasal, startDate: f("2018-07-15 03:54:29 +0000"), endDate: f("2018-07-15 04:14:31 +0000"), value: 0.0, unit: .unitsPerHour, syncIdentifier: "16015df6144e12", scheduledBasalRate: HKQuantity(unit: unit, doubleValue: 1.2)),
            DoseEntry(type: .tempBasal, startDate: f("2018-07-15 04:14:31 +0000"), endDate: f("2018-07-15 04:29:28 +0000"), value: 0.0, unit: .unitsPerHour, syncIdentifier: "16015fce154e12", scheduledBasalRate: HKQuantity(unit: unit, doubleValue: 1.2)),
            DoseEntry(type: .basal, startDate: f("2018-07-15 04:29:28 +0000"), endDate: f("2018-07-15 04:44:28 +0000"), value: 1.2, unit: .unitsPerHour, syncIdentifier: "7b055cdd150e122a3000", scheduledBasalRate: nil),
            DoseEntry(type: .tempBasal, startDate: f("2018-07-15 04:44:28 +0000"), endDate: f("2018-07-15 04:49:29 +0000"), value: 3.6499999999999999, unit: .unitsPerHour, syncIdentifier: "16015cec154e12", scheduledBasalRate: HKQuantity(unit: unit, doubleValue: 1.2)),
            DoseEntry(type: .tempBasal, startDate: f("2018-07-15 04:49:29 +0000"), endDate: f("2018-07-15 04:54:28 +0000"), value: 3.8500000000000001, unit: .unitsPerHour, syncIdentifier: "16015df1154e12", scheduledBasalRate: HKQuantity(unit: unit, doubleValue: 1.2)),
            DoseEntry(type: .tempBasal, startDate: f("2018-07-15 04:54:28 +0000"), endDate: f("2018-07-15 04:59:28 +0000"), value: 3.5750000000000002, unit: .unitsPerHour, syncIdentifier: "16015cf6154e12", scheduledBasalRate: HKQuantity(unit: unit, doubleValue: 1.2)),
            DoseEntry(type: .bolus, startDate: f("2018-07-15 05:00:01 +0000"), endDate: f("2018-07-15 05:00:01 +0000"), value: 3.0, unit: .units, syncIdentifier: "0100780078004c0041c0364e12", scheduledBasalRate: nil),
            DoseEntry(type: .tempBasal, startDate: f("2018-07-15 04:59:28 +0000"), endDate: f("2018-07-15 05:04:29 +0000"), value: 3.1000000000000001, unit: .unitsPerHour, syncIdentifier: "16015cfb154e12", scheduledBasalRate: HKQuantity(unit: unit, doubleValue: 1.2)),
            DoseEntry(type: .tempBasal, startDate: f("2018-07-15 05:04:29 +0000"), endDate: f("2018-07-15 05:24:29 +0000"), value: 0.0, unit: .unitsPerHour, syncIdentifier: "16015dc4164e12", scheduledBasalRate: HKQuantity(unit: unit, doubleValue: 1.2)),
            DoseEntry(type: .tempBasal, startDate: f("2018-07-15 05:24:29 +0000"), endDate: f("2018-07-15 05:44:29 +0000"), value: 0.0, unit: .unitsPerHour, syncIdentifier: "16015dd8164e12", scheduledBasalRate: HKQuantity(unit: unit, doubleValue: 1.2)),
            DoseEntry(type: .tempBasal, startDate: f("2018-07-15 05:44:29 +0000"), endDate: f("2018-07-15 05:59:29 +0000"), value: 0.0, unit: .unitsPerHour, syncIdentifier: "16015dec164e12", scheduledBasalRate: HKQuantity(unit: unit, doubleValue: 1.2)),
            DoseEntry(type: .tempBasal, startDate: f("2018-07-15 05:59:29 +0000"), endDate: f("2018-07-15 06:04:29 +0000"), value: 0.625, unit: .unitsPerHour, syncIdentifier: "16015dfb164e12", scheduledBasalRate: HKQuantity(unit: unit, doubleValue: 1.2)),
            DoseEntry(type: .tempBasal, startDate: f("2018-07-15 06:04:29 +0000"), endDate: f("2018-07-15 06:09:29 +0000"), value: 0.17499999999999999, unit: .unitsPerHour, syncIdentifier: "16015dc4174e12", scheduledBasalRate: HKQuantity(unit: unit, doubleValue: 1.2)),
            DoseEntry(type: .tempBasal, startDate: f("2018-07-15 06:09:29 +0000"), endDate: f("2018-07-15 06:14:29 +0000"), value: 1.95, unit: .unitsPerHour, syncIdentifier: "16015dc9174e12", scheduledBasalRate: HKQuantity(unit: unit, doubleValue: 1.2)),
            DoseEntry(type: .tempBasal, startDate: f("2018-07-15 06:14:29 +0000"), endDate: f("2018-07-15 06:19:29 +0000"), value: 0.59999999999999998, unit: .unitsPerHour, syncIdentifier: "16015dce174e12", scheduledBasalRate: HKQuantity(unit: unit, doubleValue: 1.2)),
            DoseEntry(type: .tempBasal, startDate: f("2018-07-15 06:19:29 +0000"), endDate: f("2018-07-15 06:24:29 +0000"), value: 1.8999999999999999, unit: .unitsPerHour, syncIdentifier: "16015dd3174e12", scheduledBasalRate: HKQuantity(unit: unit, doubleValue: 1.2)),
            DoseEntry(type: .tempBasal, startDate: f("2018-07-15 06:24:29 +0000"), endDate: f("2018-07-15 06:29:29 +0000"), value: 3.9750000000000001, unit: .unitsPerHour, syncIdentifier: "16015dd8174e12", scheduledBasalRate: HKQuantity(unit: unit, doubleValue: 1.2)),
            DoseEntry(type: .tempBasal, startDate: f("2018-07-15 06:29:29 +0000"), endDate: f("2018-07-15 06:34:28 +0000"), value: 4.0499999999999998, unit: .unitsPerHour, syncIdentifier: "16015ddd174e12", scheduledBasalRate: HKQuantity(unit: unit, doubleValue: 1.2)),
            DoseEntry(type: .tempBasal, startDate: f("2018-07-15 06:34:28 +0000"), endDate: f("2018-07-15 06:39:28 +0000"), value: 3.0499999999999998, unit: .unitsPerHour, syncIdentifier: "16015ce2174e12", scheduledBasalRate: HKQuantity(unit: unit, doubleValue: 1.2)),
            DoseEntry(type: .tempBasal, startDate: f("2018-07-15 06:39:28 +0000"), endDate: f("2018-07-15 06:44:29 +0000"), value: 3.625, unit: .unitsPerHour, syncIdentifier: "16015ce7174e12", scheduledBasalRate: HKQuantity(unit: unit, doubleValue: 1.2)),
            DoseEntry(type: .tempBasal, startDate: f("2018-07-15 06:44:29 +0000"), endDate: f("2018-07-15 06:49:31 +0000"), value: 2.7999999999999998, unit: .unitsPerHour, syncIdentifier: "16015dec174e12", scheduledBasalRate: HKQuantity(unit: unit, doubleValue: 1.2)),
            DoseEntry(type: .tempBasal, startDate: f("2018-07-15 06:49:31 +0000"), endDate: f("2018-07-15 06:54:30 +0000"), value: 1.9750000000000001, unit: .unitsPerHour, syncIdentifier: "16015ff1174e12", scheduledBasalRate: HKQuantity(unit: unit, doubleValue: 1.2)),
            DoseEntry(type: .basal, startDate: f("2018-07-15 06:54:30 +0000"), endDate: f("2018-07-15 07:00:00 +0000"), value: 1.2, unit: .unitsPerHour, syncIdentifier: "7b055ef6170e122a3000", scheduledBasalRate: nil),
            DoseEntry(type: .basal, startDate: f("2018-07-15 07:00:00 +0000"), endDate: f("2018-07-15 07:09:28 +0000"), value: 1.2, unit: .unitsPerHour, syncIdentifier: "7b0040c0000f12003000", scheduledBasalRate: nil),
            DoseEntry(type: .tempBasal, startDate: f("2018-07-15 07:09:28 +0000"), endDate: f("2018-07-15 07:14:28 +0000"), value: 0.45000000000000001, unit: .unitsPerHour, syncIdentifier: "16015cc9004f12", scheduledBasalRate: HKQuantity(unit: unit, doubleValue: 1.2)),
            DoseEntry(type: .tempBasal, startDate: f("2018-07-15 07:14:28 +0000"), endDate: f("2018-07-15 07:19:29 +0000"), value: 0.5, unit: .unitsPerHour, syncIdentifier: "16015cce004f12", scheduledBasalRate: HKQuantity(unit: unit, doubleValue: 1.2)),
            DoseEntry(type: .basal, startDate: f("2018-07-15 07:19:29 +0000"), endDate: f("2018-07-15 07:24:29 +0000"), value: 1.2, unit: .unitsPerHour, syncIdentifier: "7b005dd3000f12003000", scheduledBasalRate: nil),
            DoseEntry(type: .tempBasal, startDate: f("2018-07-15 07:24:29 +0000"), endDate: f("2018-07-15 07:29:28 +0000"), value: 2.1499999999999999, unit: .unitsPerHour, syncIdentifier: "16015dd8004f12", scheduledBasalRate: HKQuantity(unit: unit, doubleValue: 1.2)),
            DoseEntry(type: .basal, startDate: f("2018-07-15 07:29:29 +0000"), endDate: f("2018-07-15 07:34:29 +0000"), value: 1.2, unit: .unitsPerHour, syncIdentifier: "7b005ddd000f12003000", scheduledBasalRate: nil),
            DoseEntry(type: .tempBasal, startDate: f("2018-07-15 07:34:29 +0000"), endDate: f("2018-07-15 07:39:29 +0000"), value: 1.825, unit: .unitsPerHour, syncIdentifier: "16015de2004f12", scheduledBasalRate: HKQuantity(unit: unit, doubleValue: 1.2)),
            DoseEntry(type: .tempBasal, startDate: f("2018-07-15 07:39:29 +0000"), endDate: f("2018-07-15 07:44:28 +0000"), value: 2.5249999999999999, unit: .unitsPerHour, syncIdentifier: "16015de7004f12", scheduledBasalRate: HKQuantity(unit: unit, doubleValue: 1.2)),
            DoseEntry(type: .tempBasal, startDate: f("2018-07-15 07:44:28 +0000"), endDate: f("2018-07-15 07:49:28 +0000"), value: 2.5499999999999998, unit: .unitsPerHour, syncIdentifier: "16015cec004f12", scheduledBasalRate: HKQuantity(unit: unit, doubleValue: 1.2)),
            DoseEntry(type: .tempBasal, startDate: f("2018-07-15 07:49:28 +0000"), endDate: f("2018-07-15 07:54:28 +0000"), value: 2.6000000000000001, unit: .unitsPerHour, syncIdentifier: "16015cf1004f12", scheduledBasalRate: HKQuantity(unit: unit, doubleValue: 1.2)),
            DoseEntry(type: .tempBasal, startDate: f("2018-07-15 07:54:28 +0000"), endDate: f("2018-07-15 07:59:31 +0000"), value: 2.625, unit: .unitsPerHour, syncIdentifier: "16015cf6004f12", scheduledBasalRate: HKQuantity(unit: unit, doubleValue: 1.2)),
            DoseEntry(type: .tempBasal, startDate: f("2018-07-15 07:59:31 +0000"), endDate: f("2018-07-15 08:04:30 +0000"), value: 2.2250000000000001, unit: .unitsPerHour, syncIdentifier: "16015ffb004f12", scheduledBasalRate: HKQuantity(unit: unit, doubleValue: 1.2)),
            DoseEntry(type: .tempBasal, startDate: f("2018-07-15 08:04:30 +0000"), endDate: f("2018-07-15 08:09:28 +0000"), value: 2.3500000000000001, unit: .unitsPerHour, syncIdentifier: "16015ec4014f12", scheduledBasalRate: HKQuantity(unit: unit, doubleValue: 1.2)),
            DoseEntry(type: .tempBasal, startDate: f("2018-07-15 08:09:28 +0000"), endDate: f("2018-07-15 08:14:28 +0000"), value: 2.3250000000000002, unit: .unitsPerHour, syncIdentifier: "16015cc9014f12", scheduledBasalRate: HKQuantity(unit: unit, doubleValue: 1.2)),
            DoseEntry(type: .tempBasal, startDate: f("2018-07-15 08:14:28 +0000"), endDate: f("2018-07-15 08:19:28 +0000"), value: 1.925, unit: .unitsPerHour, syncIdentifier: "16015cce014f12", scheduledBasalRate: HKQuantity(unit: unit, doubleValue: 1.2)),
            DoseEntry(type: .basal, startDate: f("2018-07-15 08:19:29 +0000"), endDate: f("2018-07-15 08:24:29 +0000"), value: 1.2, unit: .unitsPerHour, syncIdentifier: "7b005dd3010f12003000", scheduledBasalRate: nil),
            DoseEntry(type: .tempBasal, startDate: f("2018-07-15 08:24:29 +0000"), endDate: f("2018-07-15 08:29:29 +0000"), value: 1.8500000000000001, unit: .unitsPerHour, syncIdentifier: "16015dd8014f12", scheduledBasalRate: HKQuantity(unit: unit, doubleValue: 1.2)),
            DoseEntry(type: .tempBasal, startDate: f("2018-07-15 08:29:29 +0000"), endDate: f("2018-07-15 08:34:15 +0000"), value: 2.2250000000000001, unit: .unitsPerHour, syncIdentifier: "16015ddd014f12", scheduledBasalRate: HKQuantity(unit: unit, doubleValue: 1.2)),
            DoseEntry(type: .basal, startDate: f("2018-07-15 08:34:15 +0000"), endDate: f("2018-07-15 08:49:14 +0000"), value: 1.2, unit: .unitsPerHour, syncIdentifier: "7b004fe2010f12003000", scheduledBasalRate: nil),
            DoseEntry(type: .tempBasal, startDate: f("2018-07-15 08:49:14 +0000"), endDate: f("2018-07-15 08:54:14 +0000"), value: 2.5, unit: .unitsPerHour, syncIdentifier: "16014ef1014f12", scheduledBasalRate: HKQuantity(unit: unit, doubleValue: 1.2)),
            DoseEntry(type: .tempBasal, startDate: f("2018-07-15 08:54:14 +0000"), endDate: f("2018-07-15 08:59:15 +0000"), value: 3.4500000000000002, unit: .unitsPerHour, syncIdentifier: "16014ef6014f12", scheduledBasalRate: HKQuantity(unit: unit, doubleValue: 1.2)),
            DoseEntry(type: .tempBasal, startDate: f("2018-07-15 08:59:15 +0000"), endDate: f("2018-07-15 09:04:14 +0000"), value: 3.5750000000000002, unit: .unitsPerHour, syncIdentifier: "16014ffb014f12", scheduledBasalRate: HKQuantity(unit: unit, doubleValue: 1.2)),
            DoseEntry(type: .tempBasal, startDate: f("2018-07-15 09:04:14 +0000"), endDate: f("2018-07-15 09:09:15 +0000"), value: 2.875, unit: .unitsPerHour, syncIdentifier: "16014ec4024f12", scheduledBasalRate: HKQuantity(unit: unit, doubleValue: 1.2)),
            DoseEntry(type: .basal, startDate: f("2018-07-15 09:09:15 +0000"), endDate: f("2018-07-15 10:00:00 +0000"), value: 1.2, unit: .unitsPerHour, syncIdentifier: "7b004fc9020f12003000", scheduledBasalRate: nil),
            DoseEntry(type: .basal, startDate: f("2018-07-15 10:00:00 +0000"), endDate: f("2018-07-15 11:09:15 +0000"), value: 1.0, unit: .unitsPerHour, syncIdentifier: "7b0140c0030f12062800", scheduledBasalRate: nil),
            DoseEntry(type: .tempBasal, startDate: f("2018-07-15 11:09:15 +0000"), endDate: f("2018-07-15 11:14:14 +0000"), value: 0.0, unit: .unitsPerHour, syncIdentifier: "16014fc9044f12", scheduledBasalRate: HKQuantity(unit: unit, doubleValue: 1)),
            DoseEntry(type: .basal, startDate: f("2018-07-15 11:14:15 +0000"), endDate: f("2018-07-15 11:39:14 +0000"), value: 1.0, unit: .unitsPerHour, syncIdentifier: "7b014fce040f12062800", scheduledBasalRate: nil),
            DoseEntry(type: .tempBasal, startDate: f("2018-07-15 11:39:14 +0000"), endDate: f("2018-07-15 11:44:14 +0000"), value: 2.4750000000000001, unit: .unitsPerHour, syncIdentifier: "16014ee7044f12", scheduledBasalRate: HKQuantity(unit: unit, doubleValue: 1)),
            DoseEntry(type: .tempBasal, startDate: f("2018-07-15 11:44:14 +0000"), endDate: f("2018-07-15 11:49:15 +0000"), value: 2.3999999999999999, unit: .unitsPerHour, syncIdentifier: "16014eec044f12", scheduledBasalRate: HKQuantity(unit: unit, doubleValue: 1)),
            DoseEntry(type: .tempBasal, startDate: f("2018-07-15 11:49:15 +0000"), endDate: f("2018-07-15 11:54:14 +0000"), value: 2.3250000000000002, unit: .unitsPerHour, syncIdentifier: "16014ff1044f12", scheduledBasalRate: HKQuantity(unit: unit, doubleValue: 1)),
            DoseEntry(type: .tempBasal, startDate: f("2018-07-15 11:54:14 +0000"), endDate: f("2018-07-15 11:59:15 +0000"), value: 2.0499999999999998, unit: .unitsPerHour, syncIdentifier: "16014ef6044f12", scheduledBasalRate: HKQuantity(unit: unit, doubleValue: 1)),
            DoseEntry(type: .basal, startDate: f("2018-07-15 11:59:15 +0000"), endDate: f("2018-07-15 14:00:00 +0000"), value: 1.0, unit: .unitsPerHour, syncIdentifier: "7b014ffb040f12062800", scheduledBasalRate: nil),
            DoseEntry(type: .basal, startDate: f("2018-07-15 14:00:00 +0000"), endDate: f("2018-07-15 14:09:48 +0000"), value: 0.90000000000000002, unit: .unitsPerHour, syncIdentifier: "7b0240c0070f120e2400", scheduledBasalRate: nil),
            DoseEntry(type: .tempBasal, startDate: f("2018-07-15 14:09:48 +0000"), endDate: f("2018-07-15 14:14:15 +0000"), value: 2.0499999999999998, unit: .unitsPerHour, syncIdentifier: "160170c9074f12", scheduledBasalRate: HKQuantity(unit: unit, doubleValue: 0.9)),
            DoseEntry(type: .basal, startDate: f("2018-07-15 14:14:15 +0000"), endDate: f("2018-07-15 15:29:15 +0000"), value: 0.90000000000000002, unit: .unitsPerHour, syncIdentifier: "7b024fce070f120e2400", scheduledBasalRate: nil),
            DoseEntry(type: .tempBasal, startDate: f("2018-07-15 15:29:15 +0000"), endDate: f("2018-07-15 15:34:14 +0000"), value: 1.8999999999999999, unit: .unitsPerHour, syncIdentifier: "16014fdd084f12", scheduledBasalRate: HKQuantity(unit: unit, doubleValue: 0.9)),
            DoseEntry(type: .basal, startDate: f("2018-07-15 15:34:15 +0000"), endDate: f("2018-07-15 15:39:14 +0000"), value: 0.90000000000000002, unit: .unitsPerHour, syncIdentifier: "7b024fe2080f120e2400", scheduledBasalRate: nil),
            DoseEntry(type: .tempBasal, startDate: f("2018-07-15 15:39:14 +0000"), endDate: f("2018-07-15 15:44:14 +0000"), value: 1.95, unit: .unitsPerHour, syncIdentifier: "16014ee7084f12", scheduledBasalRate: HKQuantity(unit: unit, doubleValue: 0.9)),
            DoseEntry(type: .tempBasal, startDate: f("2018-07-15 15:44:14 +0000"), endDate: f("2018-07-15 15:49:14 +0000"), value: 2.1499999999999999, unit: .unitsPerHour, syncIdentifier: "16014eec084f12", scheduledBasalRate: HKQuantity(unit: unit, doubleValue: 0.9)),
            DoseEntry(type: .bolus, startDate: f("2018-07-15 15:49:33 +0000"), endDate: f("2018-07-15 15:49:33 +0000"), value: 2.4500000000000002, unit: .units, syncIdentifier: "010062006200000061f1284f12", scheduledBasalRate: nil),
            DoseEntry(type: .tempBasal, startDate: f("2018-07-15 15:49:14 +0000"), endDate: f("2018-07-15 15:54:16 +0000"), value: 1.95, unit: .unitsPerHour, syncIdentifier: "16014ef1084f12", scheduledBasalRate: HKQuantity(unit: unit, doubleValue: 0.9)),
            DoseEntry(type: .basal, startDate: f("2018-07-15 15:54:16 +0000"), endDate: f("2018-07-15 16:14:15 +0000"), value: 0.90000000000000002, unit: .unitsPerHour, syncIdentifier: "7b0250f6080f120e2400", scheduledBasalRate: nil),
            DoseEntry(type: .tempBasal, startDate: f("2018-07-15 16:14:15 +0000"), endDate: f("2018-07-15 16:34:15 +0000"), value: 0.0, unit: .unitsPerHour, syncIdentifier: "16014fce094f12", scheduledBasalRate: HKQuantity(unit: unit, doubleValue: 0.9)),
            DoseEntry(type: .basal, startDate: f("2018-07-15 16:34:15 +0000"), endDate: f("2018-07-15 16:44:14 +0000"), value: 0.90000000000000002, unit: .unitsPerHour, syncIdentifier: "7b024fe2090f120e2400", scheduledBasalRate: nil),
            DoseEntry(type: .tempBasal, startDate: f("2018-07-15 16:44:14 +0000"), endDate: f("2018-07-15 17:14:14 +0000"), value: 4.6500000000000004, unit: .unitsPerHour, syncIdentifier: "16014eec094f12", scheduledBasalRate: HKQuantity(unit: unit, doubleValue: 0.9)),
            DoseEntry(type: .bolus, startDate: f("2018-07-15 17:55:12 +0000"), endDate: f("2018-07-15 17:55:12 +0000"), value: 2.5499999999999998, unit: .units, syncIdentifier: "01006600660029004cf72a4f12", scheduledBasalRate: nil),
            DoseEntry(type: .basal, startDate: f("2018-07-15 17:14:15 +0000"), endDate: f("2018-07-15 18:30:00 +0000"), value: 0.90000000000000002, unit: .unitsPerHour, syncIdentifier: "7b024fce0a0f120e2400", scheduledBasalRate: nil),
            DoseEntry(type: .basal, startDate: f("2018-07-15 18:30:00 +0000"), endDate: f("2018-07-15 18:59:15 +0000"), value: 0.80000000000000004, unit: .unitsPerHour, syncIdentifier: "7b0340de0b0f12172000", scheduledBasalRate: nil),
            DoseEntry(type: .tempBasal, startDate: f("2018-07-15 18:59:15 +0000"), endDate: f("2018-07-15 19:04:15 +0000"), value: 4.6500000000000004, unit: .unitsPerHour, syncIdentifier: "16014ffb0b4f12", scheduledBasalRate: HKQuantity(unit: unit, doubleValue: 0.8)),
            DoseEntry(type: .tempBasal, startDate: f("2018-07-15 19:04:15 +0000"), endDate: f("2018-07-15 19:09:14 +0000"), value: 3.9750000000000001, unit: .unitsPerHour, syncIdentifier: "16014fc40c4f12", scheduledBasalRate: HKQuantity(unit: unit, doubleValue: 0.8)),
            DoseEntry(type: .tempBasal, startDate: f("2018-07-15 19:09:14 +0000"), endDate: f("2018-07-15 19:19:15 +0000"), value: 4.6500000000000004, unit: .unitsPerHour, syncIdentifier: "16014ec90c4f12", scheduledBasalRate: HKQuantity(unit: unit, doubleValue: 0.8)),
            DoseEntry(type: .basal, startDate: f("2018-07-15 19:19:15 +0000"), endDate: f("2018-07-15 19:24:15 +0000"), value: 0.80000000000000004, unit: .unitsPerHour, syncIdentifier: "7b034fd30c0f12172000", scheduledBasalRate: nil),
            DoseEntry(type: .tempBasal, startDate: f("2018-07-15 19:24:15 +0000"), endDate: f("2018-07-15 19:29:14 +0000"), value: 2.7749999999999999, unit: .unitsPerHour, syncIdentifier: "16014fd80c4f12", scheduledBasalRate: HKQuantity(unit: unit, doubleValue: 0.8)),
            DoseEntry(type: .tempBasal, startDate: f("2018-07-15 19:29:14 +0000"), endDate: f("2018-07-15 19:34:14 +0000"), value: 4.6500000000000004, unit: .unitsPerHour, syncIdentifier: "16014edd0c4f12", scheduledBasalRate: HKQuantity(unit: unit, doubleValue: 0.8)),
            DoseEntry(type: .tempBasal, startDate: f("2018-07-15 19:34:14 +0000"), endDate: f("2018-07-15 19:39:14 +0000"), value: 4.625, unit: .unitsPerHour, syncIdentifier: "16014ee20c4f12", scheduledBasalRate: HKQuantity(unit: unit, doubleValue: 0.8)),
            DoseEntry(type: .tempBasal, startDate: f("2018-07-15 19:39:14 +0000"), endDate: f("2018-07-15 19:44:15 +0000"), value: 2.6000000000000001, unit: .unitsPerHour, syncIdentifier: "16014ee70c4f12", scheduledBasalRate: HKQuantity(unit: unit, doubleValue: 0.8)),
            DoseEntry(type: .basal, startDate: f("2018-07-15 19:44:15 +0000"), endDate: f("2018-07-15 20:04:15 +0000"), value: 0.80000000000000004, unit: .unitsPerHour, syncIdentifier: "7b034fec0c0f12172000", scheduledBasalRate: nil),
            DoseEntry(type: .tempBasal, startDate: f("2018-07-15 20:04:15 +0000"), endDate: f("2018-07-15 20:23:00 +0000"), value: 0.0, unit: .unitsPerHour, syncIdentifier: "16014fc40d4f12", scheduledBasalRate: HKQuantity(unit: unit, doubleValue: 0.8)),
            DoseEntry(type: .tempBasal, startDate: f("2018-07-15 20:23:00 +0000"), endDate: f("2018-07-15 20:29:15 +0000"), value: 0.0, unit: .unitsPerHour, syncIdentifier: "160140d70d4f12", scheduledBasalRate: HKQuantity(unit: unit, doubleValue: 0.8)),
            DoseEntry(type: .tempBasal, startDate: f("2018-07-15 20:29:15 +0000"), endDate: f("2018-07-15 20:49:14 +0000"), value: 0.0, unit: .unitsPerHour, syncIdentifier: "16014fdd0d4f12", scheduledBasalRate: HKQuantity(unit: unit, doubleValue: 0.8)),
            DoseEntry(type: .tempBasal, startDate: f("2018-07-15 20:49:14 +0000"), endDate: f("2018-07-15 21:09:14 +0000"), value: 0.0, unit: .unitsPerHour, syncIdentifier: "16014ef10d4f12", scheduledBasalRate: HKQuantity(unit: unit, doubleValue: 0.8)),
            DoseEntry(type: .tempBasal, startDate: f("2018-07-15 21:09:14 +0000"), endDate: f("2018-07-15 21:29:30 +0000"), value: 0.0, unit: .unitsPerHour, syncIdentifier: "16014ec90e4f12", scheduledBasalRate: HKQuantity(unit: unit, doubleValue: 0.8)),
            DoseEntry(type: .basal, startDate: f("2018-07-15 21:29:31 +0000"), endDate: f("2018-07-15 21:30:00 +0000"), value: 0.80000000000000004, unit: .unitsPerHour, syncIdentifier: "7b035fdd0e0f12172000", scheduledBasalRate: nil),
            DoseEntry(type: .basal, startDate: f("2018-07-15 21:30:00 +0000"), endDate: f("2018-07-15 21:49:29 +0000"), value: 0.90000000000000002, unit: .unitsPerHour, syncIdentifier: "7b0440de0e0f121d2400", scheduledBasalRate: nil),
            DoseEntry(type: .tempBasal, startDate: f("2018-07-15 21:49:29 +0000"), endDate: f("2018-07-15 21:54:32 +0000"), value: 2.75, unit: .unitsPerHour, syncIdentifier: "16015df10e4f12", scheduledBasalRate: HKQuantity(unit: unit, doubleValue: 0.9)),
            DoseEntry(type: .tempBasal, startDate: f("2018-07-15 21:54:32 +0000"), endDate: f("2018-07-15 21:59:29 +0000"), value: 3.0499999999999998, unit: .unitsPerHour, syncIdentifier: "160160f60e4f12", scheduledBasalRate: HKQuantity(unit: unit, doubleValue: 0.9)),
            DoseEntry(type: .tempBasal, startDate: f("2018-07-15 21:59:29 +0000"), endDate: f("2018-07-15 22:04:31 +0000"), value: 3.2250000000000001, unit: .unitsPerHour, syncIdentifier: "16015dfb0e4f12", scheduledBasalRate: HKQuantity(unit: unit, doubleValue: 0.9)),
            DoseEntry(type: .tempBasal, startDate: f("2018-07-15 22:04:31 +0000"), endDate: f("2018-07-15 22:09:31 +0000"), value: 4.5999999999999996, unit: .unitsPerHour, syncIdentifier: "16015fc40f4f12", scheduledBasalRate: HKQuantity(unit: unit, doubleValue: 0.9)),
            DoseEntry(type: .tempBasal, startDate: f("2018-07-15 22:09:31 +0000"), endDate: f("2018-07-15 22:14:32 +0000"), value: 4.3250000000000002, unit: .unitsPerHour, syncIdentifier: "16015fc90f4f12", scheduledBasalRate: HKQuantity(unit: unit, doubleValue: 0.9)),
            DoseEntry(type: .tempBasal, startDate: f("2018-07-15 22:14:32 +0000"), endDate: f("2018-07-15 22:19:30 +0000"), value: 3.875, unit: .unitsPerHour, syncIdentifier: "160160ce0f4f12", scheduledBasalRate: HKQuantity(unit: unit, doubleValue: 0.9)),
            DoseEntry(type: .tempBasal, startDate: f("2018-07-15 22:19:30 +0000"), endDate: f("2018-07-15 22:24:29 +0000"), value: 3.5249999999999999, unit: .unitsPerHour, syncIdentifier: "16015ed30f4f12", scheduledBasalRate: HKQuantity(unit: unit, doubleValue: 0.9)),
            DoseEntry(type: .tempBasal, startDate: f("2018-07-15 22:24:29 +0000"), endDate: f("2018-07-15 22:29:46 +0000"), value: 3.2000000000000002, unit: .unitsPerHour, syncIdentifier: "16015dd80f4f12", scheduledBasalRate: HKQuantity(unit: unit, doubleValue: 0.9)),
            DoseEntry(type: .tempBasal, startDate: f("2018-07-15 22:29:46 +0000"), endDate: f("2018-07-15 22:34:45 +0000"), value: 2.1499999999999999, unit: .unitsPerHour, syncIdentifier: "16016edd0f4f12", scheduledBasalRate: HKQuantity(unit: unit, doubleValue: 0.9)),
            DoseEntry(type: .basal, startDate: f("2018-07-15 22:34:45 +0000"), endDate: f("2018-07-15 22:39:29 +0000"), value: 0.90000000000000002, unit: .unitsPerHour, syncIdentifier: "7b046de20f0f121d2400", scheduledBasalRate: nil),
            DoseEntry(type: .bolus, startDate: f("2018-07-15 22:54:39 +0000"), endDate: f("2018-07-15 22:54:39 +0000"), value: 2.8500000000000001, unit: .units, syncIdentifier: "010072007200000067f62f4f12", scheduledBasalRate: nil),
            DoseEntry(type: .tempBasal, startDate: f("2018-07-15 22:39:29 +0000"), endDate: f("2018-07-15 23:01:42 +0000"), value: 0.40000000000000002, unit: .unitsPerHour, syncIdentifier: "16015de70f4f12", scheduledBasalRate: HKQuantity(unit: unit, doubleValue: 0.9)),
            DoseEntry(type: .tempBasal, startDate: f("2018-07-15 23:01:42 +0000"), endDate: f("2018-07-15 23:24:29 +0000"), value: 0.0, unit: .unitsPerHour, syncIdentifier: "16016ac1104f12", scheduledBasalRate: HKQuantity(unit: unit, doubleValue: 0.9)),
            DoseEntry(type: .tempBasal, startDate: f("2018-07-15 23:24:29 +0000"), endDate: f("2018-07-15 23:29:44 +0000"), value: 0.0, unit: .unitsPerHour, syncIdentifier: "16015dd8104f12", scheduledBasalRate: HKQuantity(unit: unit, doubleValue: 0.9)),
            DoseEntry(type: .tempBasal, startDate: f("2018-07-15 23:29:44 +0000"), endDate: f("2018-07-15 23:34:28 +0000"), value: 1.55, unit: .unitsPerHour, syncIdentifier: "16016cdd104f12", scheduledBasalRate: HKQuantity(unit: unit, doubleValue: 0.9)),
            DoseEntry(type: .tempBasal, startDate: f("2018-07-15 23:34:28 +0000"), endDate: f("2018-07-15 23:39:29 +0000"), value: 1.625, unit: .unitsPerHour, syncIdentifier: "16015ce2104f12", scheduledBasalRate: HKQuantity(unit: unit, doubleValue: 0.9)),
            DoseEntry(type: .bolus, startDate: f("2018-07-15 23:43:57 +0000"), endDate: f("2018-07-15 23:43:57 +0000"), value: 1.5, unit: .units, syncIdentifier: "01003c003c00620079eb304f12", scheduledBasalRate: nil),
            DoseEntry(type: .tempBasal, startDate: f("2018-07-15 23:39:29 +0000"), endDate: f("2018-07-15 23:49:29 +0000"), value: 1.55, unit: .unitsPerHour, syncIdentifier: "16015de7104f12", scheduledBasalRate: HKQuantity(unit: unit, doubleValue: 0.9)),
            DoseEntry(type: .bolus, startDate: f("2018-07-16 00:02:37 +0000"), endDate: f("2018-07-16 00:02:37 +0000"), value: 2.6000000000000001, unit: .units, syncIdentifier: "010068006800910065c2314f12", scheduledBasalRate: nil),
            DoseEntry(type: .tempBasal, startDate: f("2018-07-15 23:49:29 +0000"), endDate: f("2018-07-16 00:04:42 +0000"), value: 0.0, unit: .unitsPerHour, syncIdentifier: "16015df1104f12", scheduledBasalRate: HKQuantity(unit: unit, doubleValue: 0.9)),
            DoseEntry(type: .tempBasal, startDate: f("2018-07-16 00:04:42 +0000"), endDate: f("2018-07-16 00:09:29 +0000"), value: 0.025000000000000001, unit: .unitsPerHour, syncIdentifier: "16016ac4114f12", scheduledBasalRate: HKQuantity(unit: unit, doubleValue: 0.9)),
            DoseEntry(type: .bolus, startDate: f("2018-07-16 00:20:20 +0000"), endDate: f("2018-07-16 00:20:20 +0000"), value: 1.1499999999999999, unit: .units, syncIdentifier: "01002e002e00e70054d4314f12", scheduledBasalRate: nil),
            DoseEntry(type: .basal, startDate: f("2018-07-16 00:09:29 +0000"), endDate: f("2018-07-16 00:24:32 +0000"), value: 0.90000000000000002, unit: .unitsPerHour, syncIdentifier: "7b045dc9110f121d2400", scheduledBasalRate: nil),
            DoseEntry(type: .tempBasal, startDate: f("2018-07-16 00:24:32 +0000"), endDate: f("2018-07-16 00:44:28 +0000"), value: 0.0, unit: .unitsPerHour, syncIdentifier: "160160d8114f12", scheduledBasalRate: HKQuantity(unit: unit, doubleValue: 0.9)),
            DoseEntry(type: .tempBasal, startDate: f("2018-07-16 00:44:28 +0000"), endDate: f("2018-07-16 01:04:29 +0000"), value: 0.0, unit: .unitsPerHour, syncIdentifier: "16015cec114f12", scheduledBasalRate: HKQuantity(unit: unit, doubleValue: 0.9)),
            DoseEntry(type: .tempBasal, startDate: f("2018-07-16 01:04:29 +0000"), endDate: f("2018-07-16 01:27:16 +0000"), value: 0.0, unit: .unitsPerHour, syncIdentifier: "16015dc4124f12", scheduledBasalRate: HKQuantity(unit: unit, doubleValue: 0.9)),
            DoseEntry(type: .tempBasal, startDate: f("2018-07-16 01:27:16 +0000"), endDate: f("2018-07-16 01:49:29 +0000"), value: 0.0, unit: .unitsPerHour, syncIdentifier: "160150db124f12", scheduledBasalRate: HKQuantity(unit: unit, doubleValue: 0.9)),
            DoseEntry(type: .bolus, startDate: f("2018-07-16 01:58:53 +0000"), endDate: f("2018-07-16 01:58:53 +0000"), value: 3.6499999999999999, unit: .units, syncIdentifier: "010092009200730075fa324f12", scheduledBasalRate: nil),
            DoseEntry(type: .tempBasal, startDate: f("2018-07-16 01:49:29 +0000"), endDate: f("2018-07-16 02:04:30 +0000"), value: 0.0, unit: .unitsPerHour, syncIdentifier: "16015df1124f12", scheduledBasalRate: HKQuantity(unit: unit, doubleValue: 0.9)),
            DoseEntry(type: .tempBasal, startDate: f("2018-07-16 02:04:30 +0000"), endDate: f("2018-07-16 02:33:36 +0000"), value: 1.7250000000000001, unit: .unitsPerHour, syncIdentifier: "16015ec4134f12", scheduledBasalRate: HKQuantity(unit: unit, doubleValue: 0.9)),
            DoseEntry(type: .suspend, startDate: f("2018-07-16 02:33:36 +0000"), endDate: f("2018-07-16 02:33:36 +0000"), value: 0.0, unit: .unitsPerHour, syncIdentifier: "1e0164e1130f12", scheduledBasalRate: HKQuantity(unit: unit, doubleValue: 0.9)),
        ]

        let cachedDoseEntries = [
            DoseEntry(type: .tempBasal, startDate: f("2018-07-15 03:34:29 +0000"), endDate: f("2018-07-15 03:54:29 +0000"), value: 0.0, unit: .units, syncIdentifier: "16015de2144e12", scheduledBasalRate: HKQuantity(unit: unit, doubleValue: 1.2)),
            DoseEntry(type: .tempBasal, startDate: f("2018-07-15 03:54:29 +0000"), endDate: f("2018-07-15 04:14:31 +0000"), value: 0.0, unit: .units, syncIdentifier: "16015df6144e12", scheduledBasalRate: HKQuantity(unit: unit, doubleValue: 1.2)),
            DoseEntry(type: .tempBasal, startDate: f("2018-07-15 04:14:31 +0000"), endDate: f("2018-07-15 04:29:28 +0000"), value: 0.0, unit: .units, syncIdentifier: "16015fce154e12", scheduledBasalRate: HKQuantity(unit: unit, doubleValue: 1.2)),
            DoseEntry(type: .basal, startDate: f("2018-07-15 04:29:28 +0000"), endDate: f("2018-07-15 04:44:28 +0000"), value: 0.29999999999999999, unit: .units, syncIdentifier: "7b055cdd150e122a3000", scheduledBasalRate: nil),
            DoseEntry(type: .tempBasal, startDate: f("2018-07-15 04:44:28 +0000"), endDate: f("2018-07-15 04:49:29 +0000"), value: 0.29999999999999999, unit: .units, syncIdentifier: "16015cec154e12", scheduledBasalRate: HKQuantity(unit: unit, doubleValue: 1.2)),
            DoseEntry(type: .tempBasal, startDate: f("2018-07-15 04:49:29 +0000"), endDate: f("2018-07-15 04:54:28 +0000"), value: 0.29999999999999999, unit: .units, syncIdentifier: "16015df1154e12", scheduledBasalRate: HKQuantity(unit: unit, doubleValue: 1.2)),
            DoseEntry(type: .tempBasal, startDate: f("2018-07-15 04:54:28 +0000"), endDate: f("2018-07-15 04:59:28 +0000"), value: 0.29999999999999999, unit: .units, syncIdentifier: "16015cf6154e12", scheduledBasalRate: HKQuantity(unit: unit, doubleValue: 1.2)),
            DoseEntry(type: .tempBasal, startDate: f("2018-07-15 04:59:28 +0000"), endDate: f("2018-07-15 05:04:29 +0000"), value: 0.25, unit: .units, syncIdentifier: "16015cfb154e12", scheduledBasalRate: HKQuantity(unit: unit, doubleValue: 1.2)),
            DoseEntry(type: .bolus, startDate: f("2018-07-15 05:00:01 +0000"), endDate: f("2018-07-15 05:00:01 +0000"), value: 3.0, unit: .units, syncIdentifier: "0100780078004c0041c0364e12", scheduledBasalRate: nil),
            DoseEntry(type: .tempBasal, startDate: f("2018-07-15 05:04:29 +0000"), endDate: f("2018-07-15 05:24:29 +0000"), value: 0.0, unit: .units, syncIdentifier: "16015dc4164e12", scheduledBasalRate: HKQuantity(unit: unit, doubleValue: 1.2)),
            DoseEntry(type: .tempBasal, startDate: f("2018-07-15 05:24:29 +0000"), endDate: f("2018-07-15 05:44:29 +0000"), value: 0.0, unit: .units, syncIdentifier: "16015dd8164e12", scheduledBasalRate: HKQuantity(unit: unit, doubleValue: 1.2)),
            DoseEntry(type: .tempBasal, startDate: f("2018-07-15 05:44:29 +0000"), endDate: f("2018-07-15 05:59:29 +0000"), value: 0.0, unit: .units, syncIdentifier: "16015dec164e12", scheduledBasalRate: HKQuantity(unit: unit, doubleValue: 1.2)),
            DoseEntry(type: .tempBasal, startDate: f("2018-07-15 05:59:29 +0000"), endDate: f("2018-07-15 06:04:29 +0000"), value: 0.050000000000000003, unit: .units, syncIdentifier: "16015dfb164e12", scheduledBasalRate: HKQuantity(unit: unit, doubleValue: 1.2)),
            DoseEntry(type: .tempBasal, startDate: f("2018-07-15 06:04:29 +0000"), endDate: f("2018-07-15 06:09:29 +0000"), value: 0.0, unit: .units, syncIdentifier: "16015dc4174e12", scheduledBasalRate: HKQuantity(unit: unit, doubleValue: 1.2)),
            DoseEntry(type: .tempBasal, startDate: f("2018-07-15 06:09:29 +0000"), endDate: f("2018-07-15 06:14:29 +0000"), value: 0.14999999999999999, unit: .units, syncIdentifier: "16015dc9174e12", scheduledBasalRate: HKQuantity(unit: unit, doubleValue: 1.2)),
            DoseEntry(type: .tempBasal, startDate: f("2018-07-15 06:14:29 +0000"), endDate: f("2018-07-15 06:19:29 +0000"), value: 0.050000000000000003, unit: .units, syncIdentifier: "16015dce174e12", scheduledBasalRate: HKQuantity(unit: unit, doubleValue: 1.2)),
            DoseEntry(type: .tempBasal, startDate: f("2018-07-15 06:19:29 +0000"), endDate: f("2018-07-15 06:24:29 +0000"), value: 0.14999999999999999, unit: .units, syncIdentifier: "16015dd3174e12", scheduledBasalRate: HKQuantity(unit: unit, doubleValue: 1.2)),
            DoseEntry(type: .tempBasal, startDate: f("2018-07-15 06:24:29 +0000"), endDate: f("2018-07-15 06:29:29 +0000"), value: 0.34999999999999998, unit: .units, syncIdentifier: "16015dd8174e12", scheduledBasalRate: HKQuantity(unit: unit, doubleValue: 1.2)),
            DoseEntry(type: .tempBasal, startDate: f("2018-07-15 06:29:29 +0000"), endDate: f("2018-07-15 06:34:28 +0000"), value: 0.34999999999999998, unit: .units, syncIdentifier: "16015ddd174e12", scheduledBasalRate: HKQuantity(unit: unit, doubleValue: 1.2)),
            DoseEntry(type: .tempBasal, startDate: f("2018-07-15 06:34:28 +0000"), endDate: f("2018-07-15 06:39:28 +0000"), value: 0.25, unit: .units, syncIdentifier: "16015ce2174e12", scheduledBasalRate: HKQuantity(unit: unit, doubleValue: 1.2)),
            DoseEntry(type: .tempBasal, startDate: f("2018-07-15 06:39:28 +0000"), endDate: f("2018-07-15 06:44:29 +0000"), value: 0.29999999999999999, unit: .units, syncIdentifier: "16015ce7174e12", scheduledBasalRate: HKQuantity(unit: unit, doubleValue: 1.2)),
            DoseEntry(type: .tempBasal, startDate: f("2018-07-15 06:44:29 +0000"), endDate: f("2018-07-15 06:49:31 +0000"), value: 0.25, unit: .units, syncIdentifier: "16015dec174e12", scheduledBasalRate: HKQuantity(unit: unit, doubleValue: 1.2)),
            DoseEntry(type: .tempBasal, startDate: f("2018-07-15 06:49:31 +0000"), endDate: f("2018-07-15 06:54:30 +0000"), value: 0.14999999999999999, unit: .units, syncIdentifier: "16015ff1174e12", scheduledBasalRate: HKQuantity(unit: unit, doubleValue: 1.2)),
            DoseEntry(type: .basal, startDate: f("2018-07-15 06:54:30 +0000"), endDate: f("2018-07-15 07:00:00 +0000"), value: 0.10000000000000001, unit: .units, syncIdentifier: "7b055ef6170e122a3000", scheduledBasalRate: nil),
            DoseEntry(type: .basal, startDate: f("2018-07-15 07:00:00 +0000"), endDate: f("2018-07-15 07:09:28 +0000"), value: 0.20000000000000001, unit: .units, syncIdentifier: "7b0040c0000f12003000", scheduledBasalRate: nil),
            DoseEntry(type: .tempBasal, startDate: f("2018-07-15 07:09:28 +0000"), endDate: f("2018-07-15 07:14:28 +0000"), value: 0.050000000000000003, unit: .units, syncIdentifier: "16015cc9004f12", scheduledBasalRate: HKQuantity(unit: unit, doubleValue: 1.2)),
            DoseEntry(type: .tempBasal, startDate: f("2018-07-15 07:14:28 +0000"), endDate: f("2018-07-15 07:19:29 +0000"), value: 0.050000000000000003, unit: .units, syncIdentifier: "16015cce004f12", scheduledBasalRate: HKQuantity(unit: unit, doubleValue: 1.2)),
            DoseEntry(type: .basal, startDate: f("2018-07-15 07:19:29 +0000"), endDate: f("2018-07-15 07:24:29 +0000"), value: 0.10000000000000001, unit: .units, syncIdentifier: "7b005dd3000f12003000", scheduledBasalRate: nil),
            DoseEntry(type: .tempBasal, startDate: f("2018-07-15 07:24:29 +0000"), endDate: f("2018-07-15 07:29:28 +0000"), value: 0.20000000000000001, unit: .units, syncIdentifier: "16015dd8004f12", scheduledBasalRate: HKQuantity(unit: unit, doubleValue: 1.2)),
            DoseEntry(type: .basal, startDate: f("2018-07-15 07:29:29 +0000"), endDate: f("2018-07-15 07:34:29 +0000"), value: 0.10000000000000001, unit: .units, syncIdentifier: "7b005ddd000f12003000", scheduledBasalRate: nil),
            DoseEntry(type: .tempBasal, startDate: f("2018-07-15 07:34:29 +0000"), endDate: f("2018-07-15 07:39:29 +0000"), value: 0.14999999999999999, unit: .units, syncIdentifier: "16015de2004f12", scheduledBasalRate: HKQuantity(unit: unit, doubleValue: 1.2)),
            DoseEntry(type: .tempBasal, startDate: f("2018-07-15 07:39:29 +0000"), endDate: f("2018-07-15 07:44:28 +0000"), value: 0.20000000000000001, unit: .units, syncIdentifier: "16015de7004f12", scheduledBasalRate: HKQuantity(unit: unit, doubleValue: 1.2)),
            DoseEntry(type: .tempBasal, startDate: f("2018-07-15 07:44:28 +0000"), endDate: f("2018-07-15 07:49:28 +0000"), value: 0.20000000000000001, unit: .units, syncIdentifier: "16015cec004f12", scheduledBasalRate: HKQuantity(unit: unit, doubleValue: 1.2)),
            DoseEntry(type: .tempBasal, startDate: f("2018-07-15 07:49:28 +0000"), endDate: f("2018-07-15 07:54:28 +0000"), value: 0.20000000000000001, unit: .units, syncIdentifier: "16015cf1004f12", scheduledBasalRate: HKQuantity(unit: unit, doubleValue: 1.2)),
            DoseEntry(type: .tempBasal, startDate: f("2018-07-15 07:54:28 +0000"), endDate: f("2018-07-15 07:59:31 +0000"), value: 0.20000000000000001, unit: .units, syncIdentifier: "16015cf6004f12", scheduledBasalRate: HKQuantity(unit: unit, doubleValue: 1.2)),
            DoseEntry(type: .tempBasal, startDate: f("2018-07-15 07:59:31 +0000"), endDate: f("2018-07-15 08:04:30 +0000"), value: 0.20000000000000001, unit: .units, syncIdentifier: "16015ffb004f12", scheduledBasalRate: HKQuantity(unit: unit, doubleValue: 1.2)),
            DoseEntry(type: .tempBasal, startDate: f("2018-07-15 08:04:30 +0000"), endDate: f("2018-07-15 08:09:28 +0000"), value: 0.20000000000000001, unit: .units, syncIdentifier: "16015ec4014f12", scheduledBasalRate: HKQuantity(unit: unit, doubleValue: 1.2)),
            DoseEntry(type: .tempBasal, startDate: f("2018-07-15 08:09:28 +0000"), endDate: f("2018-07-15 08:14:28 +0000"), value: 0.20000000000000001, unit: .units, syncIdentifier: "16015cc9014f12", scheduledBasalRate: HKQuantity(unit: unit, doubleValue: 1.2)),
            DoseEntry(type: .tempBasal, startDate: f("2018-07-15 08:14:28 +0000"), endDate: f("2018-07-15 08:19:28 +0000"), value: 0.14999999999999999, unit: .units, syncIdentifier: "16015cce014f12", scheduledBasalRate: HKQuantity(unit: unit, doubleValue: 1.2)),
            DoseEntry(type: .basal, startDate: f("2018-07-15 08:19:29 +0000"), endDate: f("2018-07-15 08:24:29 +0000"), value: 0.10000000000000001, unit: .units, syncIdentifier: "7b005dd3010f12003000", scheduledBasalRate: nil),
            DoseEntry(type: .tempBasal, startDate: f("2018-07-15 08:24:29 +0000"), endDate: f("2018-07-15 08:29:29 +0000"), value: 0.14999999999999999, unit: .units, syncIdentifier: "16015dd8014f12", scheduledBasalRate: HKQuantity(unit: unit, doubleValue: 1.2)),
            DoseEntry(type: .tempBasal, startDate: f("2018-07-15 08:29:29 +0000"), endDate: f("2018-07-15 08:34:15 +0000"), value: 0.20000000000000001, unit: .units, syncIdentifier: "16015ddd014f12", scheduledBasalRate: HKQuantity(unit: unit, doubleValue: 1.2)),
            DoseEntry(type: .basal, startDate: f("2018-07-15 08:34:15 +0000"), endDate: f("2018-07-15 08:49:14 +0000"), value: 0.29999999999999999, unit: .units, syncIdentifier: "7b004fe2010f12003000", scheduledBasalRate: nil),
            DoseEntry(type: .tempBasal, startDate: f("2018-07-15 08:49:14 +0000"), endDate: f("2018-07-15 08:54:14 +0000"), value: 0.20000000000000001, unit: .units, syncIdentifier: "16014ef1014f12", scheduledBasalRate: HKQuantity(unit: unit, doubleValue: 1.2)),
            DoseEntry(type: .tempBasal, startDate: f("2018-07-15 08:54:14 +0000"), endDate: f("2018-07-15 08:59:15 +0000"), value: 0.29999999999999999, unit: .units, syncIdentifier: "16014ef6014f12", scheduledBasalRate: HKQuantity(unit: unit, doubleValue: 1.2)),
            DoseEntry(type: .tempBasal, startDate: f("2018-07-15 08:59:15 +0000"), endDate: f("2018-07-15 09:04:14 +0000"), value: 0.29999999999999999, unit: .units, syncIdentifier: "16014ffb014f12", scheduledBasalRate: HKQuantity(unit: unit, doubleValue: 1.2)),
            DoseEntry(type: .tempBasal, startDate: f("2018-07-15 09:04:14 +0000"), endDate: f("2018-07-15 09:09:15 +0000"), value: 0.25, unit: .units, syncIdentifier: "16014ec4024f12", scheduledBasalRate: HKQuantity(unit: unit, doubleValue: 1.2)),
            DoseEntry(type: .basal, startDate: f("2018-07-15 09:09:15 +0000"), endDate: f("2018-07-15 10:00:00 +0000"), value: 1.0, unit: .units, syncIdentifier: "7b004fc9020f12003000", scheduledBasalRate: nil),
            DoseEntry(type: .basal, startDate: f("2018-07-15 10:00:00 +0000"), endDate: f("2018-07-15 11:09:15 +0000"), value: 1.1499999999999999, unit: .units, syncIdentifier: "7b0140c0030f12062800", scheduledBasalRate: nil),
            DoseEntry(type: .tempBasal, startDate: f("2018-07-15 11:09:15 +0000"), endDate: f("2018-07-15 11:14:14 +0000"), value: 0.0, unit: .units, syncIdentifier: "16014fc9044f12", scheduledBasalRate: HKQuantity(unit: unit, doubleValue: 1)),
            DoseEntry(type: .basal, startDate: f("2018-07-15 11:14:15 +0000"), endDate: f("2018-07-15 11:39:14 +0000"), value: 0.40000000000000002, unit: .units, syncIdentifier: "7b014fce040f12062800", scheduledBasalRate: nil),
            DoseEntry(type: .tempBasal, startDate: f("2018-07-15 11:39:14 +0000"), endDate: f("2018-07-15 11:44:14 +0000"), value: 0.20000000000000001, unit: .units, syncIdentifier: "16014ee7044f12", scheduledBasalRate: HKQuantity(unit: unit, doubleValue: 1)),
            DoseEntry(type: .tempBasal, startDate: f("2018-07-15 11:44:14 +0000"), endDate: f("2018-07-15 11:49:15 +0000"), value: 0.20000000000000001, unit: .units, syncIdentifier: "16014eec044f12", scheduledBasalRate: HKQuantity(unit: unit, doubleValue: 1)),
            DoseEntry(type: .tempBasal, startDate: f("2018-07-15 11:49:15 +0000"), endDate: f("2018-07-15 11:54:14 +0000"), value: 0.20000000000000001, unit: .units, syncIdentifier: "16014ff1044f12", scheduledBasalRate: HKQuantity(unit: unit, doubleValue: 1)),
            DoseEntry(type: .tempBasal, startDate: f("2018-07-15 11:54:14 +0000"), endDate: f("2018-07-15 11:59:15 +0000"), value: 0.14999999999999999, unit: .units, syncIdentifier: "16014ef6044f12", scheduledBasalRate: HKQuantity(unit: unit, doubleValue: 1)),
            DoseEntry(type: .basal, startDate: f("2018-07-15 11:59:15 +0000"), endDate: f("2018-07-15 14:00:00 +0000"), value: 2.0, unit: .units, syncIdentifier: "7b014ffb040f12062800", scheduledBasalRate: nil),
            DoseEntry(type: .basal, startDate: f("2018-07-15 14:00:00 +0000"), endDate: f("2018-07-15 14:09:48 +0000"), value: 0.14999999999999999, unit: .units, syncIdentifier: "7b0240c0070f120e2400", scheduledBasalRate: nil),
            DoseEntry(type: .tempBasal, startDate: f("2018-07-15 14:09:48 +0000"), endDate: f("2018-07-15 14:14:15 +0000"), value: 0.14999999999999999, unit: .units, syncIdentifier: "160170c9074f12", scheduledBasalRate: HKQuantity(unit: unit, doubleValue: 0.9)),
            DoseEntry(type: .basal, startDate: f("2018-07-15 14:14:15 +0000"), endDate: f("2018-07-15 15:29:15 +0000"), value: 1.1499999999999999, unit: .units, syncIdentifier: "7b024fce070f120e2400", scheduledBasalRate: nil),
            DoseEntry(type: .tempBasal, startDate: f("2018-07-15 15:29:15 +0000"), endDate: f("2018-07-15 15:34:14 +0000"), value: 0.14999999999999999, unit: .units, syncIdentifier: "16014fdd084f12", scheduledBasalRate: HKQuantity(unit: unit, doubleValue: 0.9)),
            DoseEntry(type: .basal, startDate: f("2018-07-15 15:34:15 +0000"), endDate: f("2018-07-15 15:39:14 +0000"), value: 0.050000000000000003, unit: .units, syncIdentifier: "7b024fe2080f120e2400", scheduledBasalRate: nil),
            DoseEntry(type: .tempBasal, startDate: f("2018-07-15 15:39:14 +0000"), endDate: f("2018-07-15 15:44:14 +0000"), value: 0.14999999999999999, unit: .units, syncIdentifier: "16014ee7084f12", scheduledBasalRate: HKQuantity(unit: unit, doubleValue: 0.9)),
            DoseEntry(type: .tempBasal, startDate: f("2018-07-15 15:44:14 +0000"), endDate: f("2018-07-15 15:49:14 +0000"), value: 0.20000000000000001, unit: .units, syncIdentifier: "16014eec084f12", scheduledBasalRate: HKQuantity(unit: unit, doubleValue: 0.9)),
            DoseEntry(type: .tempBasal, startDate: f("2018-07-15 15:49:14 +0000"), endDate: f("2018-07-15 15:54:16 +0000"), value: 0.14999999999999999, unit: .units, syncIdentifier: "16014ef1084f12", scheduledBasalRate: HKQuantity(unit: unit, doubleValue: 0.9)),
            DoseEntry(type: .bolus, startDate: f("2018-07-15 15:49:33 +0000"), endDate: f("2018-07-15 15:49:33 +0000"), value: 2.4500000000000002, unit: .units, syncIdentifier: "010062006200000061f1284f12", scheduledBasalRate: nil),
            DoseEntry(type: .basal, startDate: f("2018-07-15 15:54:16 +0000"), endDate: f("2018-07-15 16:14:15 +0000"), value: 0.29999999999999999, unit: .units, syncIdentifier: "7b0250f6080f120e2400", scheduledBasalRate: nil),
            DoseEntry(type: .tempBasal, startDate: f("2018-07-15 16:14:15 +0000"), endDate: f("2018-07-15 16:34:15 +0000"), value: 0.0, unit: .units, syncIdentifier: "16014fce094f12", scheduledBasalRate: HKQuantity(unit: unit, doubleValue: 0.9)),
            DoseEntry(type: .basal, startDate: f("2018-07-15 16:34:15 +0000"), endDate: f("2018-07-15 16:44:14 +0000"), value: 0.14999999999999999, unit: .units, syncIdentifier: "7b024fe2090f120e2400", scheduledBasalRate: nil),
            DoseEntry(type: .tempBasal, startDate: f("2018-07-15 16:44:14 +0000"), endDate: f("2018-07-15 17:14:14 +0000"), value: 2.3500000000000001, unit: .units, syncIdentifier: "16014eec094f12", scheduledBasalRate: HKQuantity(unit: unit, doubleValue: 0.9)),
            DoseEntry(type: .basal, startDate: f("2018-07-15 17:14:15 +0000"), endDate: f("2018-07-15 18:30:00 +0000"), value: 1.1499999999999999, unit: .units, syncIdentifier: "7b024fce0a0f120e2400", scheduledBasalRate: nil),
            DoseEntry(type: .bolus, startDate: f("2018-07-15 17:55:12 +0000"), endDate: f("2018-07-15 17:55:12 +0000"), value: 2.5499999999999998, unit: .units, syncIdentifier: "01006600660029004cf72a4f12", scheduledBasalRate: nil),
            DoseEntry(type: .basal, startDate: f("2018-07-15 18:30:00 +0000"), endDate: f("2018-07-15 18:59:15 +0000"), value: 0.40000000000000002, unit: .units, syncIdentifier: "7b0340de0b0f12172000", scheduledBasalRate: nil),
            DoseEntry(type: .tempBasal, startDate: f("2018-07-15 18:59:15 +0000"), endDate: f("2018-07-15 19:04:15 +0000"), value: 0.40000000000000002, unit: .units, syncIdentifier: "16014ffb0b4f12", scheduledBasalRate: HKQuantity(unit: unit, doubleValue: 0.8)),
            DoseEntry(type: .tempBasal, startDate: f("2018-07-15 19:04:15 +0000"), endDate: f("2018-07-15 19:09:14 +0000"), value: 0.34999999999999998, unit: .units, syncIdentifier: "16014fc40c4f12", scheduledBasalRate: HKQuantity(unit: unit, doubleValue: 0.8)),
            DoseEntry(type: .tempBasal, startDate: f("2018-07-15 19:09:14 +0000"), endDate: f("2018-07-15 19:19:15 +0000"), value: 0.80000000000000004, unit: .units, syncIdentifier: "16014ec90c4f12", scheduledBasalRate: HKQuantity(unit: unit, doubleValue: 0.8)),
            DoseEntry(type: .basal, startDate: f("2018-07-15 19:19:15 +0000"), endDate: f("2018-07-15 19:24:15 +0000"), value: 0.050000000000000003, unit: .units, syncIdentifier: "7b034fd30c0f12172000", scheduledBasalRate: nil),
            DoseEntry(type: .tempBasal, startDate: f("2018-07-15 19:24:15 +0000"), endDate: f("2018-07-15 19:29:14 +0000"), value: 0.25, unit: .units, syncIdentifier: "16014fd80c4f12", scheduledBasalRate: HKQuantity(unit: unit, doubleValue: 0.8)),
            DoseEntry(type: .tempBasal, startDate: f("2018-07-15 19:29:14 +0000"), endDate: f("2018-07-15 19:34:14 +0000"), value: 0.40000000000000002, unit: .units, syncIdentifier: "16014edd0c4f12", scheduledBasalRate: HKQuantity(unit: unit, doubleValue: 0.8)),
            DoseEntry(type: .tempBasal, startDate: f("2018-07-15 19:34:14 +0000"), endDate: f("2018-07-15 19:39:14 +0000"), value: 0.40000000000000002, unit: .units, syncIdentifier: "16014ee20c4f12", scheduledBasalRate: HKQuantity(unit: unit, doubleValue: 0.8)),
            DoseEntry(type: .tempBasal, startDate: f("2018-07-15 19:39:14 +0000"), endDate: f("2018-07-15 19:44:15 +0000"), value: 0.20000000000000001, unit: .units, syncIdentifier: "16014ee70c4f12", scheduledBasalRate: HKQuantity(unit: unit, doubleValue: 0.8)),
            DoseEntry(type: .basal, startDate: f("2018-07-15 19:44:15 +0000"), endDate: f("2018-07-15 20:04:15 +0000"), value: 0.25, unit: .units, syncIdentifier: "7b034fec0c0f12172000", scheduledBasalRate: nil),
            DoseEntry(type: .tempBasal, startDate: f("2018-07-15 20:04:15 +0000"), endDate: f("2018-07-15 20:23:00 +0000"), value: 0.0, unit: .units, syncIdentifier: "16014fc40d4f12", scheduledBasalRate: HKQuantity(unit: unit, doubleValue: 0.8)),
            DoseEntry(type: .tempBasal, startDate: f("2018-07-15 20:23:00 +0000"), endDate: f("2018-07-15 20:29:15 +0000"), value: 0.0, unit: .units, syncIdentifier: "160140d70d4f12", scheduledBasalRate: HKQuantity(unit: unit, doubleValue: 0.8)),
            DoseEntry(type: .tempBasal, startDate: f("2018-07-15 20:29:15 +0000"), endDate: f("2018-07-15 20:49:14 +0000"), value: 0.0, unit: .units, syncIdentifier: "16014fdd0d4f12", scheduledBasalRate: HKQuantity(unit: unit, doubleValue: 0.8)),
            DoseEntry(type: .tempBasal, startDate: f("2018-07-15 20:49:14 +0000"), endDate: f("2018-07-15 21:09:14 +0000"), value: 0.0, unit: .units, syncIdentifier: "16014ef10d4f12", scheduledBasalRate: HKQuantity(unit: unit, doubleValue: 0.8)),
            DoseEntry(type: .tempBasal, startDate: f("2018-07-15 21:09:14 +0000"), endDate: f("2018-07-15 21:29:30 +0000"), value: 0.0, unit: .units, syncIdentifier: "16014ec90e4f12", scheduledBasalRate: HKQuantity(unit: unit, doubleValue: 0.8)),
            DoseEntry(type: .basal, startDate: f("2018-07-15 21:29:31 +0000"), endDate: f("2018-07-15 21:30:00 +0000"), value: 0.0, unit: .units, syncIdentifier: "7b035fdd0e0f12172000", scheduledBasalRate: nil),
            DoseEntry(type: .basal, startDate: f("2018-07-15 21:30:00 +0000"), endDate: f("2018-07-15 21:49:29 +0000"), value: 0.29999999999999999, unit: .units, syncIdentifier: "7b0440de0e0f121d2400", scheduledBasalRate: nil),
            DoseEntry(type: .tempBasal, startDate: f("2018-07-15 21:49:29 +0000"), endDate: f("2018-07-15 21:54:32 +0000"), value: 0.25, unit: .units, syncIdentifier: "16015df10e4f12", scheduledBasalRate: HKQuantity(unit: unit, doubleValue: 0.9)),
            DoseEntry(type: .tempBasal, startDate: f("2018-07-15 21:54:32 +0000"), endDate: f("2018-07-15 21:59:29 +0000"), value: 0.25, unit: .units, syncIdentifier: "160160f60e4f12", scheduledBasalRate: HKQuantity(unit: unit, doubleValue: 0.9)),
            DoseEntry(type: .tempBasal, startDate: f("2018-07-15 21:59:29 +0000"), endDate: f("2018-07-15 22:04:31 +0000"), value: 0.25, unit: .units, syncIdentifier: "16015dfb0e4f12", scheduledBasalRate: HKQuantity(unit: unit, doubleValue: 0.9)),
            DoseEntry(type: .tempBasal, startDate: f("2018-07-15 22:04:31 +0000"), endDate: f("2018-07-15 22:09:31 +0000"), value: 0.40000000000000002, unit: .units, syncIdentifier: "16015fc40f4f12", scheduledBasalRate: HKQuantity(unit: unit, doubleValue: 0.9)),
            DoseEntry(type: .tempBasal, startDate: f("2018-07-15 22:09:31 +0000"), endDate: f("2018-07-15 22:14:32 +0000"), value: 0.34999999999999998, unit: .units, syncIdentifier: "16015fc90f4f12", scheduledBasalRate: HKQuantity(unit: unit, doubleValue: 0.9)),
            DoseEntry(type: .tempBasal, startDate: f("2018-07-15 22:14:32 +0000"), endDate: f("2018-07-15 22:19:30 +0000"), value: 0.29999999999999999, unit: .units, syncIdentifier: "160160ce0f4f12", scheduledBasalRate: HKQuantity(unit: unit, doubleValue: 0.9)),
            DoseEntry(type: .tempBasal, startDate: f("2018-07-15 22:19:30 +0000"), endDate: f("2018-07-15 22:24:29 +0000"), value: 0.29999999999999999, unit: .units, syncIdentifier: "16015ed30f4f12", scheduledBasalRate: HKQuantity(unit: unit, doubleValue: 0.9)),
            DoseEntry(type: .tempBasal, startDate: f("2018-07-15 22:24:29 +0000"), endDate: f("2018-07-15 22:29:46 +0000"), value: 0.29999999999999999, unit: .units, syncIdentifier: "16015dd80f4f12", scheduledBasalRate: HKQuantity(unit: unit, doubleValue: 0.9)),
            DoseEntry(type: .tempBasal, startDate: f("2018-07-15 22:29:46 +0000"), endDate: f("2018-07-15 22:34:45 +0000"), value: 0.20000000000000001, unit: .units, syncIdentifier: "16016edd0f4f12", scheduledBasalRate: HKQuantity(unit: unit, doubleValue: 0.9)),
            DoseEntry(type: .basal, startDate: f("2018-07-15 22:34:45 +0000"), endDate: f("2018-07-15 22:39:29 +0000"), value: 0.050000000000000003, unit: .units, syncIdentifier: "7b046de20f0f121d2400", scheduledBasalRate: nil),
            DoseEntry(type: .tempBasal, startDate: f("2018-07-15 22:39:29 +0000"), endDate: f("2018-07-15 23:01:42 +0000"), value: 0.14999999999999999, unit: .units, syncIdentifier: "16015de70f4f12", scheduledBasalRate: HKQuantity(unit: unit, doubleValue: 0.9)),
            DoseEntry(type: .bolus, startDate: f("2018-07-15 22:54:39 +0000"), endDate: f("2018-07-15 22:54:39 +0000"), value: 2.8500000000000001, unit: .units, syncIdentifier: "010072007200000067f62f4f12", scheduledBasalRate: nil),
            DoseEntry(type: .tempBasal, startDate: f("2018-07-15 23:01:42 +0000"), endDate: f("2018-07-15 23:24:29 +0000"), value: 0.0, unit: .units, syncIdentifier: "16016ac1104f12", scheduledBasalRate: HKQuantity(unit: unit, doubleValue: 0.9)),
            DoseEntry(type: .tempBasal, startDate: f("2018-07-15 23:24:29 +0000"), endDate: f("2018-07-15 23:29:44 +0000"), value: 0.0, unit: .units, syncIdentifier: "16015dd8104f12", scheduledBasalRate: HKQuantity(unit: unit, doubleValue: 0.9)),
            DoseEntry(type: .tempBasal, startDate: f("2018-07-15 23:29:44 +0000"), endDate: f("2018-07-15 23:34:28 +0000"), value: 0.10000000000000001, unit: .units, syncIdentifier: "16016cdd104f12", scheduledBasalRate: HKQuantity(unit: unit, doubleValue: 0.9)),
            DoseEntry(type: .tempBasal, startDate: f("2018-07-15 23:34:28 +0000"), endDate: f("2018-07-15 23:39:29 +0000"), value: 0.14999999999999999, unit: .units, syncIdentifier: "16015ce2104f12", scheduledBasalRate: HKQuantity(unit: unit, doubleValue: 0.9)),
            DoseEntry(type: .tempBasal, startDate: f("2018-07-15 23:39:29 +0000"), endDate: f("2018-07-15 23:49:29 +0000"), value: 0.25, unit: .units, syncIdentifier: "16015de7104f12", scheduledBasalRate: HKQuantity(unit: unit, doubleValue: 0.9)),
            DoseEntry(type: .bolus, startDate: f("2018-07-15 23:43:57 +0000"), endDate: f("2018-07-15 23:43:57 +0000"), value: 1.5, unit: .units, syncIdentifier: "01003c003c00620079eb304f12", scheduledBasalRate: nil),
            DoseEntry(type: .tempBasal, startDate: f("2018-07-15 23:49:29 +0000"), endDate: f("2018-07-16 00:04:42 +0000"), value: 0.0, unit: .units, syncIdentifier: "16015df1104f12", scheduledBasalRate: HKQuantity(unit: unit, doubleValue: 0.9)),
            DoseEntry(type: .bolus, startDate: f("2018-07-16 00:02:37 +0000"), endDate: f("2018-07-16 00:02:37 +0000"), value: 2.6000000000000001, unit: .units, syncIdentifier: "010068006800910065c2314f12", scheduledBasalRate: nil),
            DoseEntry(type: .tempBasal, startDate: f("2018-07-16 00:04:42 +0000"), endDate: f("2018-07-16 00:09:29 +0000"), value: 0.0, unit: .units, syncIdentifier: "16016ac4114f12", scheduledBasalRate: HKQuantity(unit: unit, doubleValue: 0.9)),
            DoseEntry(type: .basal, startDate: f("2018-07-16 00:09:29 +0000"), endDate: f("2018-07-16 00:24:32 +0000"), value: 0.25, unit: .units, syncIdentifier: "7b045dc9110f121d2400", scheduledBasalRate: nil),
            DoseEntry(type: .bolus, startDate: f("2018-07-16 00:20:20 +0000"), endDate: f("2018-07-16 00:20:20 +0000"), value: 1.1499999999999999, unit: .units, syncIdentifier: "01002e002e00e70054d4314f12", scheduledBasalRate: nil),
            DoseEntry(type: .tempBasal, startDate: f("2018-07-16 00:24:32 +0000"), endDate: f("2018-07-16 00:44:28 +0000"), value: 0.0, unit: .units, syncIdentifier: "160160d8114f12", scheduledBasalRate: HKQuantity(unit: unit, doubleValue: 0.9)),
            DoseEntry(type: .tempBasal, startDate: f("2018-07-16 00:44:28 +0000"), endDate: f("2018-07-16 01:04:29 +0000"), value: 0.0, unit: .units, syncIdentifier: "16015cec114f12", scheduledBasalRate: HKQuantity(unit: unit, doubleValue: 0.9)),
            DoseEntry(type: .tempBasal, startDate: f("2018-07-16 01:04:29 +0000"), endDate: f("2018-07-16 01:27:16 +0000"), value: 0.0, unit: .units, syncIdentifier: "16015dc4124f12", scheduledBasalRate: HKQuantity(unit: unit, doubleValue: 0.9)),
            DoseEntry(type: .tempBasal, startDate: f("2018-07-16 01:27:16 +0000"), endDate: f("2018-07-16 01:49:29 +0000"), value: 0.0, unit: .units, syncIdentifier: "160150db124f12", scheduledBasalRate: HKQuantity(unit: unit, doubleValue: 0.9)),
            DoseEntry(type: .tempBasal, startDate: f("2018-07-16 01:49:29 +0000"), endDate: f("2018-07-16 02:04:30 +0000"), value: 0.0, unit: .units, syncIdentifier: "16015df1124f12", scheduledBasalRate: HKQuantity(unit: unit, doubleValue: 0.9)),
            DoseEntry(type: .bolus, startDate: f("2018-07-16 01:58:53 +0000"), endDate: f("2018-07-16 01:58:53 +0000"), value: 3.6499999999999999, unit: .units, syncIdentifier: "010092009200730075fa324f12", scheduledBasalRate: nil),
        ]

        XCTAssertEqual(f("2018-07-16 02:04:30 +0000"), cachedDoseEntries.lastBasalEndDate!)

        let appended = cachedDoseEntries.appendedUnion(with: normalizedDoseEntries)
        XCTAssertEqual(appended.count, normalizedDoseEntries.count)
        XCTAssertEqual(
            appended,
            cachedDoseEntries.appendedUnion(with: normalizedDoseEntries.filterDateRange(cachedDoseEntries.lastBasalEndDate, nil)),
            "Filtering has the same outcome"
        )
        
        let date = f("2018-07-16 03:40:00 +0000")

        XCTAssertEqual(
            normalizedDoseEntries.insulinOnBoard(insulinModelInfo: exponentialModelInfo, longestEffectDuration: exponentialModel.effectDuration, from: date, to: date).first!.value,
            appended.insulinOnBoard(insulinModelInfo: exponentialModelInfo, longestEffectDuration: exponentialModel.effectDuration, from: date, to: date).first!.value,
            accuracy: 1.0/40
        )

        let emptyCacheAppended = ([DoseEntry]()).appendedUnion(with: normalizedDoseEntries)

        XCTAssertEqual(
            normalizedDoseEntries.insulinOnBoard(insulinModelInfo: exponentialModelInfo, longestEffectDuration: exponentialModel.effectDuration, from: date, to: date).first!.value,
            emptyCacheAppended.insulinOnBoard(insulinModelInfo: exponentialModelInfo, longestEffectDuration: exponentialModel.effectDuration, from: date, to: date).first!.value,
            accuracy: 1.0/40,
            "Empty cache doesn't affect outcome"
        )

        let fullCache = cachedDoseEntries.appendedUnion(with: [])

        XCTAssertEqual(
            cachedDoseEntries.insulinOnBoard(insulinModelInfo: exponentialModelInfo, longestEffectDuration: exponentialModel.effectDuration, from: date, to: date).first!.value,
            fullCache.insulinOnBoard(insulinModelInfo: exponentialModelInfo, longestEffectDuration: exponentialModel.effectDuration, from: date, to: date).first!.value,
            accuracy: 1.0/40,
            "Only cache doesn't affect outcome"
        )
    }

    func testAppendedUnionOfReservoirEvents() {
        let formatter = DateFormatter.descriptionFormatter
        let f = { (input) in
            return formatter.date(from: input)!
        }
        let unit = DoseEntry.unitsPerHour

        let normalizedReservoirDoseEntries = [
            DoseEntry(type: .tempBasal, startDate: f("2018-07-16 03:59:00 +0000"), endDate: f("2018-07-16 04:04:00 +0000"), value: 2.4000000000000341, unit: .unitsPerHour, scheduledBasalRate: HKQuantity(unit: unit, doubleValue: 1.2)),
            DoseEntry(type: .tempBasal, startDate: f("2018-07-16 04:04:00 +0000"), endDate: f("2018-07-16 04:09:00 +0000"), value: 2.3999999999998636, unit: .unitsPerHour, scheduledBasalRate: HKQuantity(unit: unit, doubleValue: 1.2)),
            DoseEntry(type: .tempBasal, startDate: f("2018-07-16 04:09:00 +0000"), endDate: f("2018-07-16 04:14:00 +0000"), value: 1.2000000000001023, unit: .unitsPerHour, scheduledBasalRate: HKQuantity(unit: unit, doubleValue: 1.2)),
            DoseEntry(type: .tempBasal, startDate: f("2018-07-16 04:14:00 +0000"), endDate: f("2018-07-16 04:19:00 +0000"), value: 2.4000000000000341, unit: .unitsPerHour, scheduledBasalRate: HKQuantity(unit: unit, doubleValue: 1.2)),
            DoseEntry(type: .tempBasal, startDate: f("2018-07-16 04:19:00 +0000"), endDate: f("2018-07-16 04:24:00 +0000"), value: 2.3999999999998636, unit: .unitsPerHour, scheduledBasalRate: HKQuantity(unit: unit, doubleValue: 1.2)),
            DoseEntry(type: .tempBasal, startDate: f("2018-07-16 04:24:00 +0000"), endDate: f("2018-07-16 04:29:00 +0000"), value: 1.2000000000001023, unit: .unitsPerHour, scheduledBasalRate: HKQuantity(unit: unit, doubleValue: 1.2)),
            DoseEntry(type: .tempBasal, startDate: f("2018-07-16 04:29:00 +0000"), endDate: f("2018-07-16 04:34:00 +0000"), value: 0.0, unit: .unitsPerHour, scheduledBasalRate: HKQuantity(unit: unit, doubleValue: 1.2)),
            DoseEntry(type: .tempBasal, startDate: f("2018-07-16 04:34:00 +0000"), endDate: f("2018-07-16 04:39:00 +0000"), value: 0.0, unit: .unitsPerHour, scheduledBasalRate: HKQuantity(unit: unit, doubleValue: 1.2)),
            DoseEntry(type: .tempBasal, startDate: f("2018-07-16 04:39:00 +0000"), endDate: f("2018-07-16 04:44:00 +0000"), value: 0.0, unit: .unitsPerHour, scheduledBasalRate: HKQuantity(unit: unit, doubleValue: 1.2)),
            DoseEntry(type: .tempBasal, startDate: f("2018-07-16 04:44:00 +0000"), endDate: f("2018-07-16 04:49:00 +0000"), value: 0.0, unit: .unitsPerHour, scheduledBasalRate: HKQuantity(unit: unit, doubleValue: 1.2)),
            DoseEntry(type: .tempBasal, startDate: f("2018-07-16 04:49:00 +0000"), endDate: f("2018-07-16 04:54:00 +0000"), value: 0.0, unit: .unitsPerHour, scheduledBasalRate: HKQuantity(unit: unit, doubleValue: 1.2)),
            DoseEntry(type: .tempBasal, startDate: f("2018-07-16 04:54:00 +0000"), endDate: f("2018-07-16 04:59:00 +0000"), value: 0.0, unit: .unitsPerHour, scheduledBasalRate: HKQuantity(unit: unit, doubleValue: 1.2)),
            DoseEntry(type: .tempBasal, startDate: f("2018-07-16 04:59:00 +0000"), endDate: f("2018-07-16 05:04:00 +0000"), value: 0.0, unit: .unitsPerHour, scheduledBasalRate: HKQuantity(unit: unit, doubleValue: 1.2)),
            DoseEntry(type: .tempBasal, startDate: f("2018-07-16 05:04:00 +0000"), endDate: f("2018-07-16 05:09:00 +0000"), value: 0.0, unit: .unitsPerHour, scheduledBasalRate: HKQuantity(unit: unit, doubleValue: 1.2)),
            DoseEntry(type: .tempBasal, startDate: f("2018-07-16 05:09:00 +0000"), endDate: f("2018-07-16 05:14:00 +0000"), value: 0.0, unit: .unitsPerHour, scheduledBasalRate: HKQuantity(unit: unit, doubleValue: 1.2)),
            DoseEntry(type: .tempBasal, startDate: f("2018-07-16 05:14:00 +0000"), endDate: f("2018-07-16 05:19:00 +0000"), value: 1.1999999999999318, unit: .unitsPerHour, scheduledBasalRate: HKQuantity(unit: unit, doubleValue: 1.2)),
            DoseEntry(type: .tempBasal, startDate: f("2018-07-16 05:19:00 +0000"), endDate: f("2018-07-16 05:24:00 +0000"), value: 1.2000000000001023, unit: .unitsPerHour, scheduledBasalRate: HKQuantity(unit: unit, doubleValue: 1.2)),
            DoseEntry(type: .tempBasal, startDate: f("2018-07-16 05:24:00 +0000"), endDate: f("2018-07-16 05:29:00 +0000"), value: 1.1999999999999318, unit: .unitsPerHour, scheduledBasalRate: HKQuantity(unit: unit, doubleValue: 1.2)),
        ]

        let cachedDoseEntries = [
            DoseEntry(type: .tempBasal, startDate: f("2018-07-16 03:59:15 +0000"), endDate: f("2018-07-16 04:04:14 +0000"), value: 0.20000000000000001, unit: .units, syncIdentifier: "16014ffb144f12", scheduledBasalRate: HKQuantity(unit: unit, doubleValue: 1.2)),
            DoseEntry(type: .tempBasal, startDate: f("2018-07-16 04:04:14 +0000"), endDate: f("2018-07-16 04:09:15 +0000"), value: 0.14999999999999999, unit: .units, syncIdentifier: "16014ec4154f12", scheduledBasalRate: HKQuantity(unit: unit, doubleValue: 1.2)),
            DoseEntry(type: .tempBasal, startDate: f("2018-07-16 04:09:15 +0000"), endDate: f("2018-07-16 04:14:14 +0000"), value: 0.20000000000000001, unit: .units, syncIdentifier: "16014fc9154f12", scheduledBasalRate: HKQuantity(unit: unit, doubleValue: 1.2)),
            DoseEntry(type: .tempBasal, startDate: f("2018-07-16 04:14:14 +0000"), endDate: f("2018-07-16 04:19:14 +0000"), value: 0.20000000000000001, unit: .units, syncIdentifier: "16014ece154f12", scheduledBasalRate: HKQuantity(unit: unit, doubleValue: 1.2)),
            DoseEntry(type: .tempBasal, startDate: f("2018-07-16 04:19:14 +0000"), endDate: f("2018-07-16 04:24:15 +0000"), value: 0.14999999999999999, unit: .units, syncIdentifier: "16014ed3154f12", scheduledBasalRate: HKQuantity(unit: unit, doubleValue: 1.2)),
            DoseEntry(type: .basal, startDate: f("2018-07-16 04:24:15 +0000"), endDate: f("2018-07-16 04:29:14 +0000"), value: 0.10000000000000001, unit: .units, syncIdentifier: "7b054fd8150f122a3000", scheduledBasalRate: nil),
            DoseEntry(type: .tempBasal, startDate: f("2018-07-16 04:29:14 +0000"), endDate: f("2018-07-16 04:49:15 +0000"), value: 0.0, unit: .units, syncIdentifier: "16014edd154f12", scheduledBasalRate: HKQuantity(unit: unit, doubleValue: 1.2)),
            DoseEntry(type: .tempBasal, startDate: f("2018-07-16 04:49:15 +0000"), endDate: f("2018-07-16 05:09:15 +0000"), value: 0.0, unit: .units, syncIdentifier: "16014ff1154f12", scheduledBasalRate: HKQuantity(unit: unit, doubleValue: 1.2)),
            DoseEntry(type: .tempBasal, startDate: f("2018-07-16 05:09:15 +0000"), endDate: f("2018-07-16 05:14:15 +0000"), value: 0.0, unit: .units, syncIdentifier: "16014fc9164f12", scheduledBasalRate: HKQuantity(unit: unit, doubleValue: 1.2)),
        ]

        XCTAssertEqual(f("2018-07-16 05:14:15 +0000"), cachedDoseEntries.lastBasalEndDate!)

        let appended = cachedDoseEntries + normalizedReservoirDoseEntries.filterDateRange(cachedDoseEntries.lastBasalEndDate!, nil).map({ $0.trimmed(from: cachedDoseEntries.lastBasalEndDate!) })
        XCTAssertEqual(appended.count, cachedDoseEntries.count + 3, "The last 4 reservoir doses should be appended")

        let insulinModel = ExponentialInsulinModel(actionDuration: TimeInterval(minutes: 360), peakActivityTime: TimeInterval(minutes: 75))
        let date = f("2018-07-16 05:30:00 +0000")

        XCTAssertEqual(
            normalizedReservoirDoseEntries.insulinOnBoard(insulinModelInfo: exponentialModelInfo, longestEffectDuration: exponentialModel.effectDuration, from: date, to: date).first!.value,
            appended.insulinOnBoard(insulinModelInfo: exponentialModelInfo, longestEffectDuration: exponentialModel.effectDuration, from: date, to: date).first!.value,
            accuracy: 0.1
        )
    }

    func testNetBasalUnits() {
        let startDate = fixtureDate("2018-07-16 03:49:00 +0000")
        let endDate = startDate.addingTimeInterval(TimeInterval(minutes: 5))

        let scheduledRate = 0.15 // Scheduled amount = 0.15 U/hr = 3 pulses per hour, actual expected 522 delivery over 5m = 0 pulses = 0 U
        let tempBasalRate = 0.4 // Temp rate = 0.4 U/hr = 8 pulses per hour, actual expected 522 delivery over 5m = 1 pulses = 0.05 U
        let netRate = tempBasalRate - scheduledRate

        let dose = DoseEntry(type: .tempBasal, startDate: startDate, endDate: endDate, value: tempBasalRate, unit: .unitsPerHour, scheduledBasalRate: HKQuantity(unit: .internationalUnitsPerHour, doubleValue: scheduledRate))

        XCTAssertEqual(netRate, dose.netBasalUnitsPerHour, accuracy: .ulpOfOne)
        XCTAssertEqual(0.0375, dose.netBasalUnits, accuracy: .ulpOfOne)
    }

    func testDoseEntryUnitsInDeliverableIncrements() {

        let makeDose = { (deliveredUnits: Double?) -> DoseEntry in
            let startDate = self.fixtureDate("2018-07-16 03:49:00 +0000")
            let endDate = startDate.addingTimeInterval(TimeInterval(minutes: 5))

            let tempBasalRate = 1.0

            return DoseEntry(
                type: .tempBasal,
                startDate: startDate,
                endDate: endDate,
                value: tempBasalRate,
                unit: .unitsPerHour,
                deliveredUnits: deliveredUnits)
        }

        XCTAssertEqual(0.1, makeDose(nil).unitsInDeliverableIncrements, accuracy: .ulpOfOne)
        XCTAssertEqual(0.05, makeDose(0.05).unitsInDeliverableIncrements, accuracy: .ulpOfOne)
    }

    func testDoseEntryAnnotateShouldSplitDosesProportionally() {
        let startDate = self.fixtureDate("2018-07-16 11:59:00 +0000")
        let endDate = startDate.addingTimeInterval(TimeInterval(minutes: 5))

        let tempBasalRate = 1.0

        let dose = DoseEntry(
            type: .tempBasal,
            startDate: startDate,
            endDate: endDate,
            value: tempBasalRate,
            unit: .unitsPerHour,
            deliveredUnits: 0.1
        )

        let delivery = dose.unitsInDeliverableIncrements

        let basals = loadBasalRateScheduleFixture("basal")

        let splitDoses = [dose].annotated(with: basals)

        XCTAssertEqual(2, splitDoses.count)

        // A 5 minute dose starting one minute before midnight, split at midnight, means split should be 1/5, 4/5
        XCTAssertEqual(delivery * 1.0/5.0, splitDoses[0].unitsInDeliverableIncrements, accuracy: .ulpOfOne)
        XCTAssertEqual(delivery * 4.0/5.0, splitDoses[1].unitsInDeliverableIncrements, accuracy: .ulpOfOne)
    }

    func testDoseEntryWithoutDeliveredUnitsShouldSplitDosesProportionally() {
        let startDate = self.fixtureDate("2018-07-16 11:59:00 +0000")
        let endDate = startDate.addingTimeInterval(TimeInterval(minutes: 5))

        let tempBasalRate = 1.0

        let dose = DoseEntry(
            type: .tempBasal,
            startDate: startDate,
            endDate: endDate,
            value: tempBasalRate,
            unit: .unitsPerHour,
            deliveredUnits: 0.05
        )

        let delivery = dose.unitsInDeliverableIncrements

        let basals = loadBasalRateScheduleFixture("basal")

        let splitDoses = [dose].annotated(with: basals)

        XCTAssertEqual(2, splitDoses.count)

        // A 5 minute dose starting one minute before midnight, split at midnight, means split should be 1/5, 4/5
        XCTAssertEqual(delivery * 1.0/5.0, splitDoses[0].unitsInDeliverableIncrements, accuracy: .ulpOfOne)
        XCTAssertEqual(delivery * 4.0/5.0, splitDoses[1].unitsInDeliverableIncrements, accuracy: .ulpOfOne)
    }

}<|MERGE_RESOLUTION|>--- conflicted
+++ resolved
@@ -36,11 +36,7 @@
     
     private let model = WalshInsulinModel(actionDuration: TimeInterval(hours: 4))
     
-<<<<<<< HEAD
-    private let modelCategory: InsulinModelCategory = .rapidActing
-=======
     private let modelCategory: InsulinType = .rapidActing
->>>>>>> 7df6fb95
     
     private let modelInfo = InsulinModelInformation(
         defaultInsulinModel: WalshInsulinModel(actionDuration: TimeInterval(hours: 4)),
@@ -134,11 +130,7 @@
                 deliveredUnits: $0["delivered"] as? Double,
                 description: $0["description"] as? String,
                 syncIdentifier: $0["raw"] as? String,
-<<<<<<< HEAD
-                insulinModelCategory: categoryFor(insulinModel: insulinModel ?? model)
-=======
                 insulinType: typeFor(insulinModel: insulinModel ?? model)
->>>>>>> 7df6fb95
             )
 
             if let scheduled = $0["scheduled"] as? Double {
@@ -177,11 +169,7 @@
         return BasalRateSchedule(dailyItems: items, timeZone: fixtureTimeZone)!
     }
     
-<<<<<<< HEAD
-    private func categoryFor(insulinModel: InsulinModel) -> InsulinModelCategory? {
-=======
     private func typeFor(insulinModel: InsulinModel) -> InsulinType? {
->>>>>>> 7df6fb95
         if let exponential = insulinModel as? ExponentialInsulinModelPreset, case .fiasp = exponential {
             return .fiasp
         }
@@ -401,17 +389,10 @@
 
         let dosesWithModel = [
             DoseEntry(type: .basal, startDate: f("2018-05-15 14:42:36 +0000"), endDate: f("2018-05-16 14:42:36 +0000"), value: 0.84999999999999998, unit: .unitsPerHour, syncIdentifier: "7b02646a070f120e2200", scheduledBasalRate: nil),
-<<<<<<< HEAD
-            DoseEntry(type: .bolus, startDate: f("2018-05-15 14:44:46 +0000"), endDate: f("2018-05-15 14:44:46 +0000"), value: 0.9, unit: .units, syncIdentifier: "01004a004a006d006e22354312", scheduledBasalRate: nil, insulinModelCategory: .fiasp),
-            DoseEntry(type: .tempBasal, startDate: f("2018-05-15 14:42:36 +0000"), endDate: f("2018-05-15 14:42:36 +0000"), value: 0.0, unit: .unitsPerHour, syncIdentifier: "1600646a074f12", scheduledBasalRate: nil),
-            DoseEntry(type: .tempBasal, startDate: f("2018-05-15 14:32:51 +0000"), endDate: f("2018-05-15 15:02:51 +0000"), value: 1.8999999999999999, unit: .unitsPerHour, syncIdentifier: "16017360074f12", scheduledBasalRate: nil),
-            DoseEntry(type: .bolus, startDate: f("2018-05-15 14:52:51 +0000"), endDate: f("2018-05-15 15:52:51 +0000"), value: 0.9, unit: .units, syncIdentifier: "01004a004a006d006e22354312", scheduledBasalRate: nil, insulinModelCategory: .rapidActing),
-=======
             DoseEntry(type: .bolus, startDate: f("2018-05-15 14:44:46 +0000"), endDate: f("2018-05-15 14:44:46 +0000"), value: 0.9, unit: .units, syncIdentifier: "01004a004a006d006e22354312", scheduledBasalRate: nil, insulinType: .fiasp),
             DoseEntry(type: .tempBasal, startDate: f("2018-05-15 14:42:36 +0000"), endDate: f("2018-05-15 14:42:36 +0000"), value: 0.0, unit: .unitsPerHour, syncIdentifier: "1600646a074f12", scheduledBasalRate: nil),
             DoseEntry(type: .tempBasal, startDate: f("2018-05-15 14:32:51 +0000"), endDate: f("2018-05-15 15:02:51 +0000"), value: 1.8999999999999999, unit: .unitsPerHour, syncIdentifier: "16017360074f12", scheduledBasalRate: nil),
             DoseEntry(type: .bolus, startDate: f("2018-05-15 14:52:51 +0000"), endDate: f("2018-05-15 15:52:51 +0000"), value: 0.9, unit: .units, syncIdentifier: "01004a004a006d006e22354312", scheduledBasalRate: nil, insulinType: .rapidActing),
->>>>>>> 7df6fb95
         ]
 
         let mixedModelInfo = InsulinModelInformation(defaultInsulinModel: exponentialModel, rapidActingModel: child)
