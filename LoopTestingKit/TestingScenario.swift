//
//  TestingScenario.swift
//  LoopTestingKit
//
//  Created by Michael Pangburn on 4/20/19.
//  Copyright © 2019 LoopKit Authors. All rights reserved.
//

import Foundation
import LoopKit

<<<<<<< HEAD
=======
public struct ReloadManager: Codable {
    public let pump: Bool?
    public let cgm: Bool?
}

>>>>>>> ed1d0e58
public struct TestingScenario {
    var dateRelativeGlucoseSamples: [DateRelativeGlucoseSample]
    var dateRelativeBasalEntries: [DateRelativeBasalEntry]
    var dateRelativeBolusEntries: [DateRelativeBolusEntry]
    var dateRelativeCarbEntries: [DateRelativeCarbEntry]
    var deviceActions: [DeviceAction]?
    var shouldReloadManager: ReloadManager?
    
    public func instantiate(relativeTo referenceDate: Date = Date()) -> TestingScenarioInstance {
        let glucoseSamples = dateRelativeGlucoseSamples
            .map { $0.newGlucoseSample(relativeTo: referenceDate) }
        let pastGlucoseSamples = glucoseSamples.filter { $0.date <= referenceDate }
        let futureGlucoseSamples = glucoseSamples.filter { $0.date > referenceDate }
        let basalEntries = dateRelativeBasalEntries.map { $0.newPumpEvent(relativeTo: referenceDate) }
        let bolusEntries = dateRelativeBolusEntries.map { $0.newPumpEvent(relativeTo: referenceDate) }
        let pumpEvents = (basalEntries + bolusEntries)
            .filter { $0.date <= referenceDate }
            .sorted(by: { $0.date < $1.date })
        let carbEntries = dateRelativeCarbEntries
            .filter { $0.enteredAt(relativeTo: referenceDate) <= referenceDate }
            .map { $0.newCarbEntry(relativeTo: referenceDate) }
        return TestingScenarioInstance(pastGlucoseSamples: pastGlucoseSamples, futureGlucoseSamples: futureGlucoseSamples, pumpEvents: pumpEvents, carbEntries: carbEntries, deviceActions: deviceActions ?? [], shouldReloadManager: shouldReloadManager)
    }

    public mutating func stepBackward(by offset: TimeInterval) {
        assert(offset > 0)
        shift(by: offset)
    }

    public mutating func stepForward(by offset: TimeInterval) {
        assert(offset > 0)
        shift(by: -offset)
    }

    public mutating func stepForward(
        unitsPerHour: Double,
        duration: TimeInterval,
        dateOffset: TimeInterval = 0,
        loopInterval: TimeInterval = 60 * 5 /* minutes */
    ) {
        precondition(duration > 0)
        dateRelativeBasalEntries.removeAll(where: { $0.dateOffset >= dateOffset })
        let basal = DateRelativeBasalEntry(unitsPerHourValue: unitsPerHour, dateOffset: dateOffset, duration: duration)
        dateRelativeBasalEntries.append(basal)
        stepForward(by: loopInterval)
    }

    mutating func shift(by offset: TimeInterval) {
        dateRelativeGlucoseSamples.mutateEach { $0.shift(by: offset) }
        dateRelativeBasalEntries.mutateEach { $0.shift(by: offset) }
        dateRelativeBolusEntries.mutateEach { $0.shift(by: offset) }
        dateRelativeCarbEntries.mutateEach { $0.shift(by: offset) }
    }
}

extension TestingScenario: Codable {
    public enum CodingKeys: String, CodingKey {
        case dateRelativeGlucoseSamples = "glucoseValues"
        case dateRelativeBasalEntries = "basalDoses"
        case dateRelativeBolusEntries = "bolusDoses"
        case dateRelativeCarbEntries = "carbEntries"
        case deviceActions = "deviceActions"
        case shouldReloadManager = "reloadManager"
    }
}

extension TestingScenario {
    public init(source: URL) throws {
        let decoder = JSONDecoder()
        let data = try Data(contentsOf: source)
        self = try decoder.decode(TestingScenario.self, from: data)
    }
}<|MERGE_RESOLUTION|>--- conflicted
+++ resolved
@@ -9,14 +9,11 @@
 import Foundation
 import LoopKit
 
-<<<<<<< HEAD
-=======
 public struct ReloadManager: Codable {
     public let pump: Bool?
     public let cgm: Bool?
 }
 
->>>>>>> ed1d0e58
 public struct TestingScenario {
     var dateRelativeGlucoseSamples: [DateRelativeGlucoseSample]
     var dateRelativeBasalEntries: [DateRelativeBasalEntry]
