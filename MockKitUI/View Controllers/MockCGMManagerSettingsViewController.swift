--- conflicted
+++ resolved
@@ -418,7 +418,6 @@
                 cell.selectionStyle = .none
                 return cell
             }
-<<<<<<< HEAD
             return cell
         case .uploading:
             switch UploadingRow(rawValue: indexPath.row)! {
@@ -432,8 +431,6 @@
                 cell.selectionStyle = .none
                 return cell
             }
-=======
->>>>>>> 4e46e2ea
         case .deleteCGM:
             let cell = tableView.dequeueReusableCell(withIdentifier: TextButtonTableViewCell.className, for: indexPath) as! TextButtonTableViewCell
             cell.textLabel?.text = "Delete CGM"
@@ -605,7 +602,6 @@
             }
             show(vc, sender: sender)
         case .healthKit:
-<<<<<<< HEAD
             switch HealthKitRow(rawValue: indexPath.row)! {
             case .healthKitStorageDelayEnabled:
                 return
@@ -629,9 +625,7 @@
             case .uploadEnabled:
                 return
             }
-=======
             return
->>>>>>> 4e46e2ea
         case .deleteCGM:
             let confirmVC = UIAlertController(cgmDeletionHandler: {
                 self.cgmManager.notifyDelegateOfDeletion {
